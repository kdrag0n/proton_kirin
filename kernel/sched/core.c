/*
 *  kernel/sched/core.c
 *
 *  Core kernel scheduler code and related syscalls
 *
 *  Copyright (C) 1991-2002  Linus Torvalds
 */
#include <linux/sched.h>
#include <linux/sched/clock.h>
#include <uapi/linux/sched/types.h>
#include <linux/sched/loadavg.h>
#include <linux/sched/hotplug.h>
#include <linux/wait_bit.h>
#include <linux/cpuset.h>
#include <linux/delayacct.h>
#include <linux/init_task.h>
#include <linux/context_tracking.h>
#include <linux/rcupdate_wait.h>

#include <linux/blkdev.h>
#include <linux/kprobes.h>
#include <linux/mmu_context.h>
#include <linux/module.h>
#include <linux/nmi.h>
#include <linux/prefetch.h>
#include <linux/profile.h>
#include <linux/security.h>
#include <linux/syscalls.h>
#include <linux/irq.h>
#include <linux/delay.h>

#include <linux/kthread.h>

#include <asm/switch_to.h>
#include <linux/msm_rtb.h>
#include <asm/tlb.h>
#ifdef CONFIG_PARAVIRT
#include <asm/paravirt.h>
#endif

#include "sched.h"
#include "walt.h"
#include "../workqueue_internal.h"
#include "../smpboot.h"

#define CREATE_TRACE_POINTS
#include <trace/events/sched.h>

DEFINE_PER_CPU_SHARED_ALIGNED(struct rq, runqueues);

/*
 * Debugging: various feature bits
 */

#define SCHED_FEAT(name, enabled)	\
	(1UL << __SCHED_FEAT_##name) * enabled |

const_debug unsigned int sysctl_sched_features =
#include "features.h"
	0;

#undef SCHED_FEAT

/*
 * Number of tasks to iterate in a single balance run.
 * Limited because this is done with IRQs disabled.
 */
const_debug unsigned int sysctl_sched_nr_migrate = 32;

/*
 * period over which we average the RT time consumption, measured
 * in ms.
 *
 * default: 1s
 */
const_debug unsigned int sysctl_sched_time_avg = MSEC_PER_SEC;

/*
 * period over which we measure -rt task CPU usage in us.
 * default: 1s
 */
unsigned int sysctl_sched_rt_period = 1000000;

__read_mostly int scheduler_running;

/*
 * part of the period that we allow rt tasks to run in us.
 * default: 0.95s
 */
int sysctl_sched_rt_runtime = 950000;

/* CPUs with isolated domains */
cpumask_var_t cpu_isolated_map;

/*
 * __task_rq_lock - lock the rq @p resides on.
 */
struct rq *__task_rq_lock(struct task_struct *p, struct rq_flags *rf)
	__acquires(rq->lock)
{
	struct rq *rq;

	lockdep_assert_held(&p->pi_lock);

	for (;;) {
		rq = task_rq(p);
		raw_spin_lock(&rq->lock);
		if (likely(rq == task_rq(p) && !task_on_rq_migrating(p))) {
			rq_pin_lock(rq, rf);
			return rq;
		}
		raw_spin_unlock(&rq->lock);

		while (unlikely(task_on_rq_migrating(p)))
			cpu_relax();
	}
}

/*
 * task_rq_lock - lock p->pi_lock and lock the rq @p resides on.
 */
struct rq *task_rq_lock(struct task_struct *p, struct rq_flags *rf)
	__acquires(p->pi_lock)
	__acquires(rq->lock)
{
	struct rq *rq;

	for (;;) {
		raw_spin_lock_irqsave(&p->pi_lock, rf->flags);
		rq = task_rq(p);
		raw_spin_lock(&rq->lock);
		/*
		 *	move_queued_task()		task_rq_lock()
		 *
		 *	ACQUIRE (rq->lock)
		 *	[S] ->on_rq = MIGRATING		[L] rq = task_rq()
		 *	WMB (__set_task_cpu())		ACQUIRE (rq->lock);
		 *	[S] ->cpu = new_cpu		[L] task_rq()
		 *					[L] ->on_rq
		 *	RELEASE (rq->lock)
		 *
		 * If we observe the old CPU in task_rq_lock(), the acquire of
		 * the old rq->lock will fully serialize against the stores.
		 *
		 * If we observe the new CPU in task_rq_lock(), the address
		 * dependency headed by '[L] rq = task_rq()' and the acquire
		 * will pair with the WMB to ensure we then also see migrating.
		 */
		if (likely(rq == task_rq(p) && !task_on_rq_migrating(p))) {
			rq_pin_lock(rq, rf);
			return rq;
		}
		raw_spin_unlock(&rq->lock);
		raw_spin_unlock_irqrestore(&p->pi_lock, rf->flags);

		while (unlikely(task_on_rq_migrating(p)))
			cpu_relax();
	}
}

/*
 * RQ-clock updating methods:
 */

static void update_rq_clock_task(struct rq *rq, s64 delta)
{
/*
 * In theory, the compile should just see 0 here, and optimize out the call
 * to sched_rt_avg_update. But I don't trust it...
 */
#if defined(CONFIG_IRQ_TIME_ACCOUNTING) || defined(CONFIG_PARAVIRT_TIME_ACCOUNTING)
	s64 steal = 0, irq_delta = 0;
#endif
#ifdef CONFIG_IRQ_TIME_ACCOUNTING
	irq_delta = irq_time_read(cpu_of(rq)) - rq->prev_irq_time;

	/*
	 * Since irq_time is only updated on {soft,}irq_exit, we might run into
	 * this case when a previous update_rq_clock() happened inside a
	 * {soft,}irq region.
	 *
	 * When this happens, we stop ->clock_task and only update the
	 * prev_irq_time stamp to account for the part that fit, so that a next
	 * update will consume the rest. This ensures ->clock_task is
	 * monotonic.
	 *
	 * It does however cause some slight miss-attribution of {soft,}irq
	 * time, a more accurate solution would be to update the irq_time using
	 * the current rq->clock timestamp, except that would require using
	 * atomic ops.
	 */
	if (irq_delta > delta)
		irq_delta = delta;

	rq->prev_irq_time += irq_delta;
	delta -= irq_delta;
#endif
#ifdef CONFIG_PARAVIRT_TIME_ACCOUNTING
	if (static_key_false((&paravirt_steal_rq_enabled))) {
		steal = paravirt_steal_clock(cpu_of(rq));
		steal -= rq->prev_steal_time_rq;

		if (unlikely(steal > delta))
			steal = delta;

		rq->prev_steal_time_rq += steal;
		delta -= steal;
	}
#endif

	rq->clock_task += delta;

#if defined(CONFIG_IRQ_TIME_ACCOUNTING) || defined(CONFIG_PARAVIRT_TIME_ACCOUNTING)
	if ((irq_delta + steal) && sched_feat(NONTASK_CAPACITY))
		sched_rt_avg_update(rq, irq_delta + steal);
#endif
}

void update_rq_clock(struct rq *rq)
{
	s64 delta;

	lockdep_assert_held(&rq->lock);

	if (rq->clock_update_flags & RQCF_ACT_SKIP)
		return;

#ifdef CONFIG_SCHED_DEBUG
	if (sched_feat(WARN_DOUBLE_CLOCK))
		SCHED_WARN_ON(rq->clock_update_flags & RQCF_UPDATED);
	rq->clock_update_flags |= RQCF_UPDATED;
#endif

	delta = sched_clock_cpu(cpu_of(rq)) - rq->clock;
	if (delta < 0)
		return;
	rq->clock += delta;
	update_rq_clock_task(rq, delta);
}


#ifdef CONFIG_SCHED_HRTICK
/*
 * Use HR-timers to deliver accurate preemption points.
 */

static void hrtick_clear(struct rq *rq)
{
	if (hrtimer_active(&rq->hrtick_timer))
		hrtimer_cancel(&rq->hrtick_timer);
}

/*
 * High-resolution timer tick.
 * Runs from hardirq context with interrupts disabled.
 */
static enum hrtimer_restart hrtick(struct hrtimer *timer)
{
	struct rq *rq = container_of(timer, struct rq, hrtick_timer);
	struct rq_flags rf;

	WARN_ON_ONCE(cpu_of(rq) != smp_processor_id());

	rq_lock(rq, &rf);
	update_rq_clock(rq);
	rq->curr->sched_class->task_tick(rq, rq->curr, 1);
	rq_unlock(rq, &rf);

	return HRTIMER_NORESTART;
}

#ifdef CONFIG_SMP

static void __hrtick_restart(struct rq *rq)
{
	struct hrtimer *timer = &rq->hrtick_timer;

	hrtimer_start_expires(timer, HRTIMER_MODE_ABS_PINNED);
}

/*
 * called from hardirq (IPI) context
 */
static void __hrtick_start(void *arg)
{
	struct rq *rq = arg;
	struct rq_flags rf;

	rq_lock(rq, &rf);
	__hrtick_restart(rq);
	rq->hrtick_csd_pending = 0;
	rq_unlock(rq, &rf);
}

/*
 * Called to set the hrtick timer state.
 *
 * called with rq->lock held and irqs disabled
 */
void hrtick_start(struct rq *rq, u64 delay)
{
	struct hrtimer *timer = &rq->hrtick_timer;
	ktime_t time;
	s64 delta;

	/*
	 * Don't schedule slices shorter than 10000ns, that just
	 * doesn't make sense and can cause timer DoS.
	 */
	delta = max_t(s64, delay, 10000LL);
	time = ktime_add_ns(timer->base->get_time(), delta);

	hrtimer_set_expires(timer, time);

	if (rq == this_rq()) {
		__hrtick_restart(rq);
	} else if (!rq->hrtick_csd_pending) {
		smp_call_function_single_async(cpu_of(rq), &rq->hrtick_csd);
		rq->hrtick_csd_pending = 1;
	}
}

#else
/*
 * Called to set the hrtick timer state.
 *
 * called with rq->lock held and irqs disabled
 */
void hrtick_start(struct rq *rq, u64 delay)
{
	/*
	 * Don't schedule slices shorter than 10000ns, that just
	 * doesn't make sense. Rely on vruntime for fairness.
	 */
	delay = max_t(u64, delay, 10000LL);
	hrtimer_start(&rq->hrtick_timer, ns_to_ktime(delay),
		      HRTIMER_MODE_REL_PINNED);
}
#endif /* CONFIG_SMP */

static void init_rq_hrtick(struct rq *rq)
{
#ifdef CONFIG_SMP
	rq->hrtick_csd_pending = 0;

	rq->hrtick_csd.flags = 0;
	rq->hrtick_csd.func = __hrtick_start;
	rq->hrtick_csd.info = rq;
#endif

	hrtimer_init(&rq->hrtick_timer, CLOCK_MONOTONIC, HRTIMER_MODE_REL);
	rq->hrtick_timer.function = hrtick;
}
#else	/* CONFIG_SCHED_HRTICK */
static inline void hrtick_clear(struct rq *rq)
{
}

static inline void init_rq_hrtick(struct rq *rq)
{
}
#endif	/* CONFIG_SCHED_HRTICK */

/*
 * cmpxchg based fetch_or, macro so it works for different integer types
 */
#define fetch_or(ptr, mask)						\
	({								\
		typeof(ptr) _ptr = (ptr);				\
		typeof(mask) _mask = (mask);				\
		typeof(*_ptr) _old, _val = *_ptr;			\
									\
		for (;;) {						\
			_old = cmpxchg(_ptr, _val, _val | _mask);	\
			if (_old == _val)				\
				break;					\
			_val = _old;					\
		}							\
	_old;								\
})

#if defined(CONFIG_SMP) && defined(TIF_POLLING_NRFLAG)
/*
 * Atomically set TIF_NEED_RESCHED and test for TIF_POLLING_NRFLAG,
 * this avoids any races wrt polling state changes and thereby avoids
 * spurious IPIs.
 */
static bool set_nr_and_not_polling(struct task_struct *p)
{
	struct thread_info *ti = task_thread_info(p);
	return !(fetch_or(&ti->flags, _TIF_NEED_RESCHED) & _TIF_POLLING_NRFLAG);
}

/*
 * Atomically set TIF_NEED_RESCHED if TIF_POLLING_NRFLAG is set.
 *
 * If this returns true, then the idle task promises to call
 * sched_ttwu_pending() and reschedule soon.
 */
static bool set_nr_if_polling(struct task_struct *p)
{
	struct thread_info *ti = task_thread_info(p);
	typeof(ti->flags) old, val = READ_ONCE(ti->flags);

	for (;;) {
		if (!(val & _TIF_POLLING_NRFLAG))
			return false;
		if (val & _TIF_NEED_RESCHED)
			return true;
		old = cmpxchg(&ti->flags, val, val | _TIF_NEED_RESCHED);
		if (old == val)
			break;
		val = old;
	}
	return true;
}

#else
static bool set_nr_and_not_polling(struct task_struct *p)
{
	set_tsk_need_resched(p);
	return true;
}

#ifdef CONFIG_SMP
static bool set_nr_if_polling(struct task_struct *p)
{
	return false;
}
#endif
#endif

void wake_q_add(struct wake_q_head *head, struct task_struct *task)
{
	struct wake_q_node *node = &task->wake_q;

	/*
	 * Atomically grab the task, if ->wake_q is !nil already it means
	 * its already queued (either by us or someone else) and will get the
	 * wakeup due to that.
	 *
	 * In order to ensure that a pending wakeup will observe our pending
	 * state, even in the failed case, an explicit smp_mb() must be used.
	 */
	smp_mb__before_atomic();
	if (cmpxchg_relaxed(&node->next, NULL, WAKE_Q_TAIL))
		return;

	head->count++;

	get_task_struct(task);

	/*
	 * The head is context local, there can be no concurrency.
	 */
	*head->lastp = node;
	head->lastp = &node->next;
}

static int
try_to_wake_up(struct task_struct *p, unsigned int state, int wake_flags,
	       int sibling_count_hint);

void wake_up_q(struct wake_q_head *head)
{
	struct wake_q_node *node = head->first;

	while (node != WAKE_Q_TAIL) {
		struct task_struct *task;

		task = container_of(node, struct task_struct, wake_q);
		BUG_ON(!task);
		/* Task can safely be re-inserted now: */
		node = node->next;
		task->wake_q.next = NULL;

		/*
		 * try_to_wake_up() implies a wmb() to pair with the queueing
		 * in wake_q_add() so as not to miss wakeups.
		 */
		try_to_wake_up(task, TASK_NORMAL, 0, head->count);
		put_task_struct(task);
	}
}

/*
 * resched_curr - mark rq's current task 'to be rescheduled now'.
 *
 * On UP this means the setting of the need_resched flag, on SMP it
 * might also involve a cross-CPU call to trigger the scheduler on
 * the target CPU.
 */
void resched_curr(struct rq *rq)
{
	struct task_struct *curr = rq->curr;
	int cpu;

	lockdep_assert_held(&rq->lock);

	if (test_tsk_need_resched(curr))
		return;

	cpu = cpu_of(rq);

	if (cpu == smp_processor_id()) {
		set_tsk_need_resched(curr);
		set_preempt_need_resched();
		return;
	}

	if (set_nr_and_not_polling(curr))
		smp_send_reschedule(cpu);
	else
		trace_sched_wake_idle_without_ipi(cpu);
}

void resched_cpu(int cpu)
{
	struct rq *rq = cpu_rq(cpu);
	unsigned long flags;

	raw_spin_lock_irqsave(&rq->lock, flags);
	if (cpu_online(cpu) || cpu == smp_processor_id())
		resched_curr(rq);
	raw_spin_unlock_irqrestore(&rq->lock, flags);
}

#ifdef CONFIG_SMP
#ifdef CONFIG_NO_HZ_COMMON
/*
 * In the semi idle case, use the nearest busy CPU for migrating timers
 * from an idle CPU.  This is good for power-savings.
 *
 * We don't do similar optimization for completely idle system, as
 * selecting an idle CPU will add more delays to the timers than intended
 * (as that CPU's timer base may not be uptodate wrt jiffies etc).
 */
int get_nohz_timer_target(void)
{
	int i, cpu = smp_processor_id();
	struct sched_domain *sd;

	if (!idle_cpu(cpu) && is_housekeeping_cpu(cpu))
		return cpu;

	rcu_read_lock();
	for_each_domain(cpu, sd) {
		for_each_cpu(i, sched_domain_span(sd)) {
			if (cpu == i)
				continue;

			if (!idle_cpu(i) && is_housekeeping_cpu(i)) {
				cpu = i;
				goto unlock;
			}
		}
	}

	if (!is_housekeeping_cpu(cpu))
		cpu = housekeeping_any_cpu();
unlock:
	rcu_read_unlock();
	return cpu;
}

/*
 * When add_timer_on() enqueues a timer into the timer wheel of an
 * idle CPU then this timer might expire before the next timer event
 * which is scheduled to wake up that CPU. In case of a completely
 * idle system the next event might even be infinite time into the
 * future. wake_up_idle_cpu() ensures that the CPU is woken up and
 * leaves the inner idle loop so the newly added timer is taken into
 * account when the CPU goes back to idle and evaluates the timer
 * wheel for the next timer event.
 */
static void wake_up_idle_cpu(int cpu)
{
	struct rq *rq = cpu_rq(cpu);

	if (cpu == smp_processor_id())
		return;

	if (set_nr_and_not_polling(rq->idle))
		smp_send_reschedule(cpu);
	else
		trace_sched_wake_idle_without_ipi(cpu);
}

static bool wake_up_full_nohz_cpu(int cpu)
{
	/*
	 * We just need the target to call irq_exit() and re-evaluate
	 * the next tick. The nohz full kick at least implies that.
	 * If needed we can still optimize that later with an
	 * empty IRQ.
	 */
	if (cpu_is_offline(cpu))
		return true;  /* Don't try to wake offline CPUs. */
	if (tick_nohz_full_cpu(cpu)) {
		if (cpu != smp_processor_id() ||
		    tick_nohz_tick_stopped())
			tick_nohz_full_kick_cpu(cpu);
		return true;
	}

	return false;
}

/*
 * Wake up the specified CPU.  If the CPU is going offline, it is the
 * caller's responsibility to deal with the lost wakeup, for example,
 * by hooking into the CPU_DEAD notifier like timers and hrtimers do.
 */
void wake_up_nohz_cpu(int cpu)
{
	if (!wake_up_full_nohz_cpu(cpu))
		wake_up_idle_cpu(cpu);
}

static inline bool got_nohz_idle_kick(void)
{
	int cpu = smp_processor_id();

	if (!test_bit(NOHZ_BALANCE_KICK, nohz_flags(cpu)))
		return false;

	if (idle_cpu(cpu) && !need_resched())
		return true;

	/*
	 * We can't run Idle Load Balance on this CPU for this time so we
	 * cancel it and clear NOHZ_BALANCE_KICK
	 */
	clear_bit(NOHZ_BALANCE_KICK, nohz_flags(cpu));
	return false;
}

#else /* CONFIG_NO_HZ_COMMON */

static inline bool got_nohz_idle_kick(void)
{
	return false;
}

#endif /* CONFIG_NO_HZ_COMMON */

#ifdef CONFIG_NO_HZ_FULL
bool sched_can_stop_tick(struct rq *rq)
{
	int fifo_nr_running;

	/* Deadline tasks, even if single, need the tick */
	if (rq->dl.dl_nr_running)
		return false;

	/*
	 * If there are more than one RR tasks, we need the tick to effect the
	 * actual RR behaviour.
	 */
	if (rq->rt.rr_nr_running) {
		if (rq->rt.rr_nr_running == 1)
			return true;
		else
			return false;
	}

	/*
	 * If there's no RR tasks, but FIFO tasks, we can skip the tick, no
	 * forced preemption between FIFO tasks.
	 */
	fifo_nr_running = rq->rt.rt_nr_running - rq->rt.rr_nr_running;
	if (fifo_nr_running)
		return true;

	/*
	 * If there are no DL,RR/FIFO tasks, there must only be CFS tasks left;
	 * if there's more than one we need the tick for involuntary
	 * preemption.
	 */
	if (rq->nr_running > 1)
		return false;

	return true;
}
#endif /* CONFIG_NO_HZ_FULL */

void sched_avg_update(struct rq *rq)
{
	s64 period = sched_avg_period();

	while ((s64)(rq_clock(rq) - rq->age_stamp) > period) {
		/*
		 * Inline assembly required to prevent the compiler
		 * optimising this loop into a divmod call.
		 * See __iter_div_u64_rem() for another example of this.
		 */
		asm("" : "+rm" (rq->age_stamp));
		rq->age_stamp += period;
		rq->rt_avg /= 2;
	}
}

#endif /* CONFIG_SMP */

#if defined(CONFIG_RT_GROUP_SCHED) || (defined(CONFIG_FAIR_GROUP_SCHED) && \
			(defined(CONFIG_SMP) || defined(CONFIG_CFS_BANDWIDTH)))
/*
 * Iterate task_group tree rooted at *from, calling @down when first entering a
 * node and @up when leaving it for the final time.
 *
 * Caller must hold rcu_lock or sufficient equivalent.
 */
int walk_tg_tree_from(struct task_group *from,
			     tg_visitor down, tg_visitor up, void *data)
{
	struct task_group *parent, *child;
	int ret;

	parent = from;

down:
	ret = (*down)(parent, data);
	if (ret)
		goto out;
	list_for_each_entry_rcu(child, &parent->children, siblings) {
		parent = child;
		goto down;

up:
		continue;
	}
	ret = (*up)(parent, data);
	if (ret || parent == from)
		goto out;

	child = parent;
	parent = parent->parent;
	if (parent)
		goto up;
out:
	return ret;
}

int tg_nop(struct task_group *tg, void *data)
{
	return 0;
}
#endif

static void set_load_weight(struct task_struct *p)
{
	int prio = p->static_prio - MAX_RT_PRIO;
	struct load_weight *load = &p->se.load;

	/*
	 * SCHED_IDLE tasks get minimal weight:
	 */
	if (idle_policy(p->policy)) {
		load->weight = scale_load(WEIGHT_IDLEPRIO);
		load->inv_weight = WMULT_IDLEPRIO;
		return;
	}

	load->weight = scale_load(sched_prio_to_weight[prio]);
	load->inv_weight = sched_prio_to_wmult[prio];
}

static inline void enqueue_task(struct rq *rq, struct task_struct *p, int flags)
{
	if (!(flags & ENQUEUE_NOCLOCK))
		update_rq_clock(rq);

	if (!(flags & ENQUEUE_RESTORE)) {
		sched_info_queued(rq, p);
		psi_enqueue(p, flags & ENQUEUE_WAKEUP);
	}

	p->sched_class->enqueue_task(rq, p, flags);
	walt_update_last_enqueue(p);
	trace_sched_enq_deq_task(p, 1, cpumask_bits(&p->cpus_allowed)[0]);
}

static inline void dequeue_task(struct rq *rq, struct task_struct *p, int flags)
{
	if (!(flags & DEQUEUE_NOCLOCK))
		update_rq_clock(rq);

	if (!(flags & DEQUEUE_SAVE)) {
		sched_info_dequeued(rq, p);
		psi_dequeue(p, flags & DEQUEUE_SLEEP);
	}

	p->sched_class->dequeue_task(rq, p, flags);
#ifdef CONFIG_SCHED_WALT
	if (p == rq->ed_task)
		early_detection_notify(rq, sched_ktime_clock());
#endif
	trace_sched_enq_deq_task(p, 0, cpumask_bits(&p->cpus_allowed)[0]);
}

void activate_task(struct rq *rq, struct task_struct *p, int flags)
{
	if (task_contributes_to_load(p))
		rq->nr_uninterruptible--;

	enqueue_task(rq, p, flags);
}

void deactivate_task(struct rq *rq, struct task_struct *p, int flags)
{
	if (task_contributes_to_load(p))
		rq->nr_uninterruptible++;

	if (flags & DEQUEUE_SLEEP)
		clear_ed_task(p, rq);

	dequeue_task(rq, p, flags);
}

/*
 * __normal_prio - return the priority that is based on the static prio
 */
static inline int __normal_prio(struct task_struct *p)
{
	return p->static_prio;
}

/*
 * Calculate the expected normal priority: i.e. priority
 * without taking RT-inheritance into account. Might be
 * boosted by interactivity modifiers. Changes upon fork,
 * setprio syscalls, and whenever the interactivity
 * estimator recalculates.
 */
static inline int normal_prio(struct task_struct *p)
{
	int prio;

	if (task_has_dl_policy(p))
		prio = MAX_DL_PRIO-1;
	else if (task_has_rt_policy(p))
		prio = MAX_RT_PRIO-1 - p->rt_priority;
	else
		prio = __normal_prio(p);
	return prio;
}

/*
 * Calculate the current priority, i.e. the priority
 * taken into account by the scheduler. This value might
 * be boosted by RT tasks, or might be boosted by
 * interactivity modifiers. Will be RT if the task got
 * RT-boosted. If not then it returns p->normal_prio.
 */
static int effective_prio(struct task_struct *p)
{
	p->normal_prio = normal_prio(p);
	/*
	 * If we are RT tasks or we were boosted to RT priority,
	 * keep the priority unchanged. Otherwise, update priority
	 * to the normal priority:
	 */
	if (!rt_prio(p->prio))
		return p->normal_prio;
	return p->prio;
}

/**
 * task_curr - is this task currently executing on a CPU?
 * @p: the task in question.
 *
 * Return: 1 if the task is currently executing. 0 otherwise.
 */
inline int task_curr(const struct task_struct *p)
{
	return cpu_curr(task_cpu(p)) == p;
}

/*
 * switched_from, switched_to and prio_changed must _NOT_ drop rq->lock,
 * use the balance_callback list if you want balancing.
 *
 * this means any call to check_class_changed() must be followed by a call to
 * balance_callback().
 */
static inline void check_class_changed(struct rq *rq, struct task_struct *p,
				       const struct sched_class *prev_class,
				       int oldprio)
{
	if (prev_class != p->sched_class) {
		if (prev_class->switched_from)
			prev_class->switched_from(rq, p);

		p->sched_class->switched_to(rq, p);
	} else if (oldprio != p->prio || dl_task(p))
		p->sched_class->prio_changed(rq, p, oldprio);
}

void check_preempt_curr(struct rq *rq, struct task_struct *p, int flags)
{
	const struct sched_class *class;

	if (p->sched_class == rq->curr->sched_class) {
		rq->curr->sched_class->check_preempt_curr(rq, p, flags);
	} else {
		for_each_class(class) {
			if (class == rq->curr->sched_class)
				break;
			if (class == p->sched_class) {
				resched_curr(rq);
				break;
			}
		}
	}

	/*
	 * A queue event has occurred, and we're going to schedule.  In
	 * this case, we can save a useless back to back clock update.
	 */
	if (task_on_rq_queued(rq->curr) && test_tsk_need_resched(rq->curr))
		rq_clock_skip_update(rq, true);
}

#ifdef CONFIG_SMP

static inline bool is_per_cpu_kthread(struct task_struct *p)
{
	if (!(p->flags & PF_KTHREAD))
		return false;

	if (p->nr_cpus_allowed != 1)
		return false;

	return true;
}

/*
 * Per-CPU kthreads are allowed to run on !actie && online CPUs, see
 * __set_cpus_allowed_ptr() and select_fallback_rq().
 */
static inline bool is_cpu_allowed(struct task_struct *p, int cpu)
{
	if (!cpumask_test_cpu(cpu, &p->cpus_allowed))
		return false;

	if (is_per_cpu_kthread(p))
		return cpu_online(cpu);

	return cpu_active(cpu);
}

/*
 * This is how migration works:
 *
 * 1) we invoke migration_cpu_stop() on the target CPU using
 *    stop_one_cpu().
 * 2) stopper starts to run (implicitly forcing the migrated thread
 *    off the CPU)
 * 3) it checks whether the migrated task is still in the wrong runqueue.
 * 4) if it's in the wrong runqueue then the migration thread removes
 *    it and puts it into the right queue.
 * 5) stopper completes and stop_one_cpu() returns and the migration
 *    is done.
 */

/*
 * move_queued_task - move a queued task to new rq.
 *
 * Returns (locked) new rq. Old rq's lock is released.
 */
static struct rq *move_queued_task(struct rq *rq, struct rq_flags *rf,
				   struct task_struct *p, int new_cpu)
{
	lockdep_assert_held(&rq->lock);

	WRITE_ONCE(p->on_rq, TASK_ON_RQ_MIGRATING);
	dequeue_task(rq, p, DEQUEUE_NOCLOCK);
	double_lock_balance(rq, cpu_rq(new_cpu));
	set_task_cpu(p, new_cpu);
	double_rq_unlock(cpu_rq(new_cpu), rq);

	rq = cpu_rq(new_cpu);

	rq_lock(rq, rf);
	BUG_ON(task_cpu(p) != new_cpu);
	enqueue_task(rq, p, 0);
	p->on_rq = TASK_ON_RQ_QUEUED;
	check_preempt_curr(rq, p, 0);

	return rq;
}

struct migration_arg {
	struct task_struct *task;
	int dest_cpu;
};

/*
 * Move (not current) task off this CPU, onto the destination CPU. We're doing
 * this because either it can't run here any more (set_cpus_allowed()
 * away from this CPU, or CPU going down), or because we're
 * attempting to rebalance this task on exec (sched_exec).
 *
 * So we race with normal scheduler movements, but that's OK, as long
 * as the task is no longer on this CPU.
 */
static struct rq *__migrate_task(struct rq *rq, struct rq_flags *rf,
				 struct task_struct *p, int dest_cpu)
{
	/* Affinity changed (again). */
	if (!is_cpu_allowed(p, dest_cpu))
		return rq;

	update_rq_clock(rq);
	rq = move_queued_task(rq, rf, p, dest_cpu);

	return rq;
}

/*
 * migration_cpu_stop - this will be executed by a highprio stopper thread
 * and performs thread migration by bumping thread off CPU then
 * 'pushing' onto another runqueue.
 */
static int migration_cpu_stop(void *data)
{
	struct migration_arg *arg = data;
	struct task_struct *p = arg->task;
	struct rq *rq = this_rq();
	struct rq_flags rf;

	/*
	 * The original target CPU might have gone down and we might
	 * be on another CPU but it doesn't matter.
	 */
	local_irq_disable();
	/*
	 * We need to explicitly wake pending tasks before running
	 * __migrate_task() such that we will not miss enforcing cpus_allowed
	 * during wakeups, see set_cpus_allowed_ptr()'s TASK_WAKING test.
	 */
	sched_ttwu_pending();

	raw_spin_lock(&p->pi_lock);
	rq_lock(rq, &rf);
	/*
	 * If task_rq(p) != rq, it cannot be migrated here, because we're
	 * holding rq->lock, if p->on_rq == 0 it cannot get enqueued because
	 * we're holding p->pi_lock.
	 */
	if (task_rq(p) == rq) {
		if (task_on_rq_queued(p))
			rq = __migrate_task(rq, &rf, p, arg->dest_cpu);
		else
			p->wake_cpu = arg->dest_cpu;
	}
	rq_unlock(rq, &rf);
	raw_spin_unlock(&p->pi_lock);

	local_irq_enable();
	return 0;
}

/*
 * sched_class::set_cpus_allowed must do the below, but is not required to
 * actually call this function.
 */
void set_cpus_allowed_common(struct task_struct *p, const struct cpumask *new_mask)
{
	cpumask_copy(&p->cpus_allowed, new_mask);
	p->nr_cpus_allowed = cpumask_weight(new_mask);
}

void do_set_cpus_allowed(struct task_struct *p, const struct cpumask *new_mask)
{
	struct rq *rq = task_rq(p);
	bool queued, running;

	lockdep_assert_held(&p->pi_lock);

	queued = task_on_rq_queued(p);
	running = task_current(rq, p);

	if (queued) {
		/*
		 * Because __kthread_bind() calls this on blocked tasks without
		 * holding rq->lock.
		 */
		lockdep_assert_held(&rq->lock);
		dequeue_task(rq, p, DEQUEUE_SAVE | DEQUEUE_NOCLOCK);
	}
	if (running)
		put_prev_task(rq, p);

	p->sched_class->set_cpus_allowed(p, new_mask);

	if (queued)
		enqueue_task(rq, p, ENQUEUE_RESTORE | ENQUEUE_NOCLOCK);
	if (running)
		set_curr_task(rq, p);
}

/*
 * Change a given task's CPU affinity. Migrate the thread to a
 * proper CPU and schedule it away if the CPU it's executing on
 * is removed from the allowed bitmask.
 *
 * NOTE: the caller must have a valid reference to the task, the
 * task must not exit() & deallocate itself prematurely. The
 * call is not atomic; no spinlocks may be held.
 */
static int __set_cpus_allowed_ptr(struct task_struct *p,
				  const struct cpumask *new_mask, bool check)
{
	const struct cpumask *cpu_valid_mask = cpu_active_mask;
	unsigned int dest_cpu;
	struct rq_flags rf;
	struct rq *rq;
	int ret = 0;
	cpumask_t allowed_mask;

	rq = task_rq_lock(p, &rf);
	update_rq_clock(rq);

	if (p->flags & PF_KTHREAD) {
		/*
		 * Kernel threads are allowed on online && !active CPUs
		 */
		cpu_valid_mask = cpu_online_mask;
	}

	/*
	 * Must re-check here, to close a race against __kthread_bind(),
	 * sched_setaffinity() is not guaranteed to observe the flag.
	 */
	if (check && (p->flags & PF_NO_SETAFFINITY)) {
		ret = -EINVAL;
		goto out;
	}

	if (cpumask_equal(&p->cpus_allowed, new_mask))
		goto out;

	cpumask_andnot(&allowed_mask, new_mask, cpu_isolated_mask);
	cpumask_and(&allowed_mask, &allowed_mask, cpu_valid_mask);

	dest_cpu = cpumask_any(&allowed_mask);
	if (dest_cpu >= nr_cpu_ids) {
		cpumask_and(&allowed_mask, cpu_valid_mask, new_mask);
		dest_cpu = cpumask_any(&allowed_mask);
		if (!cpumask_intersects(new_mask, cpu_valid_mask)) {
			ret = -EINVAL;
			goto out;
		}
	}

	do_set_cpus_allowed(p, new_mask);

	if (p->flags & PF_KTHREAD) {
		/*
		 * For kernel threads that do indeed end up on online &&
		 * !active we want to ensure they are strict per-CPU threads.
		 */
		WARN_ON(cpumask_intersects(new_mask, cpu_online_mask) &&
			!cpumask_intersects(new_mask, cpu_active_mask) &&
			p->nr_cpus_allowed != 1);
	}

	/* Can the task run on the task's current CPU? If so, we're done */
	if (cpumask_test_cpu(task_cpu(p), &allowed_mask))
		goto out;

	if (task_running(rq, p) || p->state == TASK_WAKING) {
		struct migration_arg arg = { p, dest_cpu };
		/* Need help from migration thread: drop lock and wait. */
		task_rq_unlock(rq, p, &rf);
		stop_one_cpu(cpu_of(rq), migration_cpu_stop, &arg);
		tlb_migrate_finish(p->mm);
		return 0;
	} else if (task_on_rq_queued(p)) {
		/*
		 * OK, since we're going to drop the lock immediately
		 * afterwards anyway.
		 */
		rq = move_queued_task(rq, &rf, p, dest_cpu);
	}
out:
	task_rq_unlock(rq, p, &rf);

	return ret;
}

int set_cpus_allowed_ptr(struct task_struct *p, const struct cpumask *new_mask)
{
	return __set_cpus_allowed_ptr(p, new_mask, false);
}
EXPORT_SYMBOL_GPL(set_cpus_allowed_ptr);

void set_task_cpu(struct task_struct *p, unsigned int new_cpu)
{
#ifdef CONFIG_SCHED_DEBUG
	/*
	 * We should never call set_task_cpu() on a blocked task,
	 * ttwu() will sort out the placement.
	 */
	WARN_ON_ONCE(p->state != TASK_RUNNING && p->state != TASK_WAKING &&
			!p->on_rq);

	/*
	 * Migrating fair class task must have p->on_rq = TASK_ON_RQ_MIGRATING,
	 * because schedstat_wait_{start,end} rebase migrating task's wait_start
	 * time relying on p->on_rq.
	 */
	WARN_ON_ONCE(p->state == TASK_RUNNING &&
		     p->sched_class == &fair_sched_class &&
		     (p->on_rq && !task_on_rq_migrating(p)));

#ifdef CONFIG_LOCKDEP
	/*
	 * The caller should hold either p->pi_lock or rq->lock, when changing
	 * a task's CPU. ->pi_lock for waking tasks, rq->lock for runnable tasks.
	 *
	 * sched_move_task() holds both and thus holding either pins the cgroup,
	 * see task_group().
	 *
	 * Furthermore, all task_rq users should acquire both locks, see
	 * task_rq_lock().
	 */
	WARN_ON_ONCE(debug_locks && !(lockdep_is_held(&p->pi_lock) ||
				      lockdep_is_held(&task_rq(p)->lock)));
#endif
	/*
	 * Clearly, migrating tasks to offline CPUs is a fairly daft thing.
	 */
	WARN_ON_ONCE(!cpu_online(new_cpu));
#endif

	trace_sched_migrate_task(p, new_cpu);

	if (task_cpu(p) != new_cpu) {
		if (p->sched_class->migrate_task_rq)
			p->sched_class->migrate_task_rq(p);
		p->se.nr_migrations++;
		perf_event_task_migrate(p);

		fixup_busy_time(p, new_cpu);
	}

	__set_task_cpu(p, new_cpu);
}

static void __migrate_swap_task(struct task_struct *p, int cpu)
{
	if (task_on_rq_queued(p)) {
		struct rq *src_rq, *dst_rq;
		struct rq_flags srf, drf;

		src_rq = task_rq(p);
		dst_rq = cpu_rq(cpu);

		rq_pin_lock(src_rq, &srf);
		rq_pin_lock(dst_rq, &drf);

		p->on_rq = TASK_ON_RQ_MIGRATING;
		deactivate_task(src_rq, p, 0);
		set_task_cpu(p, cpu);
		activate_task(dst_rq, p, 0);
		p->on_rq = TASK_ON_RQ_QUEUED;
		check_preempt_curr(dst_rq, p, 0);

		rq_unpin_lock(dst_rq, &drf);
		rq_unpin_lock(src_rq, &srf);

	} else {
		/*
		 * Task isn't running anymore; make it appear like we migrated
		 * it before it went to sleep. This means on wakeup we make the
		 * previous CPU our target instead of where it really is.
		 */
		p->wake_cpu = cpu;
	}
}

struct migration_swap_arg {
	struct task_struct *src_task, *dst_task;
	int src_cpu, dst_cpu;
};

static int migrate_swap_stop(void *data)
{
	struct migration_swap_arg *arg = data;
	struct rq *src_rq, *dst_rq;
	int ret = -EAGAIN;

	if (!cpu_active(arg->src_cpu) || !cpu_active(arg->dst_cpu))
		return -EAGAIN;

	src_rq = cpu_rq(arg->src_cpu);
	dst_rq = cpu_rq(arg->dst_cpu);

	double_raw_lock(&arg->src_task->pi_lock,
			&arg->dst_task->pi_lock);
	double_rq_lock(src_rq, dst_rq);

	if (task_cpu(arg->dst_task) != arg->dst_cpu)
		goto unlock;

	if (task_cpu(arg->src_task) != arg->src_cpu)
		goto unlock;

	if (!cpumask_test_cpu(arg->dst_cpu, &arg->src_task->cpus_allowed))
		goto unlock;

	if (!cpumask_test_cpu(arg->src_cpu, &arg->dst_task->cpus_allowed))
		goto unlock;

	__migrate_swap_task(arg->src_task, arg->dst_cpu);
	__migrate_swap_task(arg->dst_task, arg->src_cpu);

	ret = 0;

unlock:
	double_rq_unlock(src_rq, dst_rq);
	raw_spin_unlock(&arg->dst_task->pi_lock);
	raw_spin_unlock(&arg->src_task->pi_lock);

	return ret;
}

/*
 * Cross migrate two tasks
 */
int migrate_swap(struct task_struct *cur, struct task_struct *p)
{
	struct migration_swap_arg arg;
	int ret = -EINVAL;

	arg = (struct migration_swap_arg){
		.src_task = cur,
		.src_cpu = task_cpu(cur),
		.dst_task = p,
		.dst_cpu = task_cpu(p),
	};

	if (arg.src_cpu == arg.dst_cpu)
		goto out;

	/*
	 * These three tests are all lockless; this is OK since all of them
	 * will be re-checked with proper locks held further down the line.
	 */
	if (!cpu_active(arg.src_cpu) || !cpu_active(arg.dst_cpu))
		goto out;

	if (!cpumask_test_cpu(arg.dst_cpu, &arg.src_task->cpus_allowed))
		goto out;

	if (!cpumask_test_cpu(arg.src_cpu, &arg.dst_task->cpus_allowed))
		goto out;

	trace_sched_swap_numa(cur, arg.src_cpu, p, arg.dst_cpu);
	ret = stop_two_cpus(arg.dst_cpu, arg.src_cpu, migrate_swap_stop, &arg);

out:
	return ret;
}

/*
 * wait_task_inactive - wait for a thread to unschedule.
 *
 * If @match_state is nonzero, it's the @p->state value just checked and
 * not expected to change.  If it changes, i.e. @p might have woken up,
 * then return zero.  When we succeed in waiting for @p to be off its CPU,
 * we return a positive number (its total switch count).  If a second call
 * a short while later returns the same number, the caller can be sure that
 * @p has remained unscheduled the whole time.
 *
 * The caller must ensure that the task *will* unschedule sometime soon,
 * else this function might spin for a *long* time. This function can't
 * be called with interrupts off, or it may introduce deadlock with
 * smp_call_function() if an IPI is sent by the same process we are
 * waiting to become inactive.
 */
unsigned long wait_task_inactive(struct task_struct *p, long match_state)
{
	int running, queued;
	struct rq_flags rf;
	unsigned long ncsw;
	struct rq *rq;

	for (;;) {
		/*
		 * We do the initial early heuristics without holding
		 * any task-queue locks at all. We'll only try to get
		 * the runqueue lock when things look like they will
		 * work out!
		 */
		rq = task_rq(p);

		/*
		 * If the task is actively running on another CPU
		 * still, just relax and busy-wait without holding
		 * any locks.
		 *
		 * NOTE! Since we don't hold any locks, it's not
		 * even sure that "rq" stays as the right runqueue!
		 * But we don't care, since "task_running()" will
		 * return false if the runqueue has changed and p
		 * is actually now running somewhere else!
		 */
		while (task_running(rq, p)) {
			if (match_state && unlikely(p->state != match_state))
				return 0;
			cpu_relax();
		}

		/*
		 * Ok, time to look more closely! We need the rq
		 * lock now, to be *sure*. If we're wrong, we'll
		 * just go back and repeat.
		 */
		rq = task_rq_lock(p, &rf);
		trace_sched_wait_task(p);
		running = task_running(rq, p);
		queued = task_on_rq_queued(p);
		ncsw = 0;
		if (!match_state || p->state == match_state)
			ncsw = p->nvcsw | LONG_MIN; /* sets MSB */
		task_rq_unlock(rq, p, &rf);

		/*
		 * If it changed from the expected state, bail out now.
		 */
		if (unlikely(!ncsw))
			break;

		/*
		 * Was it really running after all now that we
		 * checked with the proper locks actually held?
		 *
		 * Oops. Go back and try again..
		 */
		if (unlikely(running)) {
			cpu_relax();
			continue;
		}

		/*
		 * It's not enough that it's not actively running,
		 * it must be off the runqueue _entirely_, and not
		 * preempted!
		 *
		 * So if it was still runnable (but just not actively
		 * running right now), it's preempted, and we should
		 * yield - it could be a while.
		 */
		if (unlikely(queued)) {
			ktime_t to = NSEC_PER_MSEC;

			set_current_state(TASK_UNINTERRUPTIBLE);
			schedule_hrtimeout(&to, HRTIMER_MODE_REL);
			continue;
		}

		/*
		 * Ahh, all good. It wasn't running, and it wasn't
		 * runnable, which means that it will never become
		 * running in the future either. We're all done!
		 */
		break;
	}

	return ncsw;
}

/***
 * kick_process - kick a running thread to enter/exit the kernel
 * @p: the to-be-kicked thread
 *
 * Cause a process which is running on another CPU to enter
 * kernel-mode, without any delay. (to get signals handled.)
 *
 * NOTE: this function doesn't have to take the runqueue lock,
 * because all it wants to ensure is that the remote task enters
 * the kernel. If the IPI races and the task has been migrated
 * to another CPU then no harm is done and the purpose has been
 * achieved as well.
 */
void kick_process(struct task_struct *p)
{
	int cpu;

	preempt_disable();
	cpu = task_cpu(p);
	if ((cpu != smp_processor_id()) && task_curr(p))
		smp_send_reschedule(cpu);
	preempt_enable();
}
EXPORT_SYMBOL_GPL(kick_process);

/*
 * ->cpus_allowed is protected by both rq->lock and p->pi_lock
 *
 * A few notes on cpu_active vs cpu_online:
 *
 *  - cpu_active must be a subset of cpu_online
 *
 *  - on cpu-up we allow per-cpu kthreads on the online && !active cpu,
 *    see __set_cpus_allowed_ptr(). At this point the newly online
 *    CPU isn't yet part of the sched domains, and balancing will not
 *    see it.
 *
 *  - on CPU-down we clear cpu_active() to mask the sched domains and
 *    avoid the load balancer to place new tasks on the to be removed
 *    CPU. Existing tasks will remain running there and will be taken
 *    off.
 *
 * This means that fallback selection must not select !active CPUs.
 * And can assume that any active CPU must be online. Conversely
 * select_task_rq() below may allow selection of !active CPUs in order
 * to satisfy the above rules.
 */
static int select_fallback_rq(int cpu, struct task_struct *p, bool allow_iso)
{
	int nid = cpu_to_node(cpu);
	const struct cpumask *nodemask = NULL;
	enum { cpuset, possible, fail, bug } state = cpuset;
	int dest_cpu;
	int isolated_candidate = -1;

	/*
	 * If the node that the CPU is on has been offlined, cpu_to_node()
	 * will return -1. There is no CPU on the node, and we should
	 * select the CPU on the other node.
	 */
	if (nid != -1) {
		nodemask = cpumask_of_node(nid);

		/* Look for allowed, online CPU in same node. */
		for_each_cpu(dest_cpu, nodemask) {
			if (!cpu_active(dest_cpu))
				continue;
			if (cpu_isolated(dest_cpu))
				continue;
			if (cpumask_test_cpu(dest_cpu, &p->cpus_allowed))
				return dest_cpu;
		}
	}

	for (;;) {
		/* Any allowed, online CPU? */
		for_each_cpu(dest_cpu, &p->cpus_allowed) {
			if (!is_cpu_allowed(p, dest_cpu))
				continue;
			if (cpu_isolated(dest_cpu)) {
				if (allow_iso)
					isolated_candidate = dest_cpu;
				continue;
			}
			goto out;
		}

		if (isolated_candidate != -1) {
			dest_cpu = isolated_candidate;
			goto out;
		}

		/* No more Mr. Nice Guy. */
		switch (state) {
		case cpuset:
			if (IS_ENABLED(CONFIG_CPUSETS)) {
				cpuset_cpus_allowed_fallback(p);
				state = possible;
				break;
			}
			/* Fall-through */
		case possible:
			do_set_cpus_allowed(p, cpu_possible_mask);
			state = fail;
			break;

		case fail:
			allow_iso = true;
			state = bug;
			break;

		case bug:
			BUG();
			break;
		}
	}

out:
	if (state != cpuset) {
		/*
		 * Don't tell them about moving exiting tasks or
		 * kernel threads (both mm NULL), since they never
		 * leave kernel.
		 */
		if (p->mm && printk_ratelimit()) {
			printk_deferred("process %d (%s) no longer affine to cpu%d\n",
					task_pid_nr(p), p->comm, cpu);
		}
	}

	return dest_cpu;
}

/*
 * The caller (fork, wakeup) owns p->pi_lock, ->cpus_allowed is stable.
 */
static inline
int select_task_rq(struct task_struct *p, int cpu, int sd_flags, int wake_flags,
		   int sibling_count_hint)
{
	bool allow_isolated = (p->flags & PF_KTHREAD);

	lockdep_assert_held(&p->pi_lock);

	if (p->nr_cpus_allowed > 1)
		cpu = p->sched_class->select_task_rq(p, cpu, sd_flags, wake_flags,
						     sibling_count_hint);
	else
		cpu = cpumask_any(&p->cpus_allowed);

	/*
	 * In order not to call set_task_cpu() on a blocking task we need
	 * to rely on ttwu() to place the task on a valid ->cpus_allowed
	 * CPU.
	 *
	 * Since this is common to all placement strategies, this lives here.
	 *
	 * [ this allows ->select_task() to simply return task_cpu(p) and
	 *   not worry about this generic constraint ]
	 */
	if (unlikely(!is_cpu_allowed(p, cpu)) || (cpu_isolated(cpu) &&
						 !allow_isolated))
		cpu = select_fallback_rq(task_cpu(p), p, allow_isolated);

	return cpu;
}

static void update_avg(u64 *avg, u64 sample)
{
	s64 diff = sample - *avg;
	*avg += diff >> 3;
}

void sched_set_stop_task(int cpu, struct task_struct *stop)
{
	struct sched_param param = { .sched_priority = MAX_RT_PRIO - 1 };
	struct task_struct *old_stop = cpu_rq(cpu)->stop;

	if (stop) {
		/*
		 * Make it appear like a SCHED_FIFO task, its something
		 * userspace knows about and won't get confused about.
		 *
		 * Also, it will make PI more or less work without too
		 * much confusion -- but then, stop work should not
		 * rely on PI working anyway.
		 */
		sched_setscheduler_nocheck(stop, SCHED_FIFO, &param);

		stop->sched_class = &stop_sched_class;
	}

	cpu_rq(cpu)->stop = stop;

	if (old_stop) {
		/*
		 * Reset it back to a normal scheduling class so that
		 * it can die in pieces.
		 */
		old_stop->sched_class = &rt_sched_class;
	}
}

#else

static inline int __set_cpus_allowed_ptr(struct task_struct *p,
					 const struct cpumask *new_mask, bool check)
{
	return set_cpus_allowed_ptr(p, new_mask);
}

#endif /* CONFIG_SMP */

static void
ttwu_stat(struct task_struct *p, int cpu, int wake_flags)
{
	struct rq *rq;

	if (!schedstat_enabled())
		return;

	rq = this_rq();

#ifdef CONFIG_SMP
	if (cpu == rq->cpu) {
		schedstat_inc(rq->ttwu_local);
		schedstat_inc(p->se.statistics.nr_wakeups_local);
	} else {
		struct sched_domain *sd;

		schedstat_inc(p->se.statistics.nr_wakeups_remote);
		rcu_read_lock();
		for_each_domain(rq->cpu, sd) {
			if (cpumask_test_cpu(cpu, sched_domain_span(sd))) {
				schedstat_inc(sd->ttwu_wake_remote);
				break;
			}
		}
		rcu_read_unlock();
	}

	if (wake_flags & WF_MIGRATED)
		schedstat_inc(p->se.statistics.nr_wakeups_migrate);
#endif /* CONFIG_SMP */

	schedstat_inc(rq->ttwu_count);
	schedstat_inc(p->se.statistics.nr_wakeups);

	if (wake_flags & WF_SYNC)
		schedstat_inc(p->se.statistics.nr_wakeups_sync);
}

static inline void ttwu_activate(struct rq *rq, struct task_struct *p, int en_flags)
{
	activate_task(rq, p, en_flags);
	p->on_rq = TASK_ON_RQ_QUEUED;

	/* If a worker is waking up, notify the workqueue: */
	if (p->flags & PF_WQ_WORKER)
		wq_worker_waking_up(p, cpu_of(rq));
}

/*
 * Mark the task runnable and perform wakeup-preemption.
 */
static void ttwu_do_wakeup(struct rq *rq, struct task_struct *p, int wake_flags,
			   struct rq_flags *rf)
{
	check_preempt_curr(rq, p, wake_flags);
	p->state = TASK_RUNNING;
	trace_sched_wakeup(p);

#ifdef CONFIG_SMP
	if (p->sched_class->task_woken) {
		/*
		 * Our task @p is fully woken up and running; so its safe to
		 * drop the rq->lock, hereafter rq is only used for statistics.
		 */
		rq_unpin_lock(rq, rf);
		p->sched_class->task_woken(rq, p);
		rq_repin_lock(rq, rf);
	}

	if (rq->idle_stamp) {
		u64 delta = rq_clock(rq) - rq->idle_stamp;
		u64 max = 2*rq->max_idle_balance_cost;

		update_avg(&rq->avg_idle, delta);

		if (rq->avg_idle > max)
			rq->avg_idle = max;

		rq->idle_stamp = 0;
	}
#endif
}

static void
ttwu_do_activate(struct rq *rq, struct task_struct *p, int wake_flags,
		 struct rq_flags *rf)
{
	int en_flags = ENQUEUE_WAKEUP | ENQUEUE_NOCLOCK;

	lockdep_assert_held(&rq->lock);

#ifdef CONFIG_SMP
	if (p->sched_contributes_to_load)
		rq->nr_uninterruptible--;

	if (wake_flags & WF_MIGRATED)
		en_flags |= ENQUEUE_MIGRATED;
#endif

	ttwu_activate(rq, p, en_flags);
	ttwu_do_wakeup(rq, p, wake_flags, rf);
}

/*
 * Called in case the task @p isn't fully descheduled from its runqueue,
 * in this case we must do a remote wakeup. Its a 'light' wakeup though,
 * since all we need to do is flip p->state to TASK_RUNNING, since
 * the task is still ->on_rq.
 */
static int ttwu_remote(struct task_struct *p, int wake_flags)
{
	struct rq_flags rf;
	struct rq *rq;
	int ret = 0;

	rq = __task_rq_lock(p, &rf);
	if (task_on_rq_queued(p)) {
		/* check_preempt_curr() may use rq clock */
		update_rq_clock(rq);
		ttwu_do_wakeup(rq, p, wake_flags, &rf);
		ret = 1;
	}
	__task_rq_unlock(rq, &rf);

	return ret;
}

#ifdef CONFIG_SMP
void sched_ttwu_pending(void)
{
	struct rq *rq = this_rq();
	struct llist_node *llist = llist_del_all(&rq->wake_list);
	struct task_struct *p, *t;
	struct rq_flags rf;

	if (!llist)
		return;

	rq_lock_irqsave(rq, &rf);
	update_rq_clock(rq);

	llist_for_each_entry_safe(p, t, llist, wake_entry)
		ttwu_do_activate(rq, p, p->sched_remote_wakeup ? WF_MIGRATED : 0, &rf);

	rq_unlock_irqrestore(rq, &rf);
}

void scheduler_ipi(void)
{
	int cpu = smp_processor_id();
	/*
	 * Fold TIF_NEED_RESCHED into the preempt_count; anybody setting
	 * TIF_NEED_RESCHED remotely (for the first time) will also send
	 * this IPI.
	 */
	preempt_fold_need_resched();

	if (llist_empty(&this_rq()->wake_list) && !got_nohz_idle_kick())
		return;

	/*
	 * Not all reschedule IPI handlers call irq_enter/irq_exit, since
	 * traditionally all their work was done from the interrupt return
	 * path. Now that we actually do some work, we need to make sure
	 * we do call them.
	 *
	 * Some archs already do call them, luckily irq_enter/exit nest
	 * properly.
	 *
	 * Arguably we should visit all archs and update all handlers,
	 * however a fair share of IPIs are still resched only so this would
	 * somewhat pessimize the simple resched case.
	 */
	irq_enter();
	sched_ttwu_pending();

	/*
	 * Check if someone kicked us for doing the nohz idle load balance.
	 */
	if (unlikely(got_nohz_idle_kick()) && !cpu_isolated(cpu)) {
		this_rq()->idle_balance = 1;
		raise_softirq_irqoff(SCHED_SOFTIRQ);
	}
	irq_exit();
}

static void ttwu_queue_remote(struct task_struct *p, int cpu, int wake_flags)
{
	struct rq *rq = cpu_rq(cpu);

	p->sched_remote_wakeup = !!(wake_flags & WF_MIGRATED);

	if (llist_add(&p->wake_entry, &cpu_rq(cpu)->wake_list)) {
		if (!set_nr_if_polling(rq->idle))
			smp_send_reschedule(cpu);
		else
			trace_sched_wake_idle_without_ipi(cpu);
	}
}

void wake_up_if_idle(int cpu)
{
	struct rq *rq = cpu_rq(cpu);
	struct rq_flags rf;

	rcu_read_lock();

	if (!is_idle_task(rcu_dereference(rq->curr)))
		goto out;

	if (set_nr_if_polling(rq->idle)) {
		trace_sched_wake_idle_without_ipi(cpu);
	} else {
		rq_lock_irqsave(rq, &rf);
		if (is_idle_task(rq->curr))
			smp_send_reschedule(cpu);
		/* Else CPU is not idle, do nothing here: */
		rq_unlock_irqrestore(rq, &rf);
	}

out:
	rcu_read_unlock();
}

bool cpus_share_cache(int this_cpu, int that_cpu)
{
	return per_cpu(sd_llc_id, this_cpu) == per_cpu(sd_llc_id, that_cpu);
}
#endif /* CONFIG_SMP */

static void ttwu_queue(struct task_struct *p, int cpu, int wake_flags)
{
	struct rq *rq = cpu_rq(cpu);
	struct rq_flags rf;

#if defined(CONFIG_SMP)
	if (sched_feat(TTWU_QUEUE) && !cpus_share_cache(smp_processor_id(), cpu)) {
		sched_clock_cpu(cpu); /* Sync clocks across CPUs */
		ttwu_queue_remote(p, cpu, wake_flags);
		return;
	}
#endif

	rq_lock(rq, &rf);
	update_rq_clock(rq);
	ttwu_do_activate(rq, p, wake_flags, &rf);
	rq_unlock(rq, &rf);
}

/*
 * Notes on Program-Order guarantees on SMP systems.
 *
 *  MIGRATION
 *
 * The basic program-order guarantee on SMP systems is that when a task [t]
 * migrates, all its activity on its old CPU [c0] happens-before any subsequent
 * execution on its new CPU [c1].
 *
 * For migration (of runnable tasks) this is provided by the following means:
 *
 *  A) UNLOCK of the rq(c0)->lock scheduling out task t
 *  B) migration for t is required to synchronize *both* rq(c0)->lock and
 *     rq(c1)->lock (if not at the same time, then in that order).
 *  C) LOCK of the rq(c1)->lock scheduling in task
 *
 * Transitivity guarantees that B happens after A and C after B.
 * Note: we only require RCpc transitivity.
 * Note: the CPU doing B need not be c0 or c1
 *
 * Example:
 *
 *   CPU0            CPU1            CPU2
 *
 *   LOCK rq(0)->lock
 *   sched-out X
 *   sched-in Y
 *   UNLOCK rq(0)->lock
 *
 *                                   LOCK rq(0)->lock // orders against CPU0
 *                                   dequeue X
 *                                   UNLOCK rq(0)->lock
 *
 *                                   LOCK rq(1)->lock
 *                                   enqueue X
 *                                   UNLOCK rq(1)->lock
 *
 *                   LOCK rq(1)->lock // orders against CPU2
 *                   sched-out Z
 *                   sched-in X
 *                   UNLOCK rq(1)->lock
 *
 *
 *  BLOCKING -- aka. SLEEP + WAKEUP
 *
 * For blocking we (obviously) need to provide the same guarantee as for
 * migration. However the means are completely different as there is no lock
 * chain to provide order. Instead we do:
 *
 *   1) smp_store_release(X->on_cpu, 0)
 *   2) smp_cond_load_acquire(!X->on_cpu)
 *
 * Example:
 *
 *   CPU0 (schedule)  CPU1 (try_to_wake_up) CPU2 (schedule)
 *
 *   LOCK rq(0)->lock LOCK X->pi_lock
 *   dequeue X
 *   sched-out X
 *   smp_store_release(X->on_cpu, 0);
 *
 *                    smp_cond_load_acquire(&X->on_cpu, !VAL);
 *                    X->state = WAKING
 *                    set_task_cpu(X,2)
 *
 *                    LOCK rq(2)->lock
 *                    enqueue X
 *                    X->state = RUNNING
 *                    UNLOCK rq(2)->lock
 *
 *                                          LOCK rq(2)->lock // orders against CPU1
 *                                          sched-out Z
 *                                          sched-in X
 *                                          UNLOCK rq(2)->lock
 *
 *                    UNLOCK X->pi_lock
 *   UNLOCK rq(0)->lock
 *
 *
 * However; for wakeups there is a second guarantee we must provide, namely we
 * must observe the state that lead to our wakeup. That is, not only must our
 * task observe its own prior state, it must also observe the stores prior to
 * its wakeup.
 *
 * This means that any means of doing remote wakeups must order the CPU doing
 * the wakeup against the CPU the task is going to end up running on. This,
 * however, is already required for the regular Program-Order guarantee above,
 * since the waking CPU is the one issueing the ACQUIRE (smp_cond_load_acquire).
 *
 */

#ifdef CONFIG_SMP
#ifdef CONFIG_SCHED_WALT
/* utility function to update walt signals at wakeup */
static inline void walt_try_to_wake_up(struct task_struct *p)
{
	struct rq *rq = cpu_rq(task_cpu(p));
	struct rq_flags rf;
	u64 wallclock;
	unsigned int old_load;
	struct related_thread_group *grp = NULL;

	rq_lock_irqsave(rq, &rf);
	old_load = task_load(p);
	wallclock = sched_ktime_clock();
	update_task_ravg(rq->curr, rq, TASK_UPDATE, wallclock, 0);
	update_task_ravg(p, rq, TASK_WAKE, wallclock, 0);
	note_task_waking(p, wallclock);
	rq_unlock_irqrestore(rq, &rf);

	rcu_read_lock();
	grp = task_related_thread_group(p);
	if (update_preferred_cluster(grp, p, old_load))
		set_preferred_cluster(grp);
	rcu_read_unlock();
}
#else
#define walt_try_to_wake_up(a) {}
#endif
#endif

/**
 * try_to_wake_up - wake up a thread
 * @p: the thread to be awakened
 * @state: the mask of task states that can be woken
 * @wake_flags: wake modifier flags (WF_*)
 * @sibling_count_hint: A hint at the number of threads that are being woken up
 *                      in this event.
 *
 * If (@state & @p->state) @p->state = TASK_RUNNING.
 *
 * If the task was not queued/runnable, also place it back on a runqueue.
 *
 * Atomic against schedule() which would dequeue a task, also see
 * set_current_state().
 *
 * Return: %true if @p->state changes (an actual wakeup was done),
 *	   %false otherwise.
 */
static int
try_to_wake_up(struct task_struct *p, unsigned int state, int wake_flags,
	       int sibling_count_hint)
{
	unsigned long flags;
	int cpu, success = 0;

	/*
	 * If we are going to wake up a thread waiting for CONDITION we
	 * need to ensure that CONDITION=1 done by the caller can not be
	 * reordered with p->state check below. This pairs with mb() in
	 * set_current_state() the waiting thread does.
	 */
	raw_spin_lock_irqsave(&p->pi_lock, flags);
	smp_mb__after_spinlock();
	if (!(p->state & state))
		goto out;

	trace_sched_waking(p);

	/* We're going to change ->state: */
	success = 1;
	cpu = task_cpu(p);

	/*
	 * Ensure we load p->on_rq _after_ p->state, otherwise it would
	 * be possible to, falsely, observe p->on_rq == 0 and get stuck
	 * in smp_cond_load_acquire() below.
	 *
	 * sched_ttwu_pending()                 try_to_wake_up()
	 *   [S] p->on_rq = 1;                  [L] P->state
	 *       UNLOCK rq->lock  -----.
	 *                              \
	 *				 +---   RMB
	 * schedule()                   /
	 *       LOCK rq->lock    -----'
	 *       UNLOCK rq->lock
	 *
	 * [task p]
	 *   [S] p->state = UNINTERRUPTIBLE     [L] p->on_rq
	 *
	 * Pairs with the UNLOCK+LOCK on rq->lock from the
	 * last wakeup of our task and the schedule that got our task
	 * current.
	 */
	smp_rmb();
	if (p->on_rq && ttwu_remote(p, wake_flags))
		goto stat;

#ifdef CONFIG_SMP
	/*
	 * Ensure we load p->on_cpu _after_ p->on_rq, otherwise it would be
	 * possible to, falsely, observe p->on_cpu == 0.
	 *
	 * One must be running (->on_cpu == 1) in order to remove oneself
	 * from the runqueue.
	 *
	 *  [S] ->on_cpu = 1;	[L] ->on_rq
	 *      UNLOCK rq->lock
	 *			RMB
	 *      LOCK   rq->lock
	 *  [S] ->on_rq = 0;    [L] ->on_cpu
	 *
	 * Pairs with the full barrier implied in the UNLOCK+LOCK on rq->lock
	 * from the consecutive calls to schedule(); the first switching to our
	 * task, the second putting it to sleep.
	 */
	smp_rmb();

	/*
	 * If the owning (remote) CPU is still in the middle of schedule() with
	 * this task as prev, wait until its done referencing the task.
	 *
	 * Pairs with the smp_store_release() in finish_lock_switch().
	 *
	 * This ensures that tasks getting woken will be fully ordered against
	 * their previous state and preserve Program Order.
	 */
	smp_cond_load_acquire(&p->on_cpu, !VAL);

	walt_try_to_wake_up(p);

	p->sched_contributes_to_load = !!task_contributes_to_load(p);
	p->state = TASK_WAKING;

	if (p->in_iowait) {
		delayacct_blkio_end(p);
		atomic_dec(&task_rq(p)->nr_iowait);
	}

	cpu = select_task_rq(p, p->wake_cpu, SD_BALANCE_WAKE, wake_flags,
			     sibling_count_hint);
	if (task_cpu(p) != cpu) {
		wake_flags |= WF_MIGRATED;
		psi_ttwu_dequeue(p);
		set_task_cpu(p, cpu);
	}

#else /* CONFIG_SMP */

	if (p->in_iowait) {
		delayacct_blkio_end(p);
		atomic_dec(&task_rq(p)->nr_iowait);
	}

#endif /* CONFIG_SMP */

	ttwu_queue(p, cpu, wake_flags);
stat:
	ttwu_stat(p, cpu, wake_flags);
out:
	raw_spin_unlock_irqrestore(&p->pi_lock, flags);

	if (success && sched_predl) {
		raw_spin_lock_irqsave(&cpu_rq(cpu)->lock, flags);
		if (do_pl_notif(cpu_rq(cpu)))
			cpufreq_update_util(cpu_rq(cpu),
					    SCHED_CPUFREQ_WALT |
					    SCHED_CPUFREQ_PL);
		raw_spin_unlock_irqrestore(&cpu_rq(cpu)->lock, flags);
	}
	return success;
}

/**
 * try_to_wake_up_local - try to wake up a local task with rq lock held
 * @p: the thread to be awakened
 * @rf: request-queue flags for pinning
 *
 * Put @p on the run-queue if it's not already there. The caller must
 * ensure that this_rq() is locked, @p is bound to this_rq() and not
 * the current task.
 */
static void try_to_wake_up_local(struct task_struct *p, struct rq_flags *rf)
{
	struct rq *rq = task_rq(p);

	if (WARN_ON_ONCE(rq != this_rq()) ||
	    WARN_ON_ONCE(p == current))
		return;

	lockdep_assert_held(&rq->lock);

	if (!raw_spin_trylock(&p->pi_lock)) {
		/*
		 * This is OK, because current is on_cpu, which avoids it being
		 * picked for load-balance and preemption/IRQs are still
		 * disabled avoiding further scheduler activity on it and we've
		 * not yet picked a replacement task.
		 */
		rq_unlock(rq, rf);
		raw_spin_lock(&p->pi_lock);
		rq_relock(rq, rf);
	}

	if (!(p->state & TASK_NORMAL))
		goto out;

	trace_sched_waking(p);

	if (!task_on_rq_queued(p)) {
		u64 wallclock = sched_ktime_clock();

		update_task_ravg(rq->curr, rq, TASK_UPDATE, wallclock, 0);
		update_task_ravg(p, rq, TASK_WAKE, wallclock, 0);

		if (p->in_iowait) {
			delayacct_blkio_end(p);
			atomic_dec(&rq->nr_iowait);
		}
		ttwu_activate(rq, p, ENQUEUE_WAKEUP | ENQUEUE_NOCLOCK);
		note_task_waking(p, wallclock);
	}

	ttwu_do_wakeup(rq, p, 0, rf);
	ttwu_stat(p, smp_processor_id(), 0);
out:
	raw_spin_unlock(&p->pi_lock);
}

/**
 * wake_up_process - Wake up a specific process
 * @p: The process to be woken up.
 *
 * Attempt to wake up the nominated process and move it to the set of runnable
 * processes.
 *
 * Return: 1 if the process was woken up, 0 if it was already running.
 *
 * It may be assumed that this function implies a write memory barrier before
 * changing the task state if and only if any tasks are woken up.
 */
int wake_up_process(struct task_struct *p)
{
	return try_to_wake_up(p, TASK_NORMAL, 0, 1);
}
EXPORT_SYMBOL(wake_up_process);

int wake_up_state(struct task_struct *p, unsigned int state)
{
	return try_to_wake_up(p, state, 0, 1);
}

/*
 * Perform scheduler related setup for a newly forked process p.
 * p is forked by current.
 *
 * __sched_fork() is basic setup used by init_idle() too:
 */
static void __sched_fork(unsigned long clone_flags, struct task_struct *p)
{
	p->on_rq			= 0;

	p->se.on_rq			= 0;
	p->se.exec_start		= 0;
	p->se.sum_exec_runtime		= 0;
	p->se.prev_sum_exec_runtime	= 0;
	p->se.nr_migrations		= 0;
	p->se.vruntime			= 0;
	p->last_sleep_ts		= 0;
<<<<<<< HEAD
	p->boost                = 0;
	p->boost_expires        = 0;
	p->boost_period         = 0;
=======
>>>>>>> 2a580c48

	INIT_LIST_HEAD(&p->se.group_node);

#ifdef CONFIG_FAIR_GROUP_SCHED
	p->se.cfs_rq			= NULL;
#endif

#ifdef CONFIG_SCHEDSTATS
	/* Even if schedstat is disabled, there should not be garbage */
	memset(&p->se.statistics, 0, sizeof(p->se.statistics));
#endif

	RB_CLEAR_NODE(&p->dl.rb_node);
	init_dl_task_timer(&p->dl);
	init_dl_inactive_task_timer(&p->dl);
	__dl_clear_params(p);

	INIT_LIST_HEAD(&p->rt.run_list);
	p->rt.timeout		= 0;
	p->rt.time_slice	= sched_rr_timeslice;
	p->rt.on_rq		= 0;
	p->rt.on_list		= 0;

#ifdef CONFIG_PREEMPT_NOTIFIERS
	INIT_HLIST_HEAD(&p->preempt_notifiers);
#endif

#ifdef CONFIG_NUMA_BALANCING
	if (p->mm && atomic_read(&p->mm->mm_users) == 1) {
		p->mm->numa_next_scan = jiffies + msecs_to_jiffies(sysctl_numa_balancing_scan_delay);
		p->mm->numa_scan_seq = 0;
	}

	if (clone_flags & CLONE_VM)
		p->numa_preferred_nid = current->numa_preferred_nid;
	else
		p->numa_preferred_nid = -1;

	p->node_stamp = 0ULL;
	p->numa_scan_seq = p->mm ? p->mm->numa_scan_seq : 0;
	p->numa_scan_period = sysctl_numa_balancing_scan_delay;
	p->numa_work.next = &p->numa_work;
	p->numa_faults = NULL;
	p->last_task_numa_placement = 0;
	p->last_sum_exec_runtime = 0;

	p->numa_group = NULL;
#endif /* CONFIG_NUMA_BALANCING */
}

DEFINE_STATIC_KEY_FALSE(sched_numa_balancing);

#ifdef CONFIG_NUMA_BALANCING

void set_numabalancing_state(bool enabled)
{
	if (enabled)
		static_branch_enable(&sched_numa_balancing);
	else
		static_branch_disable(&sched_numa_balancing);
}

#ifdef CONFIG_PROC_SYSCTL
int sysctl_numa_balancing(struct ctl_table *table, int write,
			 void __user *buffer, size_t *lenp, loff_t *ppos)
{
	struct ctl_table t;
	int err;
	int state = static_branch_likely(&sched_numa_balancing);

	if (write && !capable(CAP_SYS_ADMIN))
		return -EPERM;

	t = *table;
	t.data = &state;
	err = proc_dointvec_minmax(&t, write, buffer, lenp, ppos);
	if (err < 0)
		return err;
	if (write)
		set_numabalancing_state(state);
	return err;
}
#endif
#endif

#ifdef CONFIG_SCHEDSTATS

DEFINE_STATIC_KEY_FALSE(sched_schedstats);
static bool __initdata __sched_schedstats = false;

static void set_schedstats(bool enabled)
{
	if (enabled)
		static_branch_enable(&sched_schedstats);
	else
		static_branch_disable(&sched_schedstats);
}

void force_schedstat_enabled(void)
{
	if (!schedstat_enabled()) {
		pr_info("kernel profiling enabled schedstats, disable via kernel.sched_schedstats.\n");
		static_branch_enable(&sched_schedstats);
	}
}

static int __init setup_schedstats(char *str)
{
	int ret = 0;
	if (!str)
		goto out;

	/*
	 * This code is called before jump labels have been set up, so we can't
	 * change the static branch directly just yet.  Instead set a temporary
	 * variable so init_schedstats() can do it later.
	 */
	if (!strcmp(str, "enable")) {
		__sched_schedstats = true;
		ret = 1;
	} else if (!strcmp(str, "disable")) {
		__sched_schedstats = false;
		ret = 1;
	}
out:
	if (!ret)
		pr_warn("Unable to parse schedstats=\n");

	return ret;
}
__setup("schedstats=", setup_schedstats);

static void __init init_schedstats(void)
{
	set_schedstats(__sched_schedstats);
}

#ifdef CONFIG_PROC_SYSCTL
int sysctl_schedstats(struct ctl_table *table, int write,
			 void __user *buffer, size_t *lenp, loff_t *ppos)
{
	struct ctl_table t;
	int err;
	int state = static_branch_likely(&sched_schedstats);

	if (write && !capable(CAP_SYS_ADMIN))
		return -EPERM;

	t = *table;
	t.data = &state;
	err = proc_dointvec_minmax(&t, write, buffer, lenp, ppos);
	if (err < 0)
		return err;
	if (write)
		set_schedstats(state);
	return err;
}
#endif /* CONFIG_PROC_SYSCTL */
#else  /* !CONFIG_SCHEDSTATS */
static inline void init_schedstats(void) {}
#endif /* CONFIG_SCHEDSTATS */

/*
 * fork()/clone()-time setup:
 */
int sched_fork(unsigned long clone_flags, struct task_struct *p)
{
	unsigned long flags;
	int cpu;

	init_new_task_load(p);
	cpu = get_cpu();
	__sched_fork(clone_flags, p);
	/*
	 * We mark the process as NEW here. This guarantees that
	 * nobody will actually run it, and a signal or other external
	 * event cannot wake it up and insert it on the runqueue either.
	 */
	p->state = TASK_NEW;

	/*
	 * Make sure we do not leak PI boosting priority to the child.
	 */
	p->prio = current->normal_prio;

	/*
	 * Revert to default priority/policy on fork if requested.
	 */
	if (unlikely(p->sched_reset_on_fork)) {
		if (task_has_dl_policy(p) || task_has_rt_policy(p)) {
			p->policy = SCHED_NORMAL;
			p->static_prio = NICE_TO_PRIO(0);
			p->rt_priority = 0;
		} else if (PRIO_TO_NICE(p->static_prio) < 0)
			p->static_prio = NICE_TO_PRIO(0);

		p->prio = p->normal_prio = __normal_prio(p);
		set_load_weight(p);

		/*
		 * We don't need the reset flag anymore after the fork. It has
		 * fulfilled its duty:
		 */
		p->sched_reset_on_fork = 0;
	}

	if (dl_prio(p->prio)) {
		put_cpu();
		return -EAGAIN;
	} else if (rt_prio(p->prio)) {
		p->sched_class = &rt_sched_class;
	} else {
		p->sched_class = &fair_sched_class;
	}

	init_entity_runnable_average(&p->se);

	/*
	 * The child is not yet in the pid-hash so no cgroup attach races,
	 * and the cgroup is pinned to this child due to cgroup_fork()
	 * is ran before sched_fork().
	 *
	 * Silence PROVE_RCU.
	 */
	raw_spin_lock_irqsave(&p->pi_lock, flags);
	/*
	 * We're setting the CPU for the first time, we don't migrate,
	 * so use __set_task_cpu().
	 */
	__set_task_cpu(p, cpu);
	if (p->sched_class->task_fork)
		p->sched_class->task_fork(p);
	raw_spin_unlock_irqrestore(&p->pi_lock, flags);

#ifdef CONFIG_SCHED_INFO
	if (likely(sched_info_on()))
		memset(&p->sched_info, 0, sizeof(p->sched_info));
#endif
#if defined(CONFIG_SMP)
	p->on_cpu = 0;
#endif
	init_task_preempt_count(p);
#ifdef CONFIG_SMP
	plist_node_init(&p->pushable_tasks, MAX_PRIO);
	RB_CLEAR_NODE(&p->pushable_dl_tasks);
#endif

	put_cpu();
	return 0;
}

unsigned long to_ratio(u64 period, u64 runtime)
{
	if (runtime == RUNTIME_INF)
		return BW_UNIT;

	/*
	 * Doing this here saves a lot of checks in all
	 * the calling paths, and returning zero seems
	 * safe for them anyway.
	 */
	if (period == 0)
		return 0;

	return div64_u64(runtime << BW_SHIFT, period);
}

/*
 * wake_up_new_task - wake up a newly created task for the first time.
 *
 * This function will do some initial scheduler statistics housekeeping
 * that must be done for every newly created context, then puts the task
 * on the runqueue and wakes it.
 */
void wake_up_new_task(struct task_struct *p)
{
	struct rq_flags rf;
	struct rq *rq;

	add_new_task_to_grp(p);
	raw_spin_lock_irqsave(&p->pi_lock, rf.flags);

	p->state = TASK_RUNNING;
#ifdef CONFIG_SMP
	/*
	 * Fork balancing, do it here and not earlier because:
	 *  - cpus_allowed can change in the fork path
	 *  - any previously selected CPU might disappear through hotplug
	 *
	 * Use __set_task_cpu() to avoid calling sched_class::migrate_task_rq,
	 * as we're not fully set-up yet.
	 */
<<<<<<< HEAD
	p->recent_used_cpu = task_cpu(p);
=======
>>>>>>> 2a580c48
	__set_task_cpu(p, select_task_rq(p, task_cpu(p), SD_BALANCE_FORK, 0, 1));
#endif
	rq = __task_rq_lock(p, &rf);
	update_rq_clock(rq);
	post_init_entity_util_avg(&p->se);

	mark_task_starting(p);
	activate_task(rq, p, ENQUEUE_NOCLOCK);

	p->on_rq = TASK_ON_RQ_QUEUED;
	trace_sched_wakeup_new(p);
	check_preempt_curr(rq, p, WF_FORK);
#ifdef CONFIG_SMP
	if (p->sched_class->task_woken) {
		/*
		 * Nothing relies on rq->lock after this, so its fine to
		 * drop it.
		 */
		rq_unpin_lock(rq, &rf);
		p->sched_class->task_woken(rq, p);
		rq_repin_lock(rq, &rf);
	}
#endif
	task_rq_unlock(rq, p, &rf);
}

#ifdef CONFIG_PREEMPT_NOTIFIERS

static struct static_key preempt_notifier_key = STATIC_KEY_INIT_FALSE;

void preempt_notifier_inc(void)
{
	static_key_slow_inc(&preempt_notifier_key);
}
EXPORT_SYMBOL_GPL(preempt_notifier_inc);

void preempt_notifier_dec(void)
{
	static_key_slow_dec(&preempt_notifier_key);
}
EXPORT_SYMBOL_GPL(preempt_notifier_dec);

/**
 * preempt_notifier_register - tell me when current is being preempted & rescheduled
 * @notifier: notifier struct to register
 */
void preempt_notifier_register(struct preempt_notifier *notifier)
{
	if (!static_key_false(&preempt_notifier_key))
		WARN(1, "registering preempt_notifier while notifiers disabled\n");

	hlist_add_head(&notifier->link, &current->preempt_notifiers);
}
EXPORT_SYMBOL_GPL(preempt_notifier_register);

/**
 * preempt_notifier_unregister - no longer interested in preemption notifications
 * @notifier: notifier struct to unregister
 *
 * This is *not* safe to call from within a preemption notifier.
 */
void preempt_notifier_unregister(struct preempt_notifier *notifier)
{
	hlist_del(&notifier->link);
}
EXPORT_SYMBOL_GPL(preempt_notifier_unregister);

static void __fire_sched_in_preempt_notifiers(struct task_struct *curr)
{
	struct preempt_notifier *notifier;

	hlist_for_each_entry(notifier, &curr->preempt_notifiers, link)
		notifier->ops->sched_in(notifier, raw_smp_processor_id());
}

static __always_inline void fire_sched_in_preempt_notifiers(struct task_struct *curr)
{
	if (static_key_false(&preempt_notifier_key))
		__fire_sched_in_preempt_notifiers(curr);
}

static void
__fire_sched_out_preempt_notifiers(struct task_struct *curr,
				   struct task_struct *next)
{
	struct preempt_notifier *notifier;

	hlist_for_each_entry(notifier, &curr->preempt_notifiers, link)
		notifier->ops->sched_out(notifier, next);
}

static __always_inline void
fire_sched_out_preempt_notifiers(struct task_struct *curr,
				 struct task_struct *next)
{
	if (static_key_false(&preempt_notifier_key))
		__fire_sched_out_preempt_notifiers(curr, next);
}

#else /* !CONFIG_PREEMPT_NOTIFIERS */

static inline void fire_sched_in_preempt_notifiers(struct task_struct *curr)
{
}

static inline void
fire_sched_out_preempt_notifiers(struct task_struct *curr,
				 struct task_struct *next)
{
}

#endif /* CONFIG_PREEMPT_NOTIFIERS */

/**
 * prepare_task_switch - prepare to switch tasks
 * @rq: the runqueue preparing to switch
 * @prev: the current task that is being switched out
 * @next: the task we are going to switch to.
 *
 * This is called with the rq lock held and interrupts off. It must
 * be paired with a subsequent finish_task_switch after the context
 * switch.
 *
 * prepare_task_switch sets up locking and calls architecture specific
 * hooks.
 */
static inline void
prepare_task_switch(struct rq *rq, struct task_struct *prev,
		    struct task_struct *next)
{
	sched_info_switch(rq, prev, next);
	perf_event_task_sched_out(prev, next);
	fire_sched_out_preempt_notifiers(prev, next);
	prepare_lock_switch(rq, next);
	prepare_arch_switch(next);
}

/**
 * finish_task_switch - clean up after a task-switch
 * @prev: the thread we just switched away from.
 *
 * finish_task_switch must be called after the context switch, paired
 * with a prepare_task_switch call before the context switch.
 * finish_task_switch will reconcile locking set up by prepare_task_switch,
 * and do any other architecture-specific cleanup actions.
 *
 * Note that we may have delayed dropping an mm in context_switch(). If
 * so, we finish that here outside of the runqueue lock. (Doing it
 * with the lock held can cause deadlocks; see schedule() for
 * details.)
 *
 * The context switch have flipped the stack from under us and restored the
 * local variables which were saved when this task called schedule() in the
 * past. prev == current is still correct but we need to recalculate this_rq
 * because prev may have moved to another CPU.
 */
static struct rq *finish_task_switch(struct task_struct *prev)
	__releases(rq->lock)
{
	struct rq *rq = this_rq();
	struct mm_struct *mm = rq->prev_mm;
	long prev_state;

	/*
	 * The previous task will have left us with a preempt_count of 2
	 * because it left us after:
	 *
	 *	schedule()
	 *	  preempt_disable();			// 1
	 *	  __schedule()
	 *	    raw_spin_lock_irq(&rq->lock)	// 2
	 *
	 * Also, see FORK_PREEMPT_COUNT.
	 */
	if (WARN_ONCE(preempt_count() != 2*PREEMPT_DISABLE_OFFSET,
		      "corrupted preempt_count: %s/%d/0x%x\n",
		      current->comm, current->pid, preempt_count()))
		preempt_count_set(FORK_PREEMPT_COUNT);

	rq->prev_mm = NULL;

	/*
	 * A task struct has one reference for the use as "current".
	 * If a task dies, then it sets TASK_DEAD in tsk->state and calls
	 * schedule one last time. The schedule call will never return, and
	 * the scheduled task must drop that reference.
	 *
	 * We must observe prev->state before clearing prev->on_cpu (in
	 * finish_lock_switch), otherwise a concurrent wakeup can get prev
	 * running on another CPU and we could rave with its RUNNING -> DEAD
	 * transition, resulting in a double drop.
	 */
	prev_state = prev->state;
	vtime_task_switch(prev);
	perf_event_task_sched_in(prev, current);
	/*
	 * The membarrier system call requires a full memory barrier
	 * after storing to rq->curr, before going back to user-space.
	 *
	 * TODO: This smp_mb__after_unlock_lock can go away if PPC end
	 * up adding a full barrier to switch_mm(), or we should figure
	 * out if a smp_mb__after_unlock_lock is really the proper API
	 * to use.
	 */
	smp_mb__after_unlock_lock();
	finish_lock_switch(rq, prev);
	finish_arch_post_lock_switch();

	fire_sched_in_preempt_notifiers(current);
	if (mm)
		mmdrop(mm);
	if (unlikely(prev_state  == TASK_DEAD)) {
			if (prev->sched_class->task_dead)
				prev->sched_class->task_dead(prev);

			/*
			 * Remove function-return probe instances associated with this
			 * task and put them back on the free list.
			 */
			kprobe_flush_task(prev);

			/* Task is done with its stack. */
			put_task_stack(prev);

			put_task_struct(prev);

	}

	tick_nohz_task_switch();
	return rq;
}

#ifdef CONFIG_SMP

/* rq->lock is NOT held, but preemption is disabled */
static void __balance_callback(struct rq *rq)
{
	struct callback_head *head, *next;
	void (*func)(struct rq *rq);
	unsigned long flags;

	raw_spin_lock_irqsave(&rq->lock, flags);
	head = rq->balance_callback;
	rq->balance_callback = NULL;
	while (head) {
		func = (void (*)(struct rq *))head->func;
		next = head->next;
		head->next = NULL;
		head = next;

		func(rq);
	}
	raw_spin_unlock_irqrestore(&rq->lock, flags);
}

static inline void balance_callback(struct rq *rq)
{
	if (unlikely(rq->balance_callback))
		__balance_callback(rq);
}

#else

static inline void balance_callback(struct rq *rq)
{
}

#endif

/**
 * schedule_tail - first thing a freshly forked thread must call.
 * @prev: the thread we just switched away from.
 */
asmlinkage __visible void schedule_tail(struct task_struct *prev)
	__releases(rq->lock)
{
	struct rq *rq;

	/*
	 * New tasks start with FORK_PREEMPT_COUNT, see there and
	 * finish_task_switch() for details.
	 *
	 * finish_task_switch() will drop rq->lock() and lower preempt_count
	 * and the preempt_enable() will end up enabling preemption (on
	 * PREEMPT_COUNT kernels).
	 */

	rq = finish_task_switch(prev);
	balance_callback(rq);
	preempt_enable();

	if (current->set_child_tid)
		put_user(task_pid_vnr(current), current->set_child_tid);
}

/*
 * context_switch - switch to the new MM and the new thread's register state.
 */
static __always_inline struct rq *
context_switch(struct rq *rq, struct task_struct *prev,
	       struct task_struct *next, struct rq_flags *rf)
{
	struct mm_struct *mm, *oldmm;

	prepare_task_switch(rq, prev, next);

	mm = next->mm;
	oldmm = prev->active_mm;
	/*
	 * For paravirt, this is coupled with an exit in switch_to to
	 * combine the page table reload and the switch backend into
	 * one hypercall.
	 */
	arch_start_context_switch(prev);

	if (!mm) {
		next->active_mm = oldmm;
		mmgrab(oldmm);
		enter_lazy_tlb(oldmm, next);
	} else
		switch_mm_irqs_off(oldmm, mm, next);

	if (!prev->mm) {
		prev->active_mm = NULL;
		rq->prev_mm = oldmm;
	}

	rq->clock_update_flags &= ~(RQCF_ACT_SKIP|RQCF_REQ_SKIP);

	/*
	 * Since the runqueue lock will be released by the next
	 * task (which is an invalid locking op but in the case
	 * of the scheduler it's an obvious special-case), so we
	 * do an early lockdep release here:
	 */
	rq_unpin_lock(rq, rf);
	spin_release(&rq->lock.dep_map, 1, _THIS_IP_);
	uncached_logk(LOGK_CTXID, (void *)(u64)next->pid);
	/* Here we just switch the register state and the stack. */
	switch_to(prev, next, prev);
	barrier();

	return finish_task_switch(prev);
}

/*
 * nr_running and nr_context_switches:
 *
 * externally visible scheduler statistics: current number of runnable
 * threads, total number of context switches performed since bootup.
 */
unsigned long nr_running(void)
{
	unsigned long i, sum = 0;

	for_each_online_cpu(i)
		sum += cpu_rq(i)->nr_running;

	return sum;
}

/*
 * Check if only the current task is running on the CPU.
 *
 * Caution: this function does not check that the caller has disabled
 * preemption, thus the result might have a time-of-check-to-time-of-use
 * race.  The caller is responsible to use it correctly, for example:
 *
 * - from a non-preemptable section (of course)
 *
 * - from a thread that is bound to a single CPU
 *
 * - in a loop with very short iterations (e.g. a polling loop)
 */
bool single_task_running(void)
{
	return raw_rq()->nr_running == 1;
}
EXPORT_SYMBOL(single_task_running);

unsigned long long nr_context_switches(void)
{
	int i;
	unsigned long long sum = 0;

	for_each_possible_cpu(i)
		sum += cpu_rq(i)->nr_switches;

	return sum;
}

/*
 * IO-wait accounting, and how its mostly bollocks (on SMP).
 *
 * The idea behind IO-wait account is to account the idle time that we could
 * have spend running if it were not for IO. That is, if we were to improve the
 * storage performance, we'd have a proportional reduction in IO-wait time.
 *
 * This all works nicely on UP, where, when a task blocks on IO, we account
 * idle time as IO-wait, because if the storage were faster, it could've been
 * running and we'd not be idle.
 *
 * This has been extended to SMP, by doing the same for each CPU. This however
 * is broken.
 *
 * Imagine for instance the case where two tasks block on one CPU, only the one
 * CPU will have IO-wait accounted, while the other has regular idle. Even
 * though, if the storage were faster, both could've ran at the same time,
 * utilising both CPUs.
 *
 * This means, that when looking globally, the current IO-wait accounting on
 * SMP is a lower bound, by reason of under accounting.
 *
 * Worse, since the numbers are provided per CPU, they are sometimes
 * interpreted per CPU, and that is nonsensical. A blocked task isn't strictly
 * associated with any one particular CPU, it can wake to another CPU than it
 * blocked on. This means the per CPU IO-wait number is meaningless.
 *
 * Task CPU affinities can make all that even more 'interesting'.
 */

unsigned long nr_iowait(void)
{
	unsigned long i, sum = 0;

	for_each_possible_cpu(i)
		sum += atomic_read(&cpu_rq(i)->nr_iowait);

	return sum;
}

/*
 * Consumers of these two interfaces, like for example the cpufreq menu
 * governor are using nonsensical data. Boosting frequency for a CPU that has
 * IO-wait which might not even end up running the task when it does become
 * runnable.
 */

unsigned long nr_iowait_cpu(int cpu)
{
	struct rq *this = cpu_rq(cpu);
	return atomic_read(&this->nr_iowait);
}

void get_iowait_load(unsigned long *nr_waiters, unsigned long *load)
{
	struct rq *rq = this_rq();
	*nr_waiters = atomic_read(&rq->nr_iowait);
	*load = rq->load.weight;
}

#ifdef CONFIG_SMP

/*
 * sched_exec - execve() is a valuable balancing opportunity, because at
 * this point the task has the smallest effective memory and cache footprint.
 */
void sched_exec(void)
{
	struct task_struct *p = current;
	unsigned long flags;
	int dest_cpu;

	raw_spin_lock_irqsave(&p->pi_lock, flags);
	dest_cpu = p->sched_class->select_task_rq(p, task_cpu(p), SD_BALANCE_EXEC, 0, 1);
	if (dest_cpu == smp_processor_id())
		goto unlock;

	if (likely(cpu_active(dest_cpu) && likely(!cpu_isolated(dest_cpu)))) {
		struct migration_arg arg = { p, dest_cpu };

		raw_spin_unlock_irqrestore(&p->pi_lock, flags);
		stop_one_cpu(task_cpu(p), migration_cpu_stop, &arg);
		return;
	}
unlock:
	raw_spin_unlock_irqrestore(&p->pi_lock, flags);
}

#endif

DEFINE_PER_CPU(struct kernel_stat, kstat);
DEFINE_PER_CPU(struct kernel_cpustat, kernel_cpustat);

EXPORT_PER_CPU_SYMBOL(kstat);
EXPORT_PER_CPU_SYMBOL(kernel_cpustat);

/*
 * The function fair_sched_class.update_curr accesses the struct curr
 * and its field curr->exec_start; when called from task_sched_runtime(),
 * we observe a high rate of cache misses in practice.
 * Prefetching this data results in improved performance.
 */
static inline void prefetch_curr_exec_start(struct task_struct *p)
{
#ifdef CONFIG_FAIR_GROUP_SCHED
	struct sched_entity *curr = (&p->se)->cfs_rq->curr;
#else
	struct sched_entity *curr = (&task_rq(p)->cfs)->curr;
#endif
	prefetch(curr);
	prefetch(&curr->exec_start);
}

/*
 * Return accounted runtime for the task.
 * In case the task is currently running, return the runtime plus current's
 * pending runtime that have not been accounted yet.
 */
unsigned long long task_sched_runtime(struct task_struct *p)
{
	struct rq_flags rf;
	struct rq *rq;
	u64 ns;

#if defined(CONFIG_64BIT) && defined(CONFIG_SMP)
	/*
	 * 64-bit doesn't need locks to atomically read a 64bit value.
	 * So we have a optimization chance when the task's delta_exec is 0.
	 * Reading ->on_cpu is racy, but this is ok.
	 *
	 * If we race with it leaving CPU, we'll take a lock. So we're correct.
	 * If we race with it entering CPU, unaccounted time is 0. This is
	 * indistinguishable from the read occurring a few cycles earlier.
	 * If we see ->on_cpu without ->on_rq, the task is leaving, and has
	 * been accounted, so we're correct here as well.
	 */
	if (!p->on_cpu || !task_on_rq_queued(p))
		return p->se.sum_exec_runtime;
#endif

	rq = task_rq_lock(p, &rf);
	/*
	 * Must be ->curr _and_ ->on_rq.  If dequeued, we would
	 * project cycles that may never be accounted to this
	 * thread, breaking clock_gettime().
	 */
	if (task_current(rq, p) && task_on_rq_queued(p)) {
		prefetch_curr_exec_start(p);
		update_rq_clock(rq);
		p->sched_class->update_curr(rq);
	}
	ns = p->se.sum_exec_runtime;
	task_rq_unlock(rq, p, &rf);

	return ns;
}

unsigned int capacity_margin_freq = 1280; /* ~20% margin */

/*
 * This function gets called by the timer code, with HZ frequency.
 * We call it with interrupts disabled.
 */
void scheduler_tick(void)
{
	int cpu = smp_processor_id();
	struct rq *rq = cpu_rq(cpu);
	struct task_struct *curr = rq->curr;
	struct rq_flags rf;
	u64 wallclock;
	bool early_notif;
	u32 old_load;
	struct related_thread_group *grp;
	unsigned int flag = 0;

	sched_clock_tick();

	rq_lock(rq, &rf);

	old_load = task_load(curr);
	set_window_start(rq);
	wallclock = sched_ktime_clock();
	update_task_ravg(rq->curr, rq, TASK_UPDATE, wallclock, 0);
	update_rq_clock(rq);
	curr->sched_class->task_tick(rq, curr, 0);
	cpu_load_update_active(rq);
	calc_global_load_tick(rq);
	psi_task_tick(rq);

	early_notif = early_detection_notify(rq, wallclock);
	if (early_notif)
		flag = SCHED_CPUFREQ_WALT | SCHED_CPUFREQ_EARLY_DET;

<<<<<<< HEAD
=======
	early_notif = early_detection_notify(rq, wallclock);
	if (early_notif)
		flag = SCHED_CPUFREQ_WALT | SCHED_CPUFREQ_EARLY_DET;

>>>>>>> 2a580c48
	cpufreq_update_util(rq, flag);
	rq_unlock(rq, &rf);

	perf_event_task_tick();

#ifdef CONFIG_SMP
	rq->idle_balance = idle_cpu(cpu);
	trigger_load_balance(rq);
#endif
	rq_last_tick_reset(rq);

	rcu_read_lock();
	grp = task_related_thread_group(curr);
	if (update_preferred_cluster(grp, curr, old_load))
		set_preferred_cluster(grp);
	rcu_read_unlock();

	if (curr->sched_class == &fair_sched_class)
		check_for_migration(rq, curr);
}

#ifdef CONFIG_NO_HZ_FULL
/**
 * scheduler_tick_max_deferment
 *
 * Keep at least one tick per second when a single
 * active task is running because the scheduler doesn't
 * yet completely support full dynticks environment.
 *
 * This makes sure that uptime, CFS vruntime, load
 * balancing, etc... continue to move forward, even
 * with a very low granularity.
 *
 * Return: Maximum deferment in nanoseconds.
 */
u64 scheduler_tick_max_deferment(void)
{
	struct rq *rq = this_rq();
	unsigned long next, now = READ_ONCE(jiffies);

	next = rq->last_sched_tick + HZ;

	if (time_before_eq(next, now))
		return 0;

	return jiffies_to_nsecs(next - now);
}
#endif

#if defined(CONFIG_PREEMPT) && (defined(CONFIG_DEBUG_PREEMPT) || \
				defined(CONFIG_PREEMPT_TRACER))
/*
 * preemptoff stack tracing threshold in ns.
 * default: 1ms
 */
unsigned int sysctl_preemptoff_tracing_threshold_ns = 1000000UL;

struct preempt_store {
	u64 ts;
	unsigned long caddr[4];
	bool irqs_disabled;
};

DEFINE_PER_CPU(struct preempt_store, the_ps);
/*
 * If the value passed in is equal to the current preempt count
 * then we just disabled preemption. Start timing the latency.
 */
static inline void preempt_latency_start(int val)
{
	struct preempt_store *ps = &per_cpu(the_ps, raw_smp_processor_id());

	if (preempt_count() == val) {
		unsigned long ip = get_lock_parent_ip();
#ifdef CONFIG_DEBUG_PREEMPT
		current->preempt_disable_ip = ip;
#endif
		ps->ts = sched_clock();
		ps->caddr[0] = CALLER_ADDR0;
		ps->caddr[1] = CALLER_ADDR1;
		ps->caddr[2] = CALLER_ADDR2;
		ps->caddr[3] = CALLER_ADDR3;
		ps->irqs_disabled = irqs_disabled();

		trace_preempt_off(CALLER_ADDR0, ip);
	}
}

void preempt_count_add(int val)
{
#ifdef CONFIG_DEBUG_PREEMPT
	/*
	 * Underflow?
	 */
	if (DEBUG_LOCKS_WARN_ON((preempt_count() < 0)))
		return;
#endif
	__preempt_count_add(val);
#ifdef CONFIG_DEBUG_PREEMPT
	/*
	 * Spinlock count overflowing soon?
	 */
	DEBUG_LOCKS_WARN_ON((preempt_count() & PREEMPT_MASK) >=
				PREEMPT_MASK - 10);
#endif
	preempt_latency_start(val);
}
EXPORT_SYMBOL(preempt_count_add);
NOKPROBE_SYMBOL(preempt_count_add);

/*
 * If the value passed in equals to the current preempt count
 * then we just enabled preemption. Stop timing the latency.
 */
static inline void preempt_latency_stop(int val)
{
	if (preempt_count() == val) {
		struct preempt_store *ps = &per_cpu(the_ps,
				raw_smp_processor_id());
		u64 delta = sched_clock() - ps->ts;

		/*
		 * Trace preempt disable stack if preemption
		 * is disabled for more than the threshold.
		 */
		if (delta > sysctl_preemptoff_tracing_threshold_ns)
			trace_sched_preempt_disable(delta, ps->irqs_disabled,
						ps->caddr[0], ps->caddr[1],
						ps->caddr[2], ps->caddr[3]);
		trace_preempt_on(CALLER_ADDR0, get_lock_parent_ip());
	}
}

void preempt_count_sub(int val)
{
#ifdef CONFIG_DEBUG_PREEMPT
	/*
	 * Underflow?
	 */
	if (DEBUG_LOCKS_WARN_ON(val > preempt_count()))
		return;
	/*
	 * Is the spinlock portion underflowing?
	 */
	if (DEBUG_LOCKS_WARN_ON((val < PREEMPT_MASK) &&
			!(preempt_count() & PREEMPT_MASK)))
		return;
#endif

	preempt_latency_stop(val);
	__preempt_count_sub(val);
}
EXPORT_SYMBOL(preempt_count_sub);
NOKPROBE_SYMBOL(preempt_count_sub);

#else
static inline void preempt_latency_start(int val) { }
static inline void preempt_latency_stop(int val) { }
#endif

static inline unsigned long get_preempt_disable_ip(struct task_struct *p)
{
#ifdef CONFIG_DEBUG_PREEMPT
	return p->preempt_disable_ip;
#else
	return 0;
#endif
}

/*
 * Print scheduling while atomic bug:
 */
static noinline void __schedule_bug(struct task_struct *prev)
{
	/* Save this before calling printk(), since that will clobber it */
	unsigned long preempt_disable_ip = get_preempt_disable_ip(current);

	if (oops_in_progress)
		return;

	printk(KERN_ERR "BUG: scheduling while atomic: %s/%d/0x%08x\n",
		prev->comm, prev->pid, preempt_count());

	debug_show_held_locks(prev);
	print_modules();
	if (irqs_disabled())
		print_irqtrace_events(prev);
	if (IS_ENABLED(CONFIG_DEBUG_PREEMPT)
	    && in_atomic_preempt_off()) {
		pr_err("Preemption disabled at:");
		print_ip_sym(preempt_disable_ip);
		pr_cont("\n");
	}
	if (panic_on_warn)
		panic("scheduling while atomic\n");

#ifdef CONFIG_PANIC_ON_SCHED_BUG
	BUG();
#endif
	dump_stack();
	add_taint(TAINT_WARN, LOCKDEP_STILL_OK);
}

/*
 * Various schedule()-time debugging checks and statistics:
 */
static inline void schedule_debug(struct task_struct *prev)
{
#ifdef CONFIG_SCHED_STACK_END_CHECK
	if (task_stack_end_corrupted(prev))
		panic("corrupted stack end detected inside scheduler\n");
#endif

	if (unlikely(in_atomic_preempt_off())) {
		__schedule_bug(prev);
		preempt_count_set(PREEMPT_DISABLED);
	}
	rcu_sleep_check();

	profile_hit(SCHED_PROFILING, __builtin_return_address(0));

	schedstat_inc(this_rq()->sched_count);
}

/*
 * Pick up the highest-prio task:
 */
static inline struct task_struct *
pick_next_task(struct rq *rq, struct task_struct *prev, struct rq_flags *rf)
{
	const struct sched_class *class;
	struct task_struct *p;

	/*
	 * Optimization: we know that if all tasks are in the fair class we can
	 * call that function directly, but only if the @prev task wasn't of a
	 * higher scheduling class, because otherwise those loose the
	 * opportunity to pull in more work from other CPUs.
	 */
	if (likely((prev->sched_class == &idle_sched_class ||
		    prev->sched_class == &fair_sched_class) &&
		   rq->nr_running == rq->cfs.h_nr_running)) {

		p = fair_sched_class.pick_next_task(rq, prev, rf);
		if (unlikely(p == RETRY_TASK))
			goto again;

		/* Assumes fair_sched_class->next == idle_sched_class */
		if (unlikely(!p))
			p = idle_sched_class.pick_next_task(rq, prev, rf);

		return p;
	}

again:
	for_each_class(class) {
		p = class->pick_next_task(rq, prev, rf);
		if (p) {
			if (unlikely(p == RETRY_TASK))
				goto again;
			return p;
		}
	}

	/* The idle class should always have a runnable task: */
	BUG();
}

/*
 * __schedule() is the main scheduler function.
 *
 * The main means of driving the scheduler and thus entering this function are:
 *
 *   1. Explicit blocking: mutex, semaphore, waitqueue, etc.
 *
 *   2. TIF_NEED_RESCHED flag is checked on interrupt and userspace return
 *      paths. For example, see arch/x86/entry_64.S.
 *
 *      To drive preemption between tasks, the scheduler sets the flag in timer
 *      interrupt handler scheduler_tick().
 *
 *   3. Wakeups don't really cause entry into schedule(). They add a
 *      task to the run-queue and that's it.
 *
 *      Now, if the new task added to the run-queue preempts the current
 *      task, then the wakeup sets TIF_NEED_RESCHED and schedule() gets
 *      called on the nearest possible occasion:
 *
 *       - If the kernel is preemptible (CONFIG_PREEMPT=y):
 *
 *         - in syscall or exception context, at the next outmost
 *           preempt_enable(). (this might be as soon as the wake_up()'s
 *           spin_unlock()!)
 *
 *         - in IRQ context, return from interrupt-handler to
 *           preemptible context
 *
 *       - If the kernel is not preemptible (CONFIG_PREEMPT is not set)
 *         then at the next:
 *
 *          - cond_resched() call
 *          - explicit schedule() call
 *          - return from syscall or exception to user-space
 *          - return from interrupt-handler to user-space
 *
 * WARNING: must be called with preemption disabled!
 */
static void __sched notrace __schedule(bool preempt)
{
	struct task_struct *prev, *next;
	unsigned long *switch_count;
	struct rq_flags rf;
	struct rq *rq;
	int cpu;
	u64 wallclock;

	cpu = smp_processor_id();
	rq = cpu_rq(cpu);
	prev = rq->curr;

	schedule_debug(prev);

	if (sched_feat(HRTICK))
		hrtick_clear(rq);

	local_irq_disable();
	rcu_note_context_switch(preempt);

	/*
	 * Make sure that signal_pending_state()->signal_pending() below
	 * can't be reordered with __set_current_state(TASK_INTERRUPTIBLE)
	 * done by the caller to avoid the race with signal_wake_up().
	 */
	rq_lock(rq, &rf);
	smp_mb__after_spinlock();

	/* Promote REQ to ACT */
	rq->clock_update_flags <<= 1;
	update_rq_clock(rq);

	switch_count = &prev->nivcsw;
	if (!preempt && prev->state) {
		if (unlikely(signal_pending_state(prev->state, prev))) {
			prev->state = TASK_RUNNING;
		} else {
			deactivate_task(rq, prev, DEQUEUE_SLEEP | DEQUEUE_NOCLOCK);
			prev->on_rq = 0;

			if (prev->in_iowait) {
				atomic_inc(&rq->nr_iowait);
				delayacct_blkio_start();
			}

			/*
			 * If a worker went to sleep, notify and ask workqueue
			 * whether it wants to wake up a task to maintain
			 * concurrency.
			 */
			if (prev->flags & PF_WQ_WORKER) {
				struct task_struct *to_wakeup;

				to_wakeup = wq_worker_sleeping(prev);
				if (to_wakeup)
					try_to_wake_up_local(to_wakeup, &rf);
			}
		}
		switch_count = &prev->nvcsw;
	}

	next = pick_next_task(rq, prev, &rf);
	clear_tsk_need_resched(prev);
	clear_preempt_need_resched();

	wallclock = sched_ktime_clock();
	if (likely(prev != next)) {
		if (!prev->on_rq)
			prev->last_sleep_ts = wallclock;

		update_task_ravg(prev, rq, PUT_PREV_TASK, wallclock, 0);
		update_task_ravg(next, rq, PICK_NEXT_TASK, wallclock, 0);
		rq->nr_switches++;
		rq->curr = next;
		/*
		 * The membarrier system call requires each architecture
		 * to have a full memory barrier after updating
		 * rq->curr, before returning to user-space. For TSO
		 * (e.g. x86), the architecture must provide its own
		 * barrier in switch_mm(). For weakly ordered machines
		 * for which spin_unlock() acts as a full memory
		 * barrier, finish_lock_switch() in common code takes
		 * care of this barrier. For weakly ordered machines for
		 * which spin_unlock() acts as a RELEASE barrier (only
		 * arm64 and PowerPC), arm64 has a full barrier in
		 * switch_to(), and PowerPC has
		 * smp_mb__after_unlock_lock() before
		 * finish_lock_switch().
		 */
		++*switch_count;

		trace_sched_switch(preempt, prev, next);

		/* Also unlocks the rq: */
		rq = context_switch(rq, prev, next, &rf);
	} else {
		update_task_ravg(prev, rq, TASK_UPDATE, wallclock, 0);
		rq->clock_update_flags &= ~(RQCF_ACT_SKIP|RQCF_REQ_SKIP);
		rq_unlock_irq(rq, &rf);
	}

	balance_callback(rq);
}

void __noreturn do_task_dead(void)
{
	/* Causes final put_task_struct in finish_task_switch(): */
	set_special_state(TASK_DEAD);

	/* Tell freezer to ignore us: */
	current->flags |= PF_NOFREEZE;

	__schedule(false);
	BUG();

	/* Avoid "noreturn function does return" - but don't continue if BUG() is a NOP: */
	for (;;)
		cpu_relax();
}

static inline void sched_submit_work(struct task_struct *tsk)
{
	if (!tsk->state || tsk_is_pi_blocked(tsk))
		return;
	/*
	 * If we are going to sleep and we have plugged IO queued,
	 * make sure to submit it to avoid deadlocks.
	 */
	if (blk_needs_flush_plug(tsk))
		blk_schedule_flush_plug(tsk);
}

asmlinkage __visible void __sched schedule(void)
{
	struct task_struct *tsk = current;

	sched_submit_work(tsk);
	do {
		preempt_disable();
		__schedule(false);
		sched_preempt_enable_no_resched();
	} while (need_resched());
}
EXPORT_SYMBOL(schedule);

/*
 * synchronize_rcu_tasks() makes sure that no task is stuck in preempted
 * state (have scheduled out non-voluntarily) by making sure that all
 * tasks have either left the run queue or have gone into user space.
 * As idle tasks do not do either, they must not ever be preempted
 * (schedule out non-voluntarily).
 *
 * schedule_idle() is similar to schedule_preempt_disable() except that it
 * never enables preemption because it does not call sched_submit_work().
 */
void __sched schedule_idle(void)
{
	/*
	 * As this skips calling sched_submit_work(), which the idle task does
	 * regardless because that function is a nop when the task is in a
	 * TASK_RUNNING state, make sure this isn't used someplace that the
	 * current task can be in any other state. Note, idle is always in the
	 * TASK_RUNNING state.
	 */
	WARN_ON_ONCE(current->state);
	do {
		__schedule(false);
	} while (need_resched());
}

#ifdef CONFIG_CONTEXT_TRACKING
asmlinkage __visible void __sched schedule_user(void)
{
	/*
	 * If we come here after a random call to set_need_resched(),
	 * or we have been woken up remotely but the IPI has not yet arrived,
	 * we haven't yet exited the RCU idle mode. Do it here manually until
	 * we find a better solution.
	 *
	 * NB: There are buggy callers of this function.  Ideally we
	 * should warn if prev_state != CONTEXT_USER, but that will trigger
	 * too frequently to make sense yet.
	 */
	enum ctx_state prev_state = exception_enter();
	schedule();
	exception_exit(prev_state);
}
#endif

/**
 * schedule_preempt_disabled - called with preemption disabled
 *
 * Returns with preemption disabled. Note: preempt_count must be 1
 */
void __sched schedule_preempt_disabled(void)
{
	sched_preempt_enable_no_resched();
	schedule();
	preempt_disable();
}

static void __sched notrace preempt_schedule_common(void)
{
	do {
		/*
		 * Because the function tracer can trace preempt_count_sub()
		 * and it also uses preempt_enable/disable_notrace(), if
		 * NEED_RESCHED is set, the preempt_enable_notrace() called
		 * by the function tracer will call this function again and
		 * cause infinite recursion.
		 *
		 * Preemption must be disabled here before the function
		 * tracer can trace. Break up preempt_disable() into two
		 * calls. One to disable preemption without fear of being
		 * traced. The other to still record the preemption latency,
		 * which can also be traced by the function tracer.
		 */
		preempt_disable_notrace();
		preempt_latency_start(1);
		__schedule(true);
		preempt_latency_stop(1);
		preempt_enable_no_resched_notrace();

		/*
		 * Check again in case we missed a preemption opportunity
		 * between schedule and now.
		 */
	} while (need_resched());
}

#ifdef CONFIG_PREEMPT
/*
 * this is the entry point to schedule() from in-kernel preemption
 * off of preempt_enable. Kernel preemptions off return from interrupt
 * occur there and call schedule directly.
 */
asmlinkage __visible void __sched notrace preempt_schedule(void)
{
	/*
	 * If there is a non-zero preempt_count or interrupts are disabled,
	 * we do not want to preempt the current task. Just return..
	 */
	if (likely(!preemptible()))
		return;

	preempt_schedule_common();
}
NOKPROBE_SYMBOL(preempt_schedule);
EXPORT_SYMBOL(preempt_schedule);

/**
 * preempt_schedule_notrace - preempt_schedule called by tracing
 *
 * The tracing infrastructure uses preempt_enable_notrace to prevent
 * recursion and tracing preempt enabling caused by the tracing
 * infrastructure itself. But as tracing can happen in areas coming
 * from userspace or just about to enter userspace, a preempt enable
 * can occur before user_exit() is called. This will cause the scheduler
 * to be called when the system is still in usermode.
 *
 * To prevent this, the preempt_enable_notrace will use this function
 * instead of preempt_schedule() to exit user context if needed before
 * calling the scheduler.
 */
asmlinkage __visible void __sched notrace preempt_schedule_notrace(void)
{
	enum ctx_state prev_ctx;

	if (likely(!preemptible()))
		return;

	do {
		/*
		 * Because the function tracer can trace preempt_count_sub()
		 * and it also uses preempt_enable/disable_notrace(), if
		 * NEED_RESCHED is set, the preempt_enable_notrace() called
		 * by the function tracer will call this function again and
		 * cause infinite recursion.
		 *
		 * Preemption must be disabled here before the function
		 * tracer can trace. Break up preempt_disable() into two
		 * calls. One to disable preemption without fear of being
		 * traced. The other to still record the preemption latency,
		 * which can also be traced by the function tracer.
		 */
		preempt_disable_notrace();
		preempt_latency_start(1);
		/*
		 * Needs preempt disabled in case user_exit() is traced
		 * and the tracer calls preempt_enable_notrace() causing
		 * an infinite recursion.
		 */
		prev_ctx = exception_enter();
		__schedule(true);
		exception_exit(prev_ctx);

		preempt_latency_stop(1);
		preempt_enable_no_resched_notrace();
	} while (need_resched());
}
EXPORT_SYMBOL_GPL(preempt_schedule_notrace);

#endif /* CONFIG_PREEMPT */

/*
 * this is the entry point to schedule() from kernel preemption
 * off of irq context.
 * Note, that this is called and return with irqs disabled. This will
 * protect us against recursive calling from irq.
 */
asmlinkage __visible void __sched preempt_schedule_irq(void)
{
	enum ctx_state prev_state;

	/* Catch callers which need to be fixed */
	BUG_ON(preempt_count() || !irqs_disabled());

	prev_state = exception_enter();

	do {
		preempt_disable();
		local_irq_enable();
		__schedule(true);
		local_irq_disable();
		sched_preempt_enable_no_resched();
	} while (need_resched());

	exception_exit(prev_state);
}

int default_wake_function(wait_queue_entry_t *curr, unsigned mode, int wake_flags,
			  void *key)
{
	return try_to_wake_up(curr->private, mode, wake_flags, 1);
}
EXPORT_SYMBOL(default_wake_function);

#ifdef CONFIG_RT_MUTEXES

static inline int __rt_effective_prio(struct task_struct *pi_task, int prio)
{
	if (pi_task)
		prio = min(prio, pi_task->prio);

	return prio;
}

static inline int rt_effective_prio(struct task_struct *p, int prio)
{
	struct task_struct *pi_task = rt_mutex_get_top_task(p);

	return __rt_effective_prio(pi_task, prio);
}

/*
 * rt_mutex_setprio - set the current priority of a task
 * @p: task to boost
 * @pi_task: donor task
 *
 * This function changes the 'effective' priority of a task. It does
 * not touch ->normal_prio like __setscheduler().
 *
 * Used by the rt_mutex code to implement priority inheritance
 * logic. Call site only calls if the priority of the task changed.
 */
void rt_mutex_setprio(struct task_struct *p, struct task_struct *pi_task)
{
	int prio, oldprio, queued, running, queue_flag =
		DEQUEUE_SAVE | DEQUEUE_MOVE | DEQUEUE_NOCLOCK;
	const struct sched_class *prev_class;
	struct rq_flags rf;
	struct rq *rq;

	/* XXX used to be waiter->prio, not waiter->task->prio */
	prio = __rt_effective_prio(pi_task, p->normal_prio);

	/*
	 * If nothing changed; bail early.
	 */
	if (p->pi_top_task == pi_task && prio == p->prio && !dl_prio(prio))
		return;

	rq = __task_rq_lock(p, &rf);
	update_rq_clock(rq);
	/*
	 * Set under pi_lock && rq->lock, such that the value can be used under
	 * either lock.
	 *
	 * Note that there is loads of tricky to make this pointer cache work
	 * right. rt_mutex_slowunlock()+rt_mutex_postunlock() work together to
	 * ensure a task is de-boosted (pi_task is set to NULL) before the
	 * task is allowed to run again (and can exit). This ensures the pointer
	 * points to a blocked task -- which guaratees the task is present.
	 */
	p->pi_top_task = pi_task;

	/*
	 * For FIFO/RR we only need to set prio, if that matches we're done.
	 */
	if (prio == p->prio && !dl_prio(prio))
		goto out_unlock;

	/*
	 * Idle task boosting is a nono in general. There is one
	 * exception, when PREEMPT_RT and NOHZ is active:
	 *
	 * The idle task calls get_next_timer_interrupt() and holds
	 * the timer wheel base->lock on the CPU and another CPU wants
	 * to access the timer (probably to cancel it). We can safely
	 * ignore the boosting request, as the idle CPU runs this code
	 * with interrupts disabled and will complete the lock
	 * protected section without being interrupted. So there is no
	 * real need to boost.
	 */
	if (unlikely(p == rq->idle)) {
		WARN_ON(p != rq->curr);
		WARN_ON(p->pi_blocked_on);
		goto out_unlock;
	}

	trace_sched_pi_setprio(p, pi_task);
	oldprio = p->prio;

	if (oldprio == prio)
		queue_flag &= ~DEQUEUE_MOVE;

	prev_class = p->sched_class;
	queued = task_on_rq_queued(p);
	running = task_current(rq, p);
	if (queued)
		dequeue_task(rq, p, queue_flag);
	if (running)
		put_prev_task(rq, p);

	/*
	 * Boosting condition are:
	 * 1. -rt task is running and holds mutex A
	 *      --> -dl task blocks on mutex A
	 *
	 * 2. -dl task is running and holds mutex A
	 *      --> -dl task blocks on mutex A and could preempt the
	 *          running task
	 */
	if (dl_prio(prio)) {
		if (!dl_prio(p->normal_prio) ||
		    (pi_task && dl_entity_preempt(&pi_task->dl, &p->dl))) {
			p->dl.dl_boosted = 1;
			queue_flag |= ENQUEUE_REPLENISH;
		} else
			p->dl.dl_boosted = 0;
		p->sched_class = &dl_sched_class;
	} else if (rt_prio(prio)) {
		if (dl_prio(oldprio))
			p->dl.dl_boosted = 0;
		if (oldprio < prio)
			queue_flag |= ENQUEUE_HEAD;
		p->sched_class = &rt_sched_class;
	} else {
		if (dl_prio(oldprio))
			p->dl.dl_boosted = 0;
		if (rt_prio(oldprio))
			p->rt.timeout = 0;
		p->sched_class = &fair_sched_class;
	}

	p->prio = prio;

	if (queued)
		enqueue_task(rq, p, queue_flag);
	if (running)
		set_curr_task(rq, p);

	check_class_changed(rq, p, prev_class, oldprio);
out_unlock:
	/* Avoid rq from going away on us: */
	preempt_disable();
	__task_rq_unlock(rq, &rf);

	balance_callback(rq);
	preempt_enable();
}
#else
static inline int rt_effective_prio(struct task_struct *p, int prio)
{
	return prio;
}
#endif

void set_user_nice(struct task_struct *p, long nice)
{
	bool queued, running;
	int old_prio, delta;
	struct rq_flags rf;
	struct rq *rq;

	if (task_nice(p) == nice || nice < MIN_NICE || nice > MAX_NICE)
		return;
	/*
	 * We have to be careful, if called from sys_setpriority(),
	 * the task might be in the middle of scheduling on another CPU.
	 */
	rq = task_rq_lock(p, &rf);
	update_rq_clock(rq);

	/*
	 * The RT priorities are set via sched_setscheduler(), but we still
	 * allow the 'normal' nice value to be set - but as expected
	 * it wont have any effect on scheduling until the task is
	 * SCHED_DEADLINE, SCHED_FIFO or SCHED_RR:
	 */
	if (task_has_dl_policy(p) || task_has_rt_policy(p)) {
		p->static_prio = NICE_TO_PRIO(nice);
		goto out_unlock;
	}
	queued = task_on_rq_queued(p);
	running = task_current(rq, p);
	if (queued)
		dequeue_task(rq, p, DEQUEUE_SAVE | DEQUEUE_NOCLOCK);
	if (running)
		put_prev_task(rq, p);

	p->static_prio = NICE_TO_PRIO(nice);
	set_load_weight(p);
	old_prio = p->prio;
	p->prio = effective_prio(p);
	delta = p->prio - old_prio;

	if (queued) {
		enqueue_task(rq, p, ENQUEUE_RESTORE | ENQUEUE_NOCLOCK);
		/*
		 * If the task increased its priority or is running and
		 * lowered its priority, then reschedule its CPU:
		 */
		if (delta < 0 || (delta > 0 && task_running(rq, p)))
			resched_curr(rq);
	}
	if (running)
		set_curr_task(rq, p);
out_unlock:
	task_rq_unlock(rq, p, &rf);
}
EXPORT_SYMBOL(set_user_nice);

/*
 * can_nice - check if a task can reduce its nice value
 * @p: task
 * @nice: nice value
 */
int can_nice(const struct task_struct *p, const int nice)
{
	/* Convert nice value [19,-20] to rlimit style value [1,40]: */
	int nice_rlim = nice_to_rlimit(nice);

	return (nice_rlim <= task_rlimit(p, RLIMIT_NICE) ||
		capable(CAP_SYS_NICE));
}

#ifdef __ARCH_WANT_SYS_NICE

/*
 * sys_nice - change the priority of the current process.
 * @increment: priority increment
 *
 * sys_setpriority is a more generic, but much slower function that
 * does similar things.
 */
SYSCALL_DEFINE1(nice, int, increment)
{
	long nice, retval;

	/*
	 * Setpriority might change our priority at the same moment.
	 * We don't have to worry. Conceptually one call occurs first
	 * and we have a single winner.
	 */
	increment = clamp(increment, -NICE_WIDTH, NICE_WIDTH);
	nice = task_nice(current) + increment;

	nice = clamp_val(nice, MIN_NICE, MAX_NICE);
	if (increment < 0 && !can_nice(current, nice))
		return -EPERM;

	retval = security_task_setnice(current, nice);
	if (retval)
		return retval;

	set_user_nice(current, nice);
	return 0;
}

#endif

/**
 * task_prio - return the priority value of a given task.
 * @p: the task in question.
 *
 * Return: The priority value as seen by users in /proc.
 * RT tasks are offset by -200. Normal tasks are centered
 * around 0, value goes from -16 to +15.
 */
int task_prio(const struct task_struct *p)
{
	return p->prio - MAX_RT_PRIO;
}

/**
 * idle_cpu - is a given CPU idle currently?
 * @cpu: the processor in question.
 *
 * Return: 1 if the CPU is currently idle. 0 otherwise.
 */
int idle_cpu(int cpu)
{
	struct rq *rq = cpu_rq(cpu);

	if (rq->curr != rq->idle)
		return 0;

	if (rq->nr_running)
		return 0;

#ifdef CONFIG_SMP
	if (!llist_empty(&rq->wake_list))
		return 0;
#endif

	return 1;
}

/**
 * idle_task - return the idle task for a given CPU.
 * @cpu: the processor in question.
 *
 * Return: The idle task for the CPU @cpu.
 */
struct task_struct *idle_task(int cpu)
{
	return cpu_rq(cpu)->idle;
}

/**
 * find_process_by_pid - find a process with a matching PID value.
 * @pid: the pid in question.
 *
 * The task of @pid, if found. %NULL otherwise.
 */
static struct task_struct *find_process_by_pid(pid_t pid)
{
	return pid ? find_task_by_vpid(pid) : current;
}

/*
 * sched_setparam() passes in -1 for its policy, to let the functions
 * it calls know not to change it.
 */
#define SETPARAM_POLICY	-1

static void __setscheduler_params(struct task_struct *p,
		const struct sched_attr *attr)
{
	int policy = attr->sched_policy;

	if (policy == SETPARAM_POLICY)
		policy = p->policy;

	p->policy = policy;

	if (dl_policy(policy))
		__setparam_dl(p, attr);
	else if (fair_policy(policy))
		p->static_prio = NICE_TO_PRIO(attr->sched_nice);

	/*
	 * __sched_setscheduler() ensures attr->sched_priority == 0 when
	 * !rt_policy. Always setting this ensures that things like
	 * getparam()/getattr() don't report silly values for !rt tasks.
	 */
	p->rt_priority = attr->sched_priority;
	p->normal_prio = normal_prio(p);
	set_load_weight(p);
}

/* Actually do priority change: must hold pi & rq lock. */
static void __setscheduler(struct rq *rq, struct task_struct *p,
			   const struct sched_attr *attr, bool keep_boost)
{
	__setscheduler_params(p, attr);

	/*
	 * Keep a potential priority boosting if called from
	 * sched_setscheduler().
	 */
	p->prio = normal_prio(p);
	if (keep_boost)
		p->prio = rt_effective_prio(p, p->prio);

	if (dl_prio(p->prio))
		p->sched_class = &dl_sched_class;
	else if (rt_prio(p->prio))
		p->sched_class = &rt_sched_class;
	else
		p->sched_class = &fair_sched_class;
}

/*
 * Check the target process has a UID that matches the current process's:
 */
static bool check_same_owner(struct task_struct *p)
{
	const struct cred *cred = current_cred(), *pcred;
	bool match;

	rcu_read_lock();
	pcred = __task_cred(p);
	match = (uid_eq(cred->euid, pcred->euid) ||
		 uid_eq(cred->euid, pcred->uid));
	rcu_read_unlock();
	return match;
}

static int __sched_setscheduler(struct task_struct *p,
				const struct sched_attr *attr,
				bool user, bool pi)
{
	int newprio = dl_policy(attr->sched_policy) ? MAX_DL_PRIO - 1 :
		      MAX_RT_PRIO - 1 - attr->sched_priority;
	int retval, oldprio, oldpolicy = -1, queued, running;
	int new_effective_prio, policy = attr->sched_policy;
	const struct sched_class *prev_class;
	struct rq_flags rf;
	int reset_on_fork;
	int queue_flags = DEQUEUE_SAVE | DEQUEUE_MOVE | DEQUEUE_NOCLOCK;
	struct rq *rq;

	/* The pi code expects interrupts enabled */
	BUG_ON(pi && in_interrupt());
recheck:
	/* Double check policy once rq lock held: */
	if (policy < 0) {
		reset_on_fork = p->sched_reset_on_fork;
		policy = oldpolicy = p->policy;
	} else {
		reset_on_fork = !!(attr->sched_flags & SCHED_FLAG_RESET_ON_FORK);

		if (!valid_policy(policy))
			return -EINVAL;
	}

	if (attr->sched_flags &
		~(SCHED_FLAG_RESET_ON_FORK | SCHED_FLAG_RECLAIM))
		return -EINVAL;

	/*
	 * Valid priorities for SCHED_FIFO and SCHED_RR are
	 * 1..MAX_USER_RT_PRIO-1, valid priority for SCHED_NORMAL,
	 * SCHED_BATCH and SCHED_IDLE is 0.
	 */
	if ((p->mm && attr->sched_priority > MAX_USER_RT_PRIO-1) ||
	    (!p->mm && attr->sched_priority > MAX_RT_PRIO-1))
		return -EINVAL;
	if ((dl_policy(policy) && !__checkparam_dl(attr)) ||
	    (rt_policy(policy) != (attr->sched_priority != 0)))
		return -EINVAL;

	/*
	 * Allow unprivileged RT tasks to decrease priority:
	 */
	if (user && !capable(CAP_SYS_NICE)) {
		if (fair_policy(policy)) {
			if (attr->sched_nice < task_nice(p) &&
			    !can_nice(p, attr->sched_nice))
				return -EPERM;
		}

		if (rt_policy(policy)) {
			unsigned long rlim_rtprio =
					task_rlimit(p, RLIMIT_RTPRIO);

			/* Can't set/change the rt policy: */
			if (policy != p->policy && !rlim_rtprio)
				return -EPERM;

			/* Can't increase priority: */
			if (attr->sched_priority > p->rt_priority &&
			    attr->sched_priority > rlim_rtprio)
				return -EPERM;
		}

		 /*
		  * Can't set/change SCHED_DEADLINE policy at all for now
		  * (safest behavior); in the future we would like to allow
		  * unprivileged DL tasks to increase their relative deadline
		  * or reduce their runtime (both ways reducing utilization)
		  */
		if (dl_policy(policy))
			return -EPERM;

		/*
		 * Treat SCHED_IDLE as nice 20. Only allow a switch to
		 * SCHED_NORMAL if the RLIMIT_NICE would normally permit it.
		 */
		if (idle_policy(p->policy) && !idle_policy(policy)) {
			if (!can_nice(p, task_nice(p)))
				return -EPERM;
		}

		/* Can't change other user's priorities: */
		if (!check_same_owner(p))
			return -EPERM;

		/* Normal users shall not reset the sched_reset_on_fork flag: */
		if (p->sched_reset_on_fork && !reset_on_fork)
			return -EPERM;
	}

	if (user) {
		retval = security_task_setscheduler(p);
		if (retval)
			return retval;
	}

	/*
	 * Make sure no PI-waiters arrive (or leave) while we are
	 * changing the priority of the task:
	 *
	 * To be able to change p->policy safely, the appropriate
	 * runqueue lock must be held.
	 */
	rq = task_rq_lock(p, &rf);
	update_rq_clock(rq);

	/*
	 * Changing the policy of the stop threads its a very bad idea:
	 */
	if (p == rq->stop) {
		task_rq_unlock(rq, p, &rf);
		return -EINVAL;
	}

	/*
	 * If not changing anything there's no need to proceed further,
	 * but store a possible modification of reset_on_fork.
	 */
	if (unlikely(policy == p->policy)) {
		if (fair_policy(policy) && attr->sched_nice != task_nice(p))
			goto change;
		if (rt_policy(policy) && attr->sched_priority != p->rt_priority)
			goto change;
		if (dl_policy(policy) && dl_param_changed(p, attr))
			goto change;

		p->sched_reset_on_fork = reset_on_fork;
		task_rq_unlock(rq, p, &rf);
		return 0;
	}
change:

	if (user) {
#ifdef CONFIG_RT_GROUP_SCHED
		/*
		 * Do not allow realtime tasks into groups that have no runtime
		 * assigned.
		 */
		if (rt_bandwidth_enabled() && rt_policy(policy) &&
				task_group(p)->rt_bandwidth.rt_runtime == 0 &&
				!task_group_is_autogroup(task_group(p))) {
			task_rq_unlock(rq, p, &rf);
			return -EPERM;
		}
#endif
#ifdef CONFIG_SMP
		if (dl_bandwidth_enabled() && dl_policy(policy)) {
			cpumask_t *span = rq->rd->span;

			/*
			 * Don't allow tasks with an affinity mask smaller than
			 * the entire root_domain to become SCHED_DEADLINE. We
			 * will also fail if there's no bandwidth available.
			 */
			if (!cpumask_subset(span, &p->cpus_allowed) ||
			    rq->rd->dl_bw.bw == 0) {
				task_rq_unlock(rq, p, &rf);
				return -EPERM;
			}
		}
#endif
	}

	/* Re-check policy now with rq lock held: */
	if (unlikely(oldpolicy != -1 && oldpolicy != p->policy)) {
		policy = oldpolicy = -1;
		task_rq_unlock(rq, p, &rf);
		goto recheck;
	}

	/*
	 * If setscheduling to SCHED_DEADLINE (or changing the parameters
	 * of a SCHED_DEADLINE task) we need to check if enough bandwidth
	 * is available.
	 */
	if ((dl_policy(policy) || dl_task(p)) && sched_dl_overflow(p, policy, attr)) {
		task_rq_unlock(rq, p, &rf);
		return -EBUSY;
	}

	p->sched_reset_on_fork = reset_on_fork;
	oldprio = p->prio;

	if (pi) {
		/*
		 * Take priority boosted tasks into account. If the new
		 * effective priority is unchanged, we just store the new
		 * normal parameters and do not touch the scheduler class and
		 * the runqueue. This will be done when the task deboost
		 * itself.
		 */
		new_effective_prio = rt_effective_prio(p, newprio);
		if (new_effective_prio == oldprio)
			queue_flags &= ~DEQUEUE_MOVE;
	}

	queued = task_on_rq_queued(p);
	running = task_current(rq, p);
	if (queued)
		dequeue_task(rq, p, queue_flags);
	if (running)
		put_prev_task(rq, p);

	prev_class = p->sched_class;
	__setscheduler(rq, p, attr, pi);

	if (queued) {
		/*
		 * We enqueue to tail when the priority of a task is
		 * increased (user space view).
		 */
		if (oldprio < p->prio)
			queue_flags |= ENQUEUE_HEAD;

		enqueue_task(rq, p, queue_flags);
	}
	if (running)
		set_curr_task(rq, p);

	check_class_changed(rq, p, prev_class, oldprio);

	/* Avoid rq from going away on us: */
	preempt_disable();
	task_rq_unlock(rq, p, &rf);

	if (pi)
		rt_mutex_adjust_pi(p);

	/* Run balance callbacks after we've adjusted the PI chain: */
	balance_callback(rq);
	preempt_enable();

	return 0;
}

static int _sched_setscheduler(struct task_struct *p, int policy,
			       const struct sched_param *param, bool check)
{
	struct sched_attr attr = {
		.sched_policy   = policy,
		.sched_priority = param->sched_priority,
		.sched_nice	= PRIO_TO_NICE(p->static_prio),
	};

	/* Fixup the legacy SCHED_RESET_ON_FORK hack. */
	if ((policy != SETPARAM_POLICY) && (policy & SCHED_RESET_ON_FORK)) {
		attr.sched_flags |= SCHED_FLAG_RESET_ON_FORK;
		policy &= ~SCHED_RESET_ON_FORK;
		attr.sched_policy = policy;
	}

	return __sched_setscheduler(p, &attr, check, true);
}
/**
 * sched_setscheduler - change the scheduling policy and/or RT priority of a thread.
 * @p: the task in question.
 * @policy: new policy.
 * @param: structure containing the new RT priority.
 *
 * Return: 0 on success. An error code otherwise.
 *
 * NOTE that the task may be already dead.
 */
int sched_setscheduler(struct task_struct *p, int policy,
		       const struct sched_param *param)
{
	return _sched_setscheduler(p, policy, param, true);
}
EXPORT_SYMBOL_GPL(sched_setscheduler);

int sched_setattr(struct task_struct *p, const struct sched_attr *attr)
{
	return __sched_setscheduler(p, attr, true, true);
}
EXPORT_SYMBOL_GPL(sched_setattr);

/**
 * sched_setscheduler_nocheck - change the scheduling policy and/or RT priority of a thread from kernelspace.
 * @p: the task in question.
 * @policy: new policy.
 * @param: structure containing the new RT priority.
 *
 * Just like sched_setscheduler, only don't bother checking if the
 * current context has permission.  For example, this is needed in
 * stop_machine(): we create temporary high priority worker threads,
 * but our caller might not have that capability.
 *
 * Return: 0 on success. An error code otherwise.
 */
int sched_setscheduler_nocheck(struct task_struct *p, int policy,
			       const struct sched_param *param)
{
	return _sched_setscheduler(p, policy, param, false);
}
EXPORT_SYMBOL_GPL(sched_setscheduler_nocheck);

static int
do_sched_setscheduler(pid_t pid, int policy, struct sched_param __user *param)
{
	struct sched_param lparam;
	struct task_struct *p;
	int retval;

	if (!param || pid < 0)
		return -EINVAL;
	if (copy_from_user(&lparam, param, sizeof(struct sched_param)))
		return -EFAULT;

	rcu_read_lock();
	retval = -ESRCH;
	p = find_process_by_pid(pid);
	if (p != NULL)
		retval = sched_setscheduler(p, policy, &lparam);
	rcu_read_unlock();

	return retval;
}

/*
 * Mimics kernel/events/core.c perf_copy_attr().
 */
static int sched_copy_attr(struct sched_attr __user *uattr, struct sched_attr *attr)
{
	u32 size;
	int ret;

	if (!access_ok(VERIFY_WRITE, uattr, SCHED_ATTR_SIZE_VER0))
		return -EFAULT;

	/* Zero the full structure, so that a short copy will be nice: */
	memset(attr, 0, sizeof(*attr));

	ret = get_user(size, &uattr->size);
	if (ret)
		return ret;

	/* Bail out on silly large: */
	if (size > PAGE_SIZE)
		goto err_size;

	/* ABI compatibility quirk: */
	if (!size)
		size = SCHED_ATTR_SIZE_VER0;

	if (size < SCHED_ATTR_SIZE_VER0)
		goto err_size;

	/*
	 * If we're handed a bigger struct than we know of,
	 * ensure all the unknown bits are 0 - i.e. new
	 * user-space does not rely on any kernel feature
	 * extensions we dont know about yet.
	 */
	if (size > sizeof(*attr)) {
		unsigned char __user *addr;
		unsigned char __user *end;
		unsigned char val;

		addr = (void __user *)uattr + sizeof(*attr);
		end  = (void __user *)uattr + size;

		for (; addr < end; addr++) {
			ret = get_user(val, addr);
			if (ret)
				return ret;
			if (val)
				goto err_size;
		}
		size = sizeof(*attr);
	}

	ret = copy_from_user(attr, uattr, size);
	if (ret)
		return -EFAULT;

	/*
	 * XXX: Do we want to be lenient like existing syscalls; or do we want
	 * to be strict and return an error on out-of-bounds values?
	 */
	attr->sched_nice = clamp(attr->sched_nice, MIN_NICE, MAX_NICE);

	return 0;

err_size:
	put_user(sizeof(*attr), &uattr->size);
	return -E2BIG;
}

/**
 * sys_sched_setscheduler - set/change the scheduler policy and RT priority
 * @pid: the pid in question.
 * @policy: new policy.
 * @param: structure containing the new RT priority.
 *
 * Return: 0 on success. An error code otherwise.
 */
SYSCALL_DEFINE3(sched_setscheduler, pid_t, pid, int, policy, struct sched_param __user *, param)
{
	if (policy < 0)
		return -EINVAL;

	return do_sched_setscheduler(pid, policy, param);
}

/**
 * sys_sched_setparam - set/change the RT priority of a thread
 * @pid: the pid in question.
 * @param: structure containing the new RT priority.
 *
 * Return: 0 on success. An error code otherwise.
 */
SYSCALL_DEFINE2(sched_setparam, pid_t, pid, struct sched_param __user *, param)
{
	return do_sched_setscheduler(pid, SETPARAM_POLICY, param);
}

/**
 * sys_sched_setattr - same as above, but with extended sched_attr
 * @pid: the pid in question.
 * @uattr: structure containing the extended parameters.
 * @flags: for future extension.
 */
SYSCALL_DEFINE3(sched_setattr, pid_t, pid, struct sched_attr __user *, uattr,
			       unsigned int, flags)
{
	struct sched_attr attr;
	struct task_struct *p;
	int retval;

	if (!uattr || pid < 0 || flags)
		return -EINVAL;

	retval = sched_copy_attr(uattr, &attr);
	if (retval)
		return retval;

	if ((int)attr.sched_policy < 0)
		return -EINVAL;

	rcu_read_lock();
	retval = -ESRCH;
	p = find_process_by_pid(pid);
	if (p != NULL)
		retval = sched_setattr(p, &attr);
	rcu_read_unlock();

	return retval;
}

/**
 * sys_sched_getscheduler - get the policy (scheduling class) of a thread
 * @pid: the pid in question.
 *
 * Return: On success, the policy of the thread. Otherwise, a negative error
 * code.
 */
SYSCALL_DEFINE1(sched_getscheduler, pid_t, pid)
{
	struct task_struct *p;
	int retval;

	if (pid < 0)
		return -EINVAL;

	retval = -ESRCH;
	rcu_read_lock();
	p = find_process_by_pid(pid);
	if (p) {
		retval = security_task_getscheduler(p);
		if (!retval)
			retval = p->policy
				| (p->sched_reset_on_fork ? SCHED_RESET_ON_FORK : 0);
	}
	rcu_read_unlock();
	return retval;
}

/**
 * sys_sched_getparam - get the RT priority of a thread
 * @pid: the pid in question.
 * @param: structure containing the RT priority.
 *
 * Return: On success, 0 and the RT priority is in @param. Otherwise, an error
 * code.
 */
SYSCALL_DEFINE2(sched_getparam, pid_t, pid, struct sched_param __user *, param)
{
	struct sched_param lp = { .sched_priority = 0 };
	struct task_struct *p;
	int retval;

	if (!param || pid < 0)
		return -EINVAL;

	rcu_read_lock();
	p = find_process_by_pid(pid);
	retval = -ESRCH;
	if (!p)
		goto out_unlock;

	retval = security_task_getscheduler(p);
	if (retval)
		goto out_unlock;

	if (task_has_rt_policy(p))
		lp.sched_priority = p->rt_priority;
	rcu_read_unlock();

	/*
	 * This one might sleep, we cannot do it with a spinlock held ...
	 */
	retval = copy_to_user(param, &lp, sizeof(*param)) ? -EFAULT : 0;

	return retval;

out_unlock:
	rcu_read_unlock();
	return retval;
}

static int sched_read_attr(struct sched_attr __user *uattr,
			   struct sched_attr *attr,
			   unsigned int usize)
{
	int ret;

	if (!access_ok(VERIFY_WRITE, uattr, usize))
		return -EFAULT;

	/*
	 * If we're handed a smaller struct than we know of,
	 * ensure all the unknown bits are 0 - i.e. old
	 * user-space does not get uncomplete information.
	 */
	if (usize < sizeof(*attr)) {
		unsigned char *addr;
		unsigned char *end;

		addr = (void *)attr + usize;
		end  = (void *)attr + sizeof(*attr);

		for (; addr < end; addr++) {
			if (*addr)
				return -EFBIG;
		}

		attr->size = usize;
	}

	ret = copy_to_user(uattr, attr, attr->size);
	if (ret)
		return -EFAULT;

	return 0;
}

/**
 * sys_sched_getattr - similar to sched_getparam, but with sched_attr
 * @pid: the pid in question.
 * @uattr: structure containing the extended parameters.
 * @size: sizeof(attr) for fwd/bwd comp.
 * @flags: for future extension.
 */
SYSCALL_DEFINE4(sched_getattr, pid_t, pid, struct sched_attr __user *, uattr,
		unsigned int, size, unsigned int, flags)
{
	struct sched_attr attr = {
		.size = sizeof(struct sched_attr),
	};
	struct task_struct *p;
	int retval;

	if (!uattr || pid < 0 || size > PAGE_SIZE ||
	    size < SCHED_ATTR_SIZE_VER0 || flags)
		return -EINVAL;

	rcu_read_lock();
	p = find_process_by_pid(pid);
	retval = -ESRCH;
	if (!p)
		goto out_unlock;

	retval = security_task_getscheduler(p);
	if (retval)
		goto out_unlock;

	attr.sched_policy = p->policy;
	if (p->sched_reset_on_fork)
		attr.sched_flags |= SCHED_FLAG_RESET_ON_FORK;
	if (task_has_dl_policy(p))
		__getparam_dl(p, &attr);
	else if (task_has_rt_policy(p))
		attr.sched_priority = p->rt_priority;
	else
		attr.sched_nice = task_nice(p);

	rcu_read_unlock();

	retval = sched_read_attr(uattr, &attr, size);
	return retval;

out_unlock:
	rcu_read_unlock();
	return retval;
}

long sched_setaffinity(pid_t pid, const struct cpumask *in_mask)
{
	cpumask_var_t cpus_allowed, new_mask;
	struct task_struct *p;
	int retval;
	int dest_cpu;
	cpumask_t allowed_mask;

	rcu_read_lock();

	p = find_process_by_pid(pid);
	if (!p) {
		rcu_read_unlock();
		return -ESRCH;
	}

	/* Prevent p going away */
	get_task_struct(p);
	rcu_read_unlock();

	if (p->flags & PF_NO_SETAFFINITY) {
		retval = -EINVAL;
		goto out_put_task;
	}
	if (!alloc_cpumask_var(&cpus_allowed, GFP_KERNEL)) {
		retval = -ENOMEM;
		goto out_put_task;
	}
	if (!alloc_cpumask_var(&new_mask, GFP_KERNEL)) {
		retval = -ENOMEM;
		goto out_free_cpus_allowed;
	}
	retval = -EPERM;
	if (!check_same_owner(p)) {
		rcu_read_lock();
		if (!ns_capable(__task_cred(p)->user_ns, CAP_SYS_NICE)) {
			rcu_read_unlock();
			goto out_free_new_mask;
		}
		rcu_read_unlock();
	}

	retval = security_task_setscheduler(p);
	if (retval)
		goto out_free_new_mask;


	cpuset_cpus_allowed(p, cpus_allowed);
	cpumask_and(new_mask, in_mask, cpus_allowed);

	/*
	 * Since bandwidth control happens on root_domain basis,
	 * if admission test is enabled, we only admit -deadline
	 * tasks allowed to run on all the CPUs in the task's
	 * root_domain.
	 */
#ifdef CONFIG_SMP
	if (task_has_dl_policy(p) && dl_bandwidth_enabled()) {
		rcu_read_lock();
		if (!cpumask_subset(task_rq(p)->rd->span, new_mask)) {
			retval = -EBUSY;
			rcu_read_unlock();
			goto out_free_new_mask;
		}
		rcu_read_unlock();
	}
#endif
again:
	cpumask_andnot(&allowed_mask, new_mask, cpu_isolated_mask);
	dest_cpu = cpumask_any_and(cpu_active_mask, &allowed_mask);
	if (dest_cpu < nr_cpu_ids) {
		retval = __set_cpus_allowed_ptr(p, new_mask, true);
		if (!retval) {
			cpuset_cpus_allowed(p, cpus_allowed);
			if (!cpumask_subset(new_mask, cpus_allowed)) {
				/*
				 * We must have raced with a concurrent cpuset
				 * update. Just reset the cpus_allowed to the
				 * cpuset's cpus_allowed
				 */
				cpumask_copy(new_mask, cpus_allowed);
				goto again;
			}
		}
	} else {
		retval = -EINVAL;
	}

<<<<<<< HEAD
	if (!retval && !(p->flags & PF_KTHREAD))
		cpumask_and(&p->cpus_requested, in_mask, cpu_possible_mask);

=======
>>>>>>> 2a580c48
out_free_new_mask:
	free_cpumask_var(new_mask);
out_free_cpus_allowed:
	free_cpumask_var(cpus_allowed);
out_put_task:
	put_task_struct(p);
	return retval;
}

char sched_lib_name[LIB_PATH_LENGTH];
unsigned int sched_lib_mask_force;
bool is_sched_lib_based_app(pid_t pid)
{
	const char *name = NULL;
	struct vm_area_struct *vma;
	char path_buf[LIB_PATH_LENGTH];
	bool found = false;
	struct task_struct *p;
	struct mm_struct *mm;

	if (strnlen(sched_lib_name, LIB_PATH_LENGTH) == 0)
		return false;

	rcu_read_lock();

	p = find_process_by_pid(pid);
	if (!p) {
		rcu_read_unlock();
		return false;
	}

	/* Prevent p going away */
	get_task_struct(p);
	rcu_read_unlock();

	mm = get_task_mm(p);
	if (!mm)
		goto put_task_struct;

	down_read(&mm->mmap_sem);
	for (vma = mm->mmap; vma ; vma = vma->vm_next) {
		if (vma->vm_file && vma->vm_flags & VM_EXEC) {
			name = d_path(&vma->vm_file->f_path,
					path_buf, LIB_PATH_LENGTH);
			if (IS_ERR(name))
				goto release_sem;

			if (strnstr(name, sched_lib_name,
					strnlen(name, LIB_PATH_LENGTH))) {
				found = true;
				break;
			}
		}
	}

release_sem:
	up_read(&mm->mmap_sem);
	mmput(mm);
put_task_struct:
	put_task_struct(p);
	return found;
}

static int get_user_cpu_mask(unsigned long __user *user_mask_ptr, unsigned len,
			     struct cpumask *new_mask)
{
	if (len < cpumask_size())
		cpumask_clear(new_mask);
	else if (len > cpumask_size())
		len = cpumask_size();

	return copy_from_user(new_mask, user_mask_ptr, len) ? -EFAULT : 0;
}

/**
 * sys_sched_setaffinity - set the CPU affinity of a process
 * @pid: pid of the process
 * @len: length in bytes of the bitmask pointed to by user_mask_ptr
 * @user_mask_ptr: user-space pointer to the new CPU mask
 *
 * Return: 0 on success. An error code otherwise.
 */
SYSCALL_DEFINE3(sched_setaffinity, pid_t, pid, unsigned int, len,
		unsigned long __user *, user_mask_ptr)
{
	cpumask_var_t new_mask;
	int retval;

	if (!alloc_cpumask_var(&new_mask, GFP_KERNEL))
		return -ENOMEM;

	retval = get_user_cpu_mask(user_mask_ptr, len, new_mask);
	if (retval == 0)
		retval = sched_setaffinity(pid, new_mask);
	free_cpumask_var(new_mask);
	return retval;
}

long sched_getaffinity(pid_t pid, struct cpumask *mask)
{
	struct task_struct *p;
	unsigned long flags;
	int retval;

	rcu_read_lock();

	retval = -ESRCH;
	p = find_process_by_pid(pid);
	if (!p)
		goto out_unlock;

	retval = security_task_getscheduler(p);
	if (retval)
		goto out_unlock;

	raw_spin_lock_irqsave(&p->pi_lock, flags);
	cpumask_and(mask, &p->cpus_allowed, cpu_active_mask);

	/* The userspace tasks are forbidden to run on
	 * isolated CPUs. So exclude isolated CPUs from
	 * the getaffinity.
	 */
	if (!(p->flags & PF_KTHREAD))
		cpumask_andnot(mask, mask, cpu_isolated_mask);

	raw_spin_unlock_irqrestore(&p->pi_lock, flags);

out_unlock:
	rcu_read_unlock();

	return retval;
}

/**
 * sys_sched_getaffinity - get the CPU affinity of a process
 * @pid: pid of the process
 * @len: length in bytes of the bitmask pointed to by user_mask_ptr
 * @user_mask_ptr: user-space pointer to hold the current CPU mask
 *
 * Return: size of CPU mask copied to user_mask_ptr on success. An
 * error code otherwise.
 */
SYSCALL_DEFINE3(sched_getaffinity, pid_t, pid, unsigned int, len,
		unsigned long __user *, user_mask_ptr)
{
	int ret;
	cpumask_var_t mask;

	if ((len * BITS_PER_BYTE) < nr_cpu_ids)
		return -EINVAL;
	if (len & (sizeof(unsigned long)-1))
		return -EINVAL;

	if (!alloc_cpumask_var(&mask, GFP_KERNEL))
		return -ENOMEM;

	ret = sched_getaffinity(pid, mask);
	if (ret == 0) {
		size_t retlen = min_t(size_t, len, cpumask_size());

		if (copy_to_user(user_mask_ptr, mask, retlen))
			ret = -EFAULT;
		else
			ret = retlen;
	}
	free_cpumask_var(mask);

	return ret;
}

/**
 * sys_sched_yield - yield the current processor to other threads.
 *
 * This function yields the current CPU to other tasks. If there are no
 * other threads running on this CPU then this function will return.
 *
 * Return: 0.
 */
SYSCALL_DEFINE0(sched_yield)
{
	struct rq_flags rf;
	struct rq *rq;

	rq = this_rq_lock_irq(&rf);

	schedstat_inc(rq->yld_count);
	current->sched_class->yield_task(rq);

	/*
	 * Since we are going to call schedule() anyway, there's
	 * no need to preempt or enable interrupts:
	 */
	preempt_disable();
	rq_unlock(rq, &rf);
	sched_preempt_enable_no_resched();

	schedule();

	return 0;
}

#ifndef CONFIG_PREEMPT
int __sched _cond_resched(void)
{
	if (should_resched(0)) {
		preempt_schedule_common();
		return 1;
	}
	return 0;
}
EXPORT_SYMBOL(_cond_resched);
#endif

/*
 * __cond_resched_lock() - if a reschedule is pending, drop the given lock,
 * call schedule, and on return reacquire the lock.
 *
 * This works OK both with and without CONFIG_PREEMPT. We do strange low-level
 * operations here to prevent schedule() from being called twice (once via
 * spin_unlock(), once by hand).
 */
int __cond_resched_lock(spinlock_t *lock)
{
	int resched = should_resched(PREEMPT_LOCK_OFFSET);
	int ret = 0;

	lockdep_assert_held(lock);

	if (spin_needbreak(lock) || resched) {
		spin_unlock(lock);
		if (resched)
			preempt_schedule_common();
		else
			cpu_relax();
		ret = 1;
		spin_lock(lock);
	}
	return ret;
}
EXPORT_SYMBOL(__cond_resched_lock);

int __sched __cond_resched_softirq(void)
{
	BUG_ON(!in_softirq());

	if (should_resched(SOFTIRQ_DISABLE_OFFSET)) {
		local_bh_enable();
		preempt_schedule_common();
		local_bh_disable();
		return 1;
	}
	return 0;
}
EXPORT_SYMBOL(__cond_resched_softirq);

/**
 * yield - yield the current processor to other threads.
 *
 * Do not ever use this function, there's a 99% chance you're doing it wrong.
 *
 * The scheduler is at all times free to pick the calling task as the most
 * eligible task to run, if removing the yield() call from your code breaks
 * it, its already broken.
 *
 * Typical broken usage is:
 *
 * while (!event)
 *	yield();
 *
 * where one assumes that yield() will let 'the other' process run that will
 * make event true. If the current task is a SCHED_FIFO task that will never
 * happen. Never use yield() as a progress guarantee!!
 *
 * If you want to use yield() to wait for something, use wait_event().
 * If you want to use yield() to be 'nice' for others, use cond_resched().
 * If you still want to use yield(), do not!
 */
void __sched yield(void)
{
	set_current_state(TASK_RUNNING);
	sys_sched_yield();
}
EXPORT_SYMBOL(yield);

/**
 * yield_to - yield the current processor to another thread in
 * your thread group, or accelerate that thread toward the
 * processor it's on.
 * @p: target task
 * @preempt: whether task preemption is allowed or not
 *
 * It's the caller's job to ensure that the target task struct
 * can't go away on us before we can do any checks.
 *
 * Return:
 *	true (>0) if we indeed boosted the target task.
 *	false (0) if we failed to boost the target.
 *	-ESRCH if there's no task to yield to.
 */
int __sched yield_to(struct task_struct *p, bool preempt)
{
	struct task_struct *curr = current;
	struct rq *rq, *p_rq;
	unsigned long flags;
	int yielded = 0;

	local_irq_save(flags);
	rq = this_rq();

again:
	p_rq = task_rq(p);
	/*
	 * If we're the only runnable task on the rq and target rq also
	 * has only one task, there's absolutely no point in yielding.
	 */
	if (rq->nr_running == 1 && p_rq->nr_running == 1) {
		yielded = -ESRCH;
		goto out_irq;
	}

	double_rq_lock(rq, p_rq);
	if (task_rq(p) != p_rq) {
		double_rq_unlock(rq, p_rq);
		goto again;
	}

	if (!curr->sched_class->yield_to_task)
		goto out_unlock;

	if (curr->sched_class != p->sched_class)
		goto out_unlock;

	if (task_running(p_rq, p) || p->state)
		goto out_unlock;

	yielded = curr->sched_class->yield_to_task(rq, p, preempt);
	if (yielded) {
		schedstat_inc(rq->yld_count);
		/*
		 * Make p's CPU reschedule; pick_next_entity takes care of
		 * fairness.
		 */
		if (preempt && rq != p_rq)
			resched_curr(p_rq);
	}

out_unlock:
	double_rq_unlock(rq, p_rq);
out_irq:
	local_irq_restore(flags);

	if (yielded > 0)
		schedule();

	return yielded;
}
EXPORT_SYMBOL_GPL(yield_to);

int io_schedule_prepare(void)
{
	int old_iowait = current->in_iowait;

	current->in_iowait = 1;
	blk_schedule_flush_plug(current);

	return old_iowait;
}

void io_schedule_finish(int token)
{
	current->in_iowait = token;
}

/*
 * This task is about to go to sleep on IO. Increment rq->nr_iowait so
 * that process accounting knows that this is a task in IO wait state.
 */
long __sched io_schedule_timeout(long timeout)
{
	int token;
	long ret;

	token = io_schedule_prepare();
	ret = schedule_timeout(timeout);
	io_schedule_finish(token);

	return ret;
}
EXPORT_SYMBOL(io_schedule_timeout);

void __sched io_schedule(void)
{
	int token;

	token = io_schedule_prepare();
	schedule();
	io_schedule_finish(token);
}
EXPORT_SYMBOL(io_schedule);

/**
 * sys_sched_get_priority_max - return maximum RT priority.
 * @policy: scheduling class.
 *
 * Return: On success, this syscall returns the maximum
 * rt_priority that can be used by a given scheduling class.
 * On failure, a negative error code is returned.
 */
SYSCALL_DEFINE1(sched_get_priority_max, int, policy)
{
	int ret = -EINVAL;

	switch (policy) {
	case SCHED_FIFO:
	case SCHED_RR:
		ret = MAX_USER_RT_PRIO-1;
		break;
	case SCHED_DEADLINE:
	case SCHED_NORMAL:
	case SCHED_BATCH:
	case SCHED_IDLE:
		ret = 0;
		break;
	}
	return ret;
}

/**
 * sys_sched_get_priority_min - return minimum RT priority.
 * @policy: scheduling class.
 *
 * Return: On success, this syscall returns the minimum
 * rt_priority that can be used by a given scheduling class.
 * On failure, a negative error code is returned.
 */
SYSCALL_DEFINE1(sched_get_priority_min, int, policy)
{
	int ret = -EINVAL;

	switch (policy) {
	case SCHED_FIFO:
	case SCHED_RR:
		ret = 1;
		break;
	case SCHED_DEADLINE:
	case SCHED_NORMAL:
	case SCHED_BATCH:
	case SCHED_IDLE:
		ret = 0;
	}
	return ret;
}

/**
 * sys_sched_rr_get_interval - return the default timeslice of a process.
 * @pid: pid of the process.
 * @interval: userspace pointer to the timeslice value.
 *
 * this syscall writes the default timeslice value of a given process
 * into the user-space timespec buffer. A value of '0' means infinity.
 *
 * Return: On success, 0 and the timeslice is in @interval. Otherwise,
 * an error code.
 */
SYSCALL_DEFINE2(sched_rr_get_interval, pid_t, pid,
		struct timespec __user *, interval)
{
	struct task_struct *p;
	unsigned int time_slice;
	struct rq_flags rf;
	struct timespec t;
	struct rq *rq;
	int retval;

	if (pid < 0)
		return -EINVAL;

	retval = -ESRCH;
	rcu_read_lock();
	p = find_process_by_pid(pid);
	if (!p)
		goto out_unlock;

	retval = security_task_getscheduler(p);
	if (retval)
		goto out_unlock;

	rq = task_rq_lock(p, &rf);
	time_slice = 0;
	if (p->sched_class->get_rr_interval)
		time_slice = p->sched_class->get_rr_interval(rq, p);
	task_rq_unlock(rq, p, &rf);

	rcu_read_unlock();
	jiffies_to_timespec(time_slice, &t);
	retval = copy_to_user(interval, &t, sizeof(t)) ? -EFAULT : 0;
	return retval;

out_unlock:
	rcu_read_unlock();
	return retval;
}

void sched_show_task(struct task_struct *p)
{
	unsigned long free = 0;
	int ppid;

	if (!try_get_task_stack(p))
		return;

	printk(KERN_INFO "%-15.15s %c", p->comm, task_state_to_char(p));

	if (p->state == TASK_RUNNING)
		printk(KERN_CONT "  running task    ");
#ifdef CONFIG_DEBUG_STACK_USAGE
	free = stack_not_used(p);
#endif
	ppid = 0;
	rcu_read_lock();
	if (pid_alive(p))
		ppid = task_pid_nr(rcu_dereference(p->real_parent));
	rcu_read_unlock();
	printk(KERN_CONT "%5lu %5d %6d 0x%08lx\n", free,
		task_pid_nr(p), ppid,
		(unsigned long)task_thread_info(p)->flags);

	print_worker_info(KERN_INFO, p);
	show_stack(p, NULL);
	put_task_stack(p);
}

static inline bool
state_filter_match(unsigned long state_filter, struct task_struct *p)
{
	/* no filter, everything matches */
	if (!state_filter)
		return true;

	/* filter, but doesn't match */
	if (!(p->state & state_filter))
		return false;

	/*
	 * When looking for TASK_UNINTERRUPTIBLE skip TASK_IDLE (allows
	 * TASK_KILLABLE).
	 */
	if (state_filter == TASK_UNINTERRUPTIBLE && p->state == TASK_IDLE)
		return false;

	return true;
}


void show_state_filter(unsigned long state_filter)
{
	struct task_struct *g, *p;

#if BITS_PER_LONG == 32
	printk(KERN_INFO
		"  task                PC stack   pid father\n");
#else
	printk(KERN_INFO
		"  task                        PC stack   pid father\n");
#endif
	rcu_read_lock();
	for_each_process_thread(g, p) {
		/*
		 * reset the NMI-timeout, listing all files on a slow
		 * console might take a lot of time:
		 * Also, reset softlockup watchdogs on all CPUs, because
		 * another CPU might be blocked waiting for us to process
		 * an IPI.
		 */
		touch_nmi_watchdog();
		touch_all_softlockup_watchdogs();
		if (state_filter_match(state_filter, p))
			sched_show_task(p);
	}

#ifdef CONFIG_SCHED_DEBUG
	if (!state_filter)
		sysrq_sched_debug_show();
#endif
	rcu_read_unlock();
	/*
	 * Only show locks if all tasks are dumped:
	 */
	if (!state_filter)
		debug_show_all_locks();
}

/**
 * init_idle - set up an idle thread for a given CPU
 * @idle: task in question
 * @cpu: CPU the idle task belongs to
 *
 * NOTE: this function does not set the idle thread's NEED_RESCHED
 * flag, to make booting more robust.
 */
void init_idle(struct task_struct *idle, int cpu)
{
	struct rq *rq = cpu_rq(cpu);
	unsigned long flags;

	__sched_fork(0, idle);

	raw_spin_lock_irqsave(&idle->pi_lock, flags);
	raw_spin_lock(&rq->lock);

	idle->state = TASK_RUNNING;
	idle->se.exec_start = sched_clock();
	idle->flags |= PF_IDLE;

	kasan_unpoison_task_stack(idle);

#ifdef CONFIG_SMP
	/*
	 * Its possible that init_idle() gets called multiple times on a task,
	 * in that case do_set_cpus_allowed() will not do the right thing.
	 *
	 * And since this is boot we can forgo the serialization.
	 */
	set_cpus_allowed_common(idle, cpumask_of(cpu));
#endif
	/*
	 * We're having a chicken and egg problem, even though we are
	 * holding rq->lock, the CPU isn't yet set to this CPU so the
	 * lockdep check in task_group() will fail.
	 *
	 * Similar case to sched_fork(). / Alternatively we could
	 * use task_rq_lock() here and obtain the other rq->lock.
	 *
	 * Silence PROVE_RCU
	 */
	rcu_read_lock();
	__set_task_cpu(idle, cpu);
	rcu_read_unlock();

	rq->curr = rq->idle = idle;
	idle->on_rq = TASK_ON_RQ_QUEUED;
#ifdef CONFIG_SMP
	idle->on_cpu = 1;
#endif
	raw_spin_unlock(&rq->lock);
	raw_spin_unlock_irqrestore(&idle->pi_lock, flags);

	/* Set the preempt count _outside_ the spinlocks! */
	init_idle_preempt_count(idle, cpu);

	/*
	 * The idle tasks have their own, simple scheduling class:
	 */
	idle->sched_class = &idle_sched_class;
	ftrace_graph_init_idle_task(idle, cpu);
	vtime_init_idle(idle, cpu);
#ifdef CONFIG_SMP
	sprintf(idle->comm, "%s/%d", INIT_TASK_COMM, cpu);
#endif
}

#ifdef CONFIG_SMP

int cpuset_cpumask_can_shrink(const struct cpumask *cur,
			      const struct cpumask *trial)
{
	int ret = 1;

	if (!cpumask_weight(cur))
		return ret;

	ret = dl_cpuset_cpumask_can_shrink(cur, trial);

	return ret;
}

int task_can_attach(struct task_struct *p,
		    const struct cpumask *cs_cpus_allowed)
{
	int ret = 0;

	/*
	 * Kthreads which disallow setaffinity shouldn't be moved
	 * to a new cpuset; we don't want to change their CPU
	 * affinity and isolating such threads by their set of
	 * allowed nodes is unnecessary.  Thus, cpusets are not
	 * applicable for such threads.  This prevents checking for
	 * success of set_cpus_allowed_ptr() on all attached tasks
	 * before cpus_allowed may be changed.
	 */
	if (p->flags & PF_NO_SETAFFINITY) {
		ret = -EINVAL;
		goto out;
	}

	if (dl_task(p) && !cpumask_intersects(task_rq(p)->rd->span,
					      cs_cpus_allowed))
		ret = dl_task_can_attach(p, cs_cpus_allowed);

out:
	return ret;
}

bool sched_smp_initialized __read_mostly;

#ifdef CONFIG_NUMA_BALANCING
/* Migrate current task p to target_cpu */
int migrate_task_to(struct task_struct *p, int target_cpu)
{
	struct migration_arg arg = { p, target_cpu };
	int curr_cpu = task_cpu(p);

	if (curr_cpu == target_cpu)
		return 0;

	if (!cpumask_test_cpu(target_cpu, &p->cpus_allowed))
		return -EINVAL;

	/* TODO: This is not properly updating schedstats */

	trace_sched_move_numa(p, curr_cpu, target_cpu);
	return stop_one_cpu(curr_cpu, migration_cpu_stop, &arg);
}

/*
 * Requeue a task on a given node and accurately track the number of NUMA
 * tasks on the runqueues
 */
void sched_setnuma(struct task_struct *p, int nid)
{
	bool queued, running;
	struct rq_flags rf;
	struct rq *rq;

	rq = task_rq_lock(p, &rf);
	queued = task_on_rq_queued(p);
	running = task_current(rq, p);

	if (queued)
		dequeue_task(rq, p, DEQUEUE_SAVE);
	if (running)
		put_prev_task(rq, p);

	p->numa_preferred_nid = nid;

	if (queued)
		enqueue_task(rq, p, ENQUEUE_RESTORE | ENQUEUE_NOCLOCK);
	if (running)
		set_curr_task(rq, p);
	task_rq_unlock(rq, p, &rf);
}
#endif /* CONFIG_NUMA_BALANCING */

#ifdef CONFIG_HOTPLUG_CPU
/*
 * Ensure that the idle task is using init_mm right before its CPU goes
 * offline.
 */
void idle_task_exit(void)
{
	struct mm_struct *mm = current->active_mm;

	BUG_ON(cpu_online(smp_processor_id()));

	if (mm != &init_mm) {
		switch_mm(mm, &init_mm, current);
		finish_arch_post_lock_switch();
	}
	mmdrop(mm);
}

/*
 * Since this CPU is going 'away' for a while, fold any nr_active delta
 * we might have. Assumes we're called after migrate_tasks() so that the
 * nr_active count is stable. We need to take the teardown thread which
 * is calling this into account, so we hand in adjust = 1 to the load
 * calculation.
 *
 * Also see the comment "Global load-average calculations".
 */
static void calc_load_migrate(struct rq *rq)
{
	long delta = calc_load_fold_active(rq, 1);
	if (delta)
		atomic_long_add(delta, &calc_load_tasks);
}

static void put_prev_task_fake(struct rq *rq, struct task_struct *prev)
{
}

static const struct sched_class fake_sched_class = {
	.put_prev_task = put_prev_task_fake,
};

static struct task_struct fake_task = {
	/*
	 * Avoid pull_{rt,dl}_task()
	 */
	.prio = MAX_PRIO + 1,
	.sched_class = &fake_sched_class,
};

/*
 * Remove a task from the runqueue and pretend that it's migrating. This
 * should prevent migrations for the detached task and disallow further
 * changes to tsk_cpus_allowed.
 */
static void
detach_one_task(struct task_struct *p, struct rq *rq, struct list_head *tasks)
{
	lockdep_assert_held(&rq->lock);

	p->on_rq = TASK_ON_RQ_MIGRATING;
	deactivate_task(rq, p, 0);
	list_add(&p->se.group_node, tasks);
}

static void attach_tasks(struct list_head *tasks, struct rq *rq)
{
	struct task_struct *p;

	lockdep_assert_held(&rq->lock);

	while (!list_empty(tasks)) {
		p = list_first_entry(tasks, struct task_struct, se.group_node);
		list_del_init(&p->se.group_node);

		BUG_ON(task_rq(p) != rq);
		activate_task(rq, p, 0);
		p->on_rq = TASK_ON_RQ_QUEUED;
	}
}

/*
 * Migrate all tasks (not pinned if pinned argument say so) from the rq,
 * sleeping tasks will be migrated by try_to_wake_up()->select_task_rq().
 *
 * Called with rq->lock held even though we'er in stop_machine() and
 * there's no concurrency possible, we hold the required locks anyway
 * because of lock validation efforts.
 */
static void migrate_tasks(struct rq *dead_rq, struct rq_flags *rf,
			  bool migrate_pinned_tasks)
{
	struct rq *rq = dead_rq;
	struct task_struct *next, *stop = rq->stop;
	struct rq_flags orf = *rf;
	int dest_cpu;
	unsigned int num_pinned_kthreads = 1; /* this thread */
	LIST_HEAD(tasks);
	cpumask_t avail_cpus;

	cpumask_andnot(&avail_cpus, cpu_online_mask, cpu_isolated_mask);

	/*
	 * Fudge the rq selection such that the below task selection loop
	 * doesn't get stuck on the currently eligible stop task.
	 *
	 * We're currently inside stop_machine() and the rq is either stuck
	 * in the stop_machine_cpu_stop() loop, or we're executing this code,
	 * either way we should never end up calling schedule() until we're
	 * done here.
	 */
	rq->stop = NULL;

	/*
	 * put_prev_task() and pick_next_task() sched
	 * class method both need to have an up-to-date
	 * value of rq->clock[_task]
	 */
	update_rq_clock(rq);

	for (;;) {
		/*
		 * There's this thread running, bail when that's the only
		 * remaining thread.
		 */
		if (rq->nr_running == 1)
			break;

		/*
		 * pick_next_task() assumes pinned rq->lock:
		 */
		next = pick_next_task(rq, &fake_task, rf);
		BUG_ON(!next);
		put_prev_task(rq, next);

		if (!migrate_pinned_tasks && next->flags & PF_KTHREAD &&
			!cpumask_intersects(&avail_cpus, &next->cpus_allowed)) {
			detach_one_task(next, rq, &tasks);
			num_pinned_kthreads += 1;
			continue;
		}

		/*
		 * Rules for changing task_struct::cpus_allowed are holding
		 * both pi_lock and rq->lock, such that holding either
		 * stabilizes the mask.
		 *
		 * Drop rq->lock is not quite as disastrous as it usually is
		 * because !cpu_active at this point, which means load-balance
		 * will not interfere. Also, stop-machine.
		 */
		rq_unlock(rq, rf);
		raw_spin_lock(&next->pi_lock);
		rq_relock(rq, rf);
		if (!(rq->clock_update_flags & RQCF_UPDATED))
			update_rq_clock(rq);

		/*
		 * Since we're inside stop-machine, _nothing_ should have
		 * changed the task, WARN if weird stuff happened, because in
		 * that case the above rq->lock drop is a fail too.
		 * However, during cpu isolation the load balancer might have
		 * interferred since we don't stop all CPUs. Ignore warning for
		 * this case.
		 */
		if (task_rq(next) != rq || !task_on_rq_queued(next)) {
			WARN_ON(migrate_pinned_tasks);
			raw_spin_unlock(&next->pi_lock);
			continue;
		}

		/* Find suitable destination for @next, with force if needed. */
		dest_cpu = select_fallback_rq(dead_rq->cpu, next, false);
		rq = __migrate_task(rq, rf, next, dest_cpu);
		if (rq != dead_rq) {
			rq_unlock(rq, rf);
			rq = dead_rq;
			*rf = orf;
			rq_relock(rq, rf);
			if (!(rq->clock_update_flags & RQCF_UPDATED))
				update_rq_clock(rq);
		}
		raw_spin_unlock(&next->pi_lock);
	}

	rq->stop = stop;

	if (num_pinned_kthreads > 1)
		attach_tasks(&tasks, rq);
}

void set_rq_online(struct rq *rq);
void set_rq_offline(struct rq *rq);

int do_isolation_work_cpu_stop(void *data)
{
	unsigned int cpu = smp_processor_id();
	struct rq *rq = cpu_rq(cpu);
	struct rq_flags rf;

	watchdog_disable(cpu);

	local_irq_disable();

	irq_migrate_all_off_this_cpu();

	sched_ttwu_pending();

	/* Update our root-domain */
	rq_lock(rq, &rf);

	/*
	 * Temporarily mark the rq as offline. This will allow us to
	 * move tasks off the CPU.
	 */
	if (rq->rd) {
		BUG_ON(!cpumask_test_cpu(cpu, rq->rd->span));
		set_rq_offline(rq);
	}

	migrate_tasks(rq, &rf, false);

	if (rq->rd)
		set_rq_online(rq);
	rq_unlock(rq, &rf);

	clear_walt_request(cpu);
	local_irq_enable();
	return 0;
}

int do_unisolation_work_cpu_stop(void *data)
{
	watchdog_enable(smp_processor_id());
	return 0;
}

static void sched_update_group_capacities(int cpu)
{
	struct sched_domain *sd;

	mutex_lock(&sched_domains_mutex);
	rcu_read_lock();

	for_each_domain(cpu, sd) {
		int balance_cpu = group_balance_cpu(sd->groups);

		init_sched_groups_capacity(cpu, sd);
		/*
		 * Need to ensure this is also called with balancing
		 * cpu.
		 */
		if (cpu != balance_cpu)
			init_sched_groups_capacity(balance_cpu, sd);
	}

	rcu_read_unlock();
	mutex_unlock(&sched_domains_mutex);
<<<<<<< HEAD
}

static unsigned int cpu_isolation_vote[NR_CPUS];

int sched_isolate_count(const cpumask_t *mask, bool include_offline)
{
	cpumask_t count_mask = CPU_MASK_NONE;

	if (include_offline) {
		cpumask_complement(&count_mask, cpu_online_mask);
		cpumask_or(&count_mask, &count_mask, cpu_isolated_mask);
		cpumask_and(&count_mask, &count_mask, mask);
	} else {
		cpumask_and(&count_mask, mask, cpu_isolated_mask);
	}

	return cpumask_weight(&count_mask);
}

=======
}

static unsigned int cpu_isolation_vote[NR_CPUS];

int sched_isolate_count(const cpumask_t *mask, bool include_offline)
{
	cpumask_t count_mask = CPU_MASK_NONE;

	if (include_offline) {
		cpumask_complement(&count_mask, cpu_online_mask);
		cpumask_or(&count_mask, &count_mask, cpu_isolated_mask);
		cpumask_and(&count_mask, &count_mask, mask);
	} else {
		cpumask_and(&count_mask, mask, cpu_isolated_mask);
	}

	return cpumask_weight(&count_mask);
}

>>>>>>> 2a580c48
/*
 * 1) CPU is isolated and cpu is offlined:
 *	Unisolate the core.
 * 2) CPU is not isolated and CPU is offlined:
 *	No action taken.
 * 3) CPU is offline and request to isolate
 *	Request ignored.
 * 4) CPU is offline and isolated:
 *	Not a possible state.
 * 5) CPU is online and request to isolate
 *	Normal case: Isolate the CPU
 * 6) CPU is not isolated and comes back online
 *	Nothing to do
 *
 * Note: The client calling sched_isolate_cpu() is repsonsible for ONLY
 * calling sched_unisolate_cpu() on a CPU that the client previously isolated.
 * Client is also responsible for unisolating when a core goes offline
 * (after CPU is marked offline).
 */
int sched_isolate_cpu(int cpu)
{
	struct rq *rq = cpu_rq(cpu);
	cpumask_t avail_cpus;
	int ret_code = 0;
	u64 start_time = 0;

	if (trace_sched_isolate_enabled())
		start_time = sched_clock();

	cpu_maps_update_begin();

	cpumask_andnot(&avail_cpus, cpu_online_mask, cpu_isolated_mask);

	if (!cpu_online(cpu)) {
		ret_code = -EINVAL;
		goto out;
	}

	if (++cpu_isolation_vote[cpu] > 1)
		goto out;

	/* We cannot isolate ALL cpus in the system */
	if (cpumask_weight(&avail_cpus) == 1) {
		--cpu_isolation_vote[cpu];
		ret_code = -EINVAL;
		goto out;
	}

	/*
	 * There is a race between watchdog being enabled by hotplug and
	 * core isolation disabling the watchdog. When a CPU is hotplugged in
	 * and the hotplug lock has been released the watchdog thread might
	 * not have run yet to enable the watchdog.
	 * We have to wait for the watchdog to be enabled before proceeding.
	 */
	if (!watchdog_configured(cpu)) {
		msleep(20);
		if (!watchdog_configured(cpu)) {
			--cpu_isolation_vote[cpu];
			ret_code = -EBUSY;
			goto out;
		}
	}

	set_cpu_isolated(cpu, true);
	cpumask_clear_cpu(cpu, &avail_cpus);

	/* Migrate timers */
	smp_call_function_any(&avail_cpus, hrtimer_quiesce_cpu, &cpu, 1);
	smp_call_function_any(&avail_cpus, timer_quiesce_cpu, &cpu, 1);

	stop_cpus(cpumask_of(cpu), do_isolation_work_cpu_stop, 0);

	calc_load_migrate(rq);
	update_max_interval();
	sched_update_group_capacities(cpu);

out:
	cpu_maps_update_done();
	trace_sched_isolate(cpu, cpumask_bits(cpu_isolated_mask)[0],
			    start_time, 1);
	return ret_code;
}

/*
 * Note: The client calling sched_isolate_cpu() is repsonsible for ONLY
 * calling sched_unisolate_cpu() on a CPU that the client previously isolated.
 * Client is also responsible for unisolating when a core goes offline
 * (after CPU is marked offline).
 */
int sched_unisolate_cpu_unlocked(int cpu)
{
	int ret_code = 0;
	struct rq *rq = cpu_rq(cpu);
	u64 start_time = 0;

	if (trace_sched_isolate_enabled())
		start_time = sched_clock();

	if (!cpu_isolation_vote[cpu]) {
		ret_code = -EINVAL;
		goto out;
	}

	if (--cpu_isolation_vote[cpu])
		goto out;

	if (cpu_online(cpu)) {
		unsigned long flags;

		raw_spin_lock_irqsave(&rq->lock, flags);
		rq->age_stamp = sched_clock_cpu(cpu);
		raw_spin_unlock_irqrestore(&rq->lock, flags);
	}

	set_cpu_isolated(cpu, false);
	update_max_interval();
	sched_update_group_capacities(cpu);

	if (cpu_online(cpu)) {
		stop_cpus(cpumask_of(cpu), do_unisolation_work_cpu_stop, 0);

		/* Kick CPU to immediately do load balancing */
		if (!test_and_set_bit(NOHZ_BALANCE_KICK, nohz_flags(cpu)))
			smp_send_reschedule(cpu);
	}

out:
	trace_sched_isolate(cpu, cpumask_bits(cpu_isolated_mask)[0],
			    start_time, 0);
	return ret_code;
}

int sched_unisolate_cpu(int cpu)
{
	int ret_code;

	cpu_maps_update_begin();
	ret_code = sched_unisolate_cpu_unlocked(cpu);
	cpu_maps_update_done();
	return ret_code;
}

#endif /* CONFIG_HOTPLUG_CPU */

void set_rq_online(struct rq *rq)
{
	if (!rq->online) {
		const struct sched_class *class;

		cpumask_set_cpu(rq->cpu, rq->rd->online);
		rq->online = 1;

		for_each_class(class) {
			if (class->rq_online)
				class->rq_online(rq);
		}
	}
}

void set_rq_offline(struct rq *rq)
{
	if (rq->online) {
		const struct sched_class *class;

		for_each_class(class) {
			if (class->rq_offline)
				class->rq_offline(rq);
		}

		cpumask_clear_cpu(rq->cpu, rq->rd->online);
		rq->online = 0;
	}
}

static void set_cpu_rq_start_time(unsigned int cpu)
{
	struct rq *rq = cpu_rq(cpu);

	rq->age_stamp = sched_clock_cpu(cpu);
}

/*
 * used to mark begin/end of suspend/resume:
 */
static int num_cpus_frozen;

/*
 * Update cpusets according to cpu_active mask.  If cpusets are
 * disabled, cpuset_update_active_cpus() becomes a simple wrapper
 * around partition_sched_domains().
 *
 * If we come here as part of a suspend/resume, don't touch cpusets because we
 * want to restore it back to its original state upon resume anyway.
 */
static void cpuset_cpu_active(void)
{
	if (cpuhp_tasks_frozen) {
		/*
		 * num_cpus_frozen tracks how many CPUs are involved in suspend
		 * resume sequence. As long as this is not the last online
		 * operation in the resume sequence, just build a single sched
		 * domain, ignoring cpusets.
		 */
		partition_sched_domains(1, NULL, NULL);
		if (--num_cpus_frozen)
			return;
		/*
		 * This is the last CPU online operation. So fall through and
		 * restore the original sched domains by considering the
		 * cpuset configurations.
		 */
		cpuset_force_rebuild();
	}
	cpuset_update_active_cpus();
}

static int cpuset_cpu_inactive(unsigned int cpu)
{
	if (!cpuhp_tasks_frozen) {
		if (dl_cpu_busy(cpu))
			return -EBUSY;
		cpuset_update_active_cpus();
	} else {
		num_cpus_frozen++;
		partition_sched_domains(1, NULL, NULL);
	}
	return 0;
}

int sched_cpu_activate(unsigned int cpu)
{
	struct rq *rq = cpu_rq(cpu);
	struct rq_flags rf;

#ifdef CONFIG_SCHED_SMT
	/*
	 * When going up, increment the number of cores with SMT present.
	 */
	if (cpumask_weight(cpu_smt_mask(cpu)) == 2)
		static_branch_inc_cpuslocked(&sched_smt_present);
#endif
	set_cpu_active(cpu, true);

	if (sched_smp_initialized) {
		sched_domains_numa_masks_set(cpu);
		cpuset_cpu_active();
	}

	/*
	 * Put the rq online, if not already. This happens:
	 *
	 * 1) In the early boot process, because we build the real domains
	 *    after all CPUs have been brought up.
	 *
	 * 2) At runtime, if cpuset_cpu_active() fails to rebuild the
	 *    domains.
	 */
	rq_lock_irqsave(rq, &rf);
	if (rq->rd) {
		BUG_ON(!cpumask_test_cpu(cpu, rq->rd->span));
		set_rq_online(rq);
	}
	rq_unlock_irqrestore(rq, &rf);

	update_max_interval();
	walt_update_min_max_capacity();

	return 0;
}

int sched_cpu_deactivate(unsigned int cpu)
{
	int ret;

	set_cpu_active(cpu, false);
	/*
	 * We've cleared cpu_active_mask, wait for all preempt-disabled and RCU
	 * users of this state to go away such that all new such users will
	 * observe it.
	 *
	 * Do sync before park smpboot threads to take care the rcu boost case.
	 */

#ifdef CONFIG_PREEMPT
	synchronize_sched();
#endif
	synchronize_rcu();

#ifdef CONFIG_SCHED_SMT
	/*
	 * When going down, decrement the number of cores with SMT present.
	 */
	if (cpumask_weight(cpu_smt_mask(cpu)) == 2)
		static_branch_dec_cpuslocked(&sched_smt_present);
#endif

	if (!sched_smp_initialized)
		return 0;

	ret = cpuset_cpu_inactive(cpu);
	if (ret) {
		set_cpu_active(cpu, true);
		return ret;
	}
	sched_domains_numa_masks_clear(cpu);
	walt_update_min_max_capacity();
	return 0;
}

static void sched_rq_cpu_starting(unsigned int cpu)
{
	struct rq *rq = cpu_rq(cpu);
	unsigned long flags;

	raw_spin_lock_irqsave(&rq->lock, flags);
	set_window_start(rq);
	raw_spin_unlock_irqrestore(&rq->lock, flags);

	rq->calc_load_update = calc_load_update;
	update_max_interval();
}

int sched_cpu_starting(unsigned int cpu)
{
	set_cpu_rq_start_time(cpu);
	sched_rq_cpu_starting(cpu);
	clear_walt_request(cpu);
	return 0;
}

#ifdef CONFIG_HOTPLUG_CPU
int sched_cpu_dying(unsigned int cpu)
{
	struct rq *rq = cpu_rq(cpu);
	struct rq_flags rf;

	/* Handle pending wakeups and then migrate everything off */
	sched_ttwu_pending();

	rq_lock_irqsave(rq, &rf);

	if (rq->rd) {
		BUG_ON(!cpumask_test_cpu(cpu, rq->rd->span));
		set_rq_offline(rq);
	}
	migrate_tasks(rq, &rf, true);
	BUG_ON(rq->nr_running != 1);
	rq_unlock_irqrestore(rq, &rf);

	clear_walt_request(cpu);

	calc_load_migrate(rq);
	update_max_interval();
	nohz_balance_exit_idle(cpu);
	hrtick_clear(rq);
	return 0;
}
#endif

void __init sched_init_smp(void)
{
	cpumask_var_t non_isolated_cpus;

	alloc_cpumask_var(&non_isolated_cpus, GFP_KERNEL);

	sched_init_numa();

	/*
	 * There's no userspace yet to cause hotplug operations; hence all the
	 * CPU masks are stable and all blatant races in the below code cannot
	 * happen. The hotplug lock is nevertheless taken to satisfy lockdep,
	 * but there won't be any contention on it.
	 */
	cpus_read_lock();
	mutex_lock(&sched_domains_mutex);
	sched_init_domains(cpu_active_mask);
	cpumask_andnot(non_isolated_cpus, cpu_possible_mask, cpu_isolated_map);
	if (cpumask_empty(non_isolated_cpus))
		cpumask_set_cpu(smp_processor_id(), non_isolated_cpus);
	mutex_unlock(&sched_domains_mutex);
	cpus_read_unlock();

	update_cluster_topology();

	/* Move init over to a non-isolated CPU */
	if (set_cpus_allowed_ptr(current, non_isolated_cpus) < 0)
		BUG();
	cpumask_copy(&current->cpus_requested, cpu_possible_mask);
	sched_init_granularity();
	free_cpumask_var(non_isolated_cpus);

	init_sched_rt_class();
	init_sched_dl_class();

	sched_smp_initialized = true;
}

static int __init migration_init(void)
{
	sched_rq_cpu_starting(smp_processor_id());
	return 0;
}
early_initcall(migration_init);

#else
void __init sched_init_smp(void)
{
	sched_init_granularity();
}
#endif /* CONFIG_SMP */

int in_sched_functions(unsigned long addr)
{
	return in_lock_functions(addr) ||
		(addr >= (unsigned long)__sched_text_start
		&& addr < (unsigned long)__sched_text_end);
}

#ifdef CONFIG_CGROUP_SCHED
/*
 * Default task group.
 * Every task in system belongs to this group at bootup.
 */
struct task_group root_task_group;
LIST_HEAD(task_groups);

/* Cacheline aligned slab cache for task_group */
static struct kmem_cache *task_group_cache __read_mostly;
#endif

DECLARE_PER_CPU(cpumask_var_t, load_balance_mask);
DECLARE_PER_CPU(cpumask_var_t, select_idle_mask);

void __init sched_init(void)
{
	int i, j;
	unsigned long alloc_size = 0, ptr;

	sched_clock_init();
	wait_bit_init();

	init_clusters();

#ifdef CONFIG_FAIR_GROUP_SCHED
	alloc_size += 2 * nr_cpu_ids * sizeof(void **);
#endif
#ifdef CONFIG_RT_GROUP_SCHED
	alloc_size += 2 * nr_cpu_ids * sizeof(void **);
#endif
	if (alloc_size) {
		ptr = (unsigned long)kzalloc(alloc_size, GFP_NOWAIT);

#ifdef CONFIG_FAIR_GROUP_SCHED
		root_task_group.se = (struct sched_entity **)ptr;
		ptr += nr_cpu_ids * sizeof(void **);

		root_task_group.cfs_rq = (struct cfs_rq **)ptr;
		ptr += nr_cpu_ids * sizeof(void **);

#endif /* CONFIG_FAIR_GROUP_SCHED */
#ifdef CONFIG_RT_GROUP_SCHED
		root_task_group.rt_se = (struct sched_rt_entity **)ptr;
		ptr += nr_cpu_ids * sizeof(void **);

		root_task_group.rt_rq = (struct rt_rq **)ptr;
		ptr += nr_cpu_ids * sizeof(void **);

#endif /* CONFIG_RT_GROUP_SCHED */
	}
#ifdef CONFIG_CPUMASK_OFFSTACK
	for_each_possible_cpu(i) {
		per_cpu(load_balance_mask, i) = (cpumask_var_t)kzalloc_node(
			cpumask_size(), GFP_KERNEL, cpu_to_node(i));
		per_cpu(select_idle_mask, i) = (cpumask_var_t)kzalloc_node(
			cpumask_size(), GFP_KERNEL, cpu_to_node(i));
	}
#endif /* CONFIG_CPUMASK_OFFSTACK */

	init_rt_bandwidth(&def_rt_bandwidth, global_rt_period(), global_rt_runtime());
	init_dl_bandwidth(&def_dl_bandwidth, global_rt_period(), global_rt_runtime());

#ifdef CONFIG_SMP
	init_defrootdomain();
#endif

#ifdef CONFIG_RT_GROUP_SCHED
	init_rt_bandwidth(&root_task_group.rt_bandwidth,
			global_rt_period(), global_rt_runtime());
#endif /* CONFIG_RT_GROUP_SCHED */

#ifdef CONFIG_CGROUP_SCHED
	task_group_cache = KMEM_CACHE(task_group, 0);

	list_add(&root_task_group.list, &task_groups);
	INIT_LIST_HEAD(&root_task_group.children);
	INIT_LIST_HEAD(&root_task_group.siblings);
	autogroup_init(&init_task);
#endif /* CONFIG_CGROUP_SCHED */

	for_each_possible_cpu(i) {
		struct rq *rq;

		rq = cpu_rq(i);
		raw_spin_lock_init(&rq->lock);
		rq->nr_running = 0;
		rq->calc_load_active = 0;
		rq->calc_load_update = jiffies + LOAD_FREQ;
		init_cfs_rq(&rq->cfs);
		init_rt_rq(&rq->rt);
		init_dl_rq(&rq->dl);
#ifdef CONFIG_FAIR_GROUP_SCHED
		root_task_group.shares = ROOT_TASK_GROUP_LOAD;
		INIT_LIST_HEAD(&rq->leaf_cfs_rq_list);
		rq->tmp_alone_branch = &rq->leaf_cfs_rq_list;
		/*
		 * How much CPU bandwidth does root_task_group get?
		 *
		 * In case of task-groups formed thr' the cgroup filesystem, it
		 * gets 100% of the CPU resources in the system. This overall
		 * system CPU resource is divided among the tasks of
		 * root_task_group and its child task-groups in a fair manner,
		 * based on each entity's (task or task-group's) weight
		 * (se->load.weight).
		 *
		 * In other words, if root_task_group has 10 tasks of weight
		 * 1024) and two child groups A0 and A1 (of weight 1024 each),
		 * then A0's share of the CPU resource is:
		 *
		 *	A0's bandwidth = 1024 / (10*1024 + 1024 + 1024) = 8.33%
		 *
		 * We achieve this by letting root_task_group's tasks sit
		 * directly in rq->cfs (i.e root_task_group->se[] = NULL).
		 */
		init_cfs_bandwidth(&root_task_group.cfs_bandwidth);
		init_tg_cfs_entry(&root_task_group, &rq->cfs, NULL, i, NULL);
#endif /* CONFIG_FAIR_GROUP_SCHED */

		rq->rt.rt_runtime = def_rt_bandwidth.rt_runtime;
#ifdef CONFIG_RT_GROUP_SCHED
		init_tg_rt_entry(&root_task_group, &rq->rt, NULL, i, NULL);
#endif

		for (j = 0; j < CPU_LOAD_IDX_MAX; j++)
			rq->cpu_load[j] = 0;

#ifdef CONFIG_SMP
		rq->sd = NULL;
		rq->rd = NULL;
		rq->cpu_capacity = rq->cpu_capacity_orig = SCHED_CAPACITY_SCALE;
		rq->balance_callback = NULL;
		rq->active_balance = 0;
		rq->next_balance = jiffies;
		rq->push_cpu = 0;
		rq->cpu = i;
		rq->online = 0;
		rq->idle_stamp = 0;
		rq->avg_idle = 2*sysctl_sched_migration_cost;
		rq->max_idle_balance_cost = sysctl_sched_migration_cost;
		rq->push_task = NULL;
<<<<<<< HEAD
		rq->extra_flags = 0;
=======
>>>>>>> 2a580c48
		walt_sched_init_rq(rq);

		INIT_LIST_HEAD(&rq->cfs_tasks);

		rq_attach_root(rq, &def_root_domain);
#ifdef CONFIG_NO_HZ_COMMON
		rq->last_load_update_tick = jiffies;
		rq->last_blocked_load_update_tick = jiffies;
		rq->nohz_flags = 0;
#endif
#ifdef CONFIG_NO_HZ_FULL
		rq->last_sched_tick = 0;
#endif
#endif /* CONFIG_SMP */
		init_rq_hrtick(rq);
		atomic_set(&rq->nr_iowait, 0);
	}

	BUG_ON(alloc_related_thread_groups());

	set_load_weight(&init_task);

	/*
	 * The boot idle thread does lazy MMU switching as well:
	 */
	mmgrab(&init_mm);
	enter_lazy_tlb(&init_mm, current);

	/*
	 * Make us the idle thread. Technically, schedule() should not be
	 * called from this thread, however somewhere below it might be,
	 * but because we are the idle thread, we just pick up running again
	 * when this runqueue becomes "idle".
	 */
	init_idle(current, smp_processor_id());
	init_new_task_load(current);

	calc_load_update = jiffies + LOAD_FREQ;

#ifdef CONFIG_SMP
	/* May be allocated at isolcpus cmdline parse time */
	if (cpu_isolated_map == NULL)
		zalloc_cpumask_var(&cpu_isolated_map, GFP_NOWAIT);
	idle_thread_set_boot_cpu();
	set_cpu_rq_start_time(smp_processor_id());
#endif
	init_sched_fair_class();

	init_schedstats();

	psi_init();

	scheduler_running = 1;
}

#ifdef CONFIG_DEBUG_ATOMIC_SLEEP
static inline int preempt_count_equals(int preempt_offset)
{
	int nested = preempt_count() + rcu_preempt_depth();

	return (nested == preempt_offset);
}

void __might_sleep(const char *file, int line, int preempt_offset)
{
	/*
	 * Blocking primitives will set (and therefore destroy) current->state,
	 * since we will exit with TASK_RUNNING make sure we enter with it,
	 * otherwise we will destroy state.
	 */
	WARN_ONCE(current->state != TASK_RUNNING && current->task_state_change,
			"do not call blocking ops when !TASK_RUNNING; "
			"state=%lx set at [<%p>] %pS\n",
			current->state,
			(void *)current->task_state_change,
			(void *)current->task_state_change);

	___might_sleep(file, line, preempt_offset);
}
EXPORT_SYMBOL(__might_sleep);

void ___might_sleep(const char *file, int line, int preempt_offset)
{
	/* Ratelimiting timestamp: */
	static unsigned long prev_jiffy;

	unsigned long preempt_disable_ip;

	/* WARN_ON_ONCE() by default, no rate limit required: */
	rcu_sleep_check();

	if ((preempt_count_equals(preempt_offset) && !irqs_disabled() &&
	     !is_idle_task(current)) ||
	    system_state == SYSTEM_BOOTING || system_state > SYSTEM_RUNNING ||
	    oops_in_progress)
		return;

	if (time_before(jiffies, prev_jiffy + HZ) && prev_jiffy)
		return;
	prev_jiffy = jiffies;

	/* Save this before calling printk(), since that will clobber it: */
	preempt_disable_ip = get_preempt_disable_ip(current);

	printk(KERN_ERR
		"BUG: sleeping function called from invalid context at %s:%d\n",
			file, line);
	printk(KERN_ERR
		"in_atomic(): %d, irqs_disabled(): %d, pid: %d, name: %s\n",
			in_atomic(), irqs_disabled(),
			current->pid, current->comm);

	if (task_stack_end_corrupted(current))
		printk(KERN_EMERG "Thread overran stack, or stack corrupted\n");

	debug_show_held_locks(current);
	if (irqs_disabled())
		print_irqtrace_events(current);
	if (IS_ENABLED(CONFIG_DEBUG_PREEMPT)
	    && !preempt_count_equals(preempt_offset)) {
		pr_err("Preemption disabled at:");
		print_ip_sym(preempt_disable_ip);
		pr_cont("\n");
	}
#ifdef CONFIG_PANIC_ON_SCHED_BUG
	BUG();
#endif
	dump_stack();
	add_taint(TAINT_WARN, LOCKDEP_STILL_OK);
}
EXPORT_SYMBOL(___might_sleep);
#endif

#ifdef CONFIG_MAGIC_SYSRQ
void normalize_rt_tasks(void)
{
	struct task_struct *g, *p;
	struct sched_attr attr = {
		.sched_policy = SCHED_NORMAL,
	};

	read_lock(&tasklist_lock);
	for_each_process_thread(g, p) {
		/*
		 * Only normalize user tasks:
		 */
		if (p->flags & PF_KTHREAD)
			continue;

		p->se.exec_start = 0;
		schedstat_set(p->se.statistics.wait_start,  0);
		schedstat_set(p->se.statistics.sleep_start, 0);
		schedstat_set(p->se.statistics.block_start, 0);

		if (!dl_task(p) && !rt_task(p)) {
			/*
			 * Renice negative nice level userspace
			 * tasks back to 0:
			 */
			if (task_nice(p) < 0)
				set_user_nice(p, 0);
			continue;
		}

		__sched_setscheduler(p, &attr, false, false);
	}
	read_unlock(&tasklist_lock);
}

#endif /* CONFIG_MAGIC_SYSRQ */

#if defined(CONFIG_IA64) || defined(CONFIG_KGDB_KDB)
/*
 * These functions are only useful for the IA64 MCA handling, or kdb.
 *
 * They can only be called when the whole system has been
 * stopped - every CPU needs to be quiescent, and no scheduling
 * activity can take place. Using them for anything else would
 * be a serious bug, and as a result, they aren't even visible
 * under any other configuration.
 */

/**
 * curr_task - return the current task for a given CPU.
 * @cpu: the processor in question.
 *
 * ONLY VALID WHEN THE WHOLE SYSTEM IS STOPPED!
 *
 * Return: The current task for @cpu.
 */
struct task_struct *curr_task(int cpu)
{
	return cpu_curr(cpu);
}

#endif /* defined(CONFIG_IA64) || defined(CONFIG_KGDB_KDB) */

#ifdef CONFIG_IA64
/**
 * set_curr_task - set the current task for a given CPU.
 * @cpu: the processor in question.
 * @p: the task pointer to set.
 *
 * Description: This function must only be used when non-maskable interrupts
 * are serviced on a separate stack. It allows the architecture to switch the
 * notion of the current task on a CPU in a non-blocking manner. This function
 * must be called with all CPU's synchronized, and interrupts disabled, the
 * and caller must save the original value of the current task (see
 * curr_task() above) and restore that value before reenabling interrupts and
 * re-starting the system.
 *
 * ONLY VALID WHEN THE WHOLE SYSTEM IS STOPPED!
 */
void ia64_set_curr_task(int cpu, struct task_struct *p)
{
	cpu_curr(cpu) = p;
}

#endif

#ifdef CONFIG_CGROUP_SCHED
/* task_group_lock serializes the addition/removal of task groups */
static DEFINE_SPINLOCK(task_group_lock);

static void sched_free_group(struct task_group *tg)
{
	free_fair_sched_group(tg);
	free_rt_sched_group(tg);
	autogroup_free(tg);
	kmem_cache_free(task_group_cache, tg);
}

/* allocate runqueue etc for a new task group */
struct task_group *sched_create_group(struct task_group *parent)
{
	struct task_group *tg;

	tg = kmem_cache_alloc(task_group_cache, GFP_KERNEL | __GFP_ZERO);
	if (!tg)
		return ERR_PTR(-ENOMEM);

	if (!alloc_fair_sched_group(tg, parent))
		goto err;

	if (!alloc_rt_sched_group(tg, parent))
		goto err;

	return tg;

err:
	sched_free_group(tg);
	return ERR_PTR(-ENOMEM);
}

void sched_online_group(struct task_group *tg, struct task_group *parent)
{
	unsigned long flags;

	spin_lock_irqsave(&task_group_lock, flags);
	list_add_rcu(&tg->list, &task_groups);

	/* Root should already exist: */
	WARN_ON(!parent);

	tg->parent = parent;
	INIT_LIST_HEAD(&tg->children);
	list_add_rcu(&tg->siblings, &parent->children);
	spin_unlock_irqrestore(&task_group_lock, flags);

	online_fair_sched_group(tg);
}

/* rcu callback to free various structures associated with a task group */
static void sched_free_group_rcu(struct rcu_head *rhp)
{
	/* Now it should be safe to free those cfs_rqs: */
	sched_free_group(container_of(rhp, struct task_group, rcu));
}

void sched_destroy_group(struct task_group *tg)
{
	/* Wait for possible concurrent references to cfs_rqs complete: */
	call_rcu(&tg->rcu, sched_free_group_rcu);
}

void sched_offline_group(struct task_group *tg)
{
	unsigned long flags;

	/* End participation in shares distribution: */
	unregister_fair_sched_group(tg);

	spin_lock_irqsave(&task_group_lock, flags);
	list_del_rcu(&tg->list);
	list_del_rcu(&tg->siblings);
	spin_unlock_irqrestore(&task_group_lock, flags);
}

static void sched_change_group(struct task_struct *tsk, int type)
{
	struct task_group *tg;

	/*
	 * All callers are synchronized by task_rq_lock(); we do not use RCU
	 * which is pointless here. Thus, we pass "true" to task_css_check()
	 * to prevent lockdep warnings.
	 */
	tg = container_of(task_css_check(tsk, cpu_cgrp_id, true),
			  struct task_group, css);
	tg = autogroup_task_group(tsk, tg);
	tsk->sched_task_group = tg;

#ifdef CONFIG_FAIR_GROUP_SCHED
	if (tsk->sched_class->task_change_group)
		tsk->sched_class->task_change_group(tsk, type);
	else
#endif
		set_task_rq(tsk, task_cpu(tsk));
}

/*
 * Change task's runqueue when it moves between groups.
 *
 * The caller of this function should have put the task in its new group by
 * now. This function just updates tsk->se.cfs_rq and tsk->se.parent to reflect
 * its new group.
 */
void sched_move_task(struct task_struct *tsk)
{
	int queued, running, queue_flags =
		DEQUEUE_SAVE | DEQUEUE_MOVE | DEQUEUE_NOCLOCK;
	struct rq_flags rf;
	struct rq *rq;

	rq = task_rq_lock(tsk, &rf);
	update_rq_clock(rq);

	running = task_current(rq, tsk);
	queued = task_on_rq_queued(tsk);

	if (queued)
		dequeue_task(rq, tsk, queue_flags);
	if (running)
		put_prev_task(rq, tsk);

	sched_change_group(tsk, TASK_MOVE_GROUP);

	if (queued)
		enqueue_task(rq, tsk, queue_flags);
	if (running)
		set_curr_task(rq, tsk);

	task_rq_unlock(rq, tsk, &rf);
}

#ifdef CONFIG_PROC_SYSCTL
static int find_capacity_margin_levels(void)
{
	int cpu, max_clusters;

	for (cpu = max_clusters = 0; cpu < num_possible_cpus();) {
		cpu += cpumask_weight(topology_core_cpumask(cpu));
		max_clusters++;
	}

	/*
	 * Capacity margin levels is number of clusters available in
	 * the system subtracted by 1.
	 */
	return max_clusters - 1;
}

static void sched_update_up_migrate_values(int cap_margin_levels,
				const struct cpumask *cluster_cpus[])
{
	int i, cpu;

	if (cap_margin_levels > 1) {
		/*
		 * No need to worry about CPUs in last cluster
		 * if there are more than 2 clusters in the system
		 */
		for (i = 0; i < cap_margin_levels; i++)
			if (cluster_cpus[i])
				for_each_cpu(cpu, cluster_cpus[i])
					sched_capacity_margin_up[cpu] =
					sysctl_sched_capacity_margin_up[i];
	} else {
		for_each_possible_cpu(cpu)
			sched_capacity_margin_up[cpu] =
				sysctl_sched_capacity_margin_up[0];
	}
}

static void sched_update_down_migrate_values(int cap_margin_levels,
				const struct cpumask *cluster_cpus[])
{
	int i, cpu;

	if (cap_margin_levels > 1) {
		/*
		 * Skip first cluster as down migrate value isn't needed
		 */
		for (i = 0; i < cap_margin_levels; i++)
			if (cluster_cpus[i+1])
				for_each_cpu(cpu, cluster_cpus[i+1])
					sched_capacity_margin_down[cpu] =
					sysctl_sched_capacity_margin_down[i];
	} else {
		for_each_possible_cpu(cpu)
			sched_capacity_margin_down[cpu] =
				sysctl_sched_capacity_margin_down[0];
	}
}

static void sched_update_updown_migrate_values(unsigned int *data,
					      int cap_margin_levels)
{
	int i, cpu;
	static const struct cpumask *cluster_cpus[MAX_CLUSTERS];

	for (i = cpu = 0; (!cluster_cpus[i]) &&
				cpu < num_possible_cpus(); i++) {
		cluster_cpus[i] = topology_core_cpumask(cpu);
		cpu += cpumask_weight(topology_core_cpumask(cpu));
	}

	if (data == &sysctl_sched_capacity_margin_up[0])
		sched_update_up_migrate_values(cap_margin_levels, cluster_cpus);
	else
		sched_update_down_migrate_values(cap_margin_levels,
						 cluster_cpus);
}

int sched_updown_migrate_handler(struct ctl_table *table, int write,
				 void __user *buffer, size_t *lenp,
				 loff_t *ppos)
{
	int ret, i;
	unsigned int *data = (unsigned int *)table->data;
	unsigned int *old_val;
	static DEFINE_MUTEX(mutex);
	static int cap_margin_levels = -1;

	mutex_lock(&mutex);

	if (cap_margin_levels == -1 ||
		table->maxlen != (sizeof(unsigned int) * cap_margin_levels)) {
		cap_margin_levels = find_capacity_margin_levels();
		table->maxlen = sizeof(unsigned int) * cap_margin_levels;
	}

	if (cap_margin_levels <= 0) {
		ret = -EINVAL;
		goto unlock_mutex;
	}

	if (!write) {
		ret = proc_douintvec_capacity(table, write, buffer, lenp, ppos);
		goto unlock_mutex;
	}

	/*
	 * Cache the old values so that they can be restored
	 * if either the write fails (for example out of range values)
	 * or the downmigrate and upmigrate are not in sync.
	 */
	old_val = kzalloc(table->maxlen, GFP_KERNEL);
	if (!old_val) {
		ret = -ENOMEM;
		goto unlock_mutex;
	}

	memcpy(old_val, data, table->maxlen);

	ret = proc_douintvec_capacity(table, write, buffer, lenp, ppos);

	if (ret) {
		memcpy(data, old_val, table->maxlen);
		goto free_old_val;
	}

	for (i = 0; i < cap_margin_levels; i++) {
		if (sysctl_sched_capacity_margin_up[i] >
				sysctl_sched_capacity_margin_down[i]) {
			memcpy(data, old_val, table->maxlen);
			ret = -EINVAL;
			goto free_old_val;
		}
	}

	sched_update_updown_migrate_values(data, cap_margin_levels);

free_old_val:
	kfree(old_val);
unlock_mutex:
	mutex_unlock(&mutex);

	return ret;
}
#endif

static inline struct task_group *css_tg(struct cgroup_subsys_state *css)
{
	return css ? container_of(css, struct task_group, css) : NULL;
}

static struct cgroup_subsys_state *
cpu_cgroup_css_alloc(struct cgroup_subsys_state *parent_css)
{
	struct task_group *parent = css_tg(parent_css);
	struct task_group *tg;

	if (!parent) {
		/* This is early initialization for the top cgroup */
		return &root_task_group.css;
	}

	tg = sched_create_group(parent);
	if (IS_ERR(tg))
		return ERR_PTR(-ENOMEM);

	return &tg->css;
}

/* Expose task group only after completing cgroup initialization */
static int cpu_cgroup_css_online(struct cgroup_subsys_state *css)
{
	struct task_group *tg = css_tg(css);
	struct task_group *parent = css_tg(css->parent);

	if (parent)
		sched_online_group(tg, parent);
	return 0;
}

static void cpu_cgroup_css_released(struct cgroup_subsys_state *css)
{
	struct task_group *tg = css_tg(css);

	sched_offline_group(tg);
}

static void cpu_cgroup_css_free(struct cgroup_subsys_state *css)
{
	struct task_group *tg = css_tg(css);

	/*
	 * Relies on the RCU grace period between css_released() and this.
	 */
	sched_free_group(tg);
}

/*
 * This is called before wake_up_new_task(), therefore we really only
 * have to set its group bits, all the other stuff does not apply.
 */
static void cpu_cgroup_fork(struct task_struct *task)
{
	struct rq_flags rf;
	struct rq *rq;

	rq = task_rq_lock(task, &rf);

	update_rq_clock(rq);
	sched_change_group(task, TASK_SET_GROUP);

	task_rq_unlock(rq, task, &rf);
}

static int cpu_cgroup_can_attach(struct cgroup_taskset *tset)
{
	struct task_struct *task;
	struct cgroup_subsys_state *css;
	int ret = 0;

	cgroup_taskset_for_each(task, css, tset) {
#ifdef CONFIG_RT_GROUP_SCHED
		if (!sched_rt_can_attach(css_tg(css), task))
			return -EINVAL;
#endif
		/*
		 * Serialize against wake_up_new_task() such that if its
		 * running, we're sure to observe its full state.
		 */
		raw_spin_lock_irq(&task->pi_lock);
		/*
		 * Avoid calling sched_move_task() before wake_up_new_task()
		 * has happened. This would lead to problems with PELT, due to
		 * move wanting to detach+attach while we're not attached yet.
		 */
		if (task->state == TASK_NEW)
			ret = -EINVAL;
		raw_spin_unlock_irq(&task->pi_lock);

		if (ret)
			break;
	}
	return ret;
}

static void cpu_cgroup_attach(struct cgroup_taskset *tset)
{
	struct task_struct *task;
	struct cgroup_subsys_state *css;

	cgroup_taskset_for_each(task, css, tset)
		sched_move_task(task);
}

#ifdef CONFIG_FAIR_GROUP_SCHED
static int cpu_shares_write_u64(struct cgroup_subsys_state *css,
				struct cftype *cftype, u64 shareval)
{
	if (shareval > scale_load_down(ULONG_MAX))
		shareval = MAX_SHARES;
	return sched_group_set_shares(css_tg(css), scale_load(shareval));
}

static u64 cpu_shares_read_u64(struct cgroup_subsys_state *css,
			       struct cftype *cft)
{
	struct task_group *tg = css_tg(css);

	return (u64) scale_load_down(tg->shares);
}

#ifdef CONFIG_CFS_BANDWIDTH
static DEFINE_MUTEX(cfs_constraints_mutex);

const u64 max_cfs_quota_period = 1 * NSEC_PER_SEC; /* 1s */
const u64 min_cfs_quota_period = 1 * NSEC_PER_MSEC; /* 1ms */

static int __cfs_schedulable(struct task_group *tg, u64 period, u64 runtime);

static int tg_set_cfs_bandwidth(struct task_group *tg, u64 period, u64 quota)
{
	int i, ret = 0, runtime_enabled, runtime_was_enabled;
	struct cfs_bandwidth *cfs_b = &tg->cfs_bandwidth;

	if (tg == &root_task_group)
		return -EINVAL;

	/*
	 * Ensure we have at some amount of bandwidth every period.  This is
	 * to prevent reaching a state of large arrears when throttled via
	 * entity_tick() resulting in prolonged exit starvation.
	 */
	if (quota < min_cfs_quota_period || period < min_cfs_quota_period)
		return -EINVAL;

	/*
	 * Likewise, bound things on the otherside by preventing insane quota
	 * periods.  This also allows us to normalize in computing quota
	 * feasibility.
	 */
	if (period > max_cfs_quota_period)
		return -EINVAL;

	/*
	 * Prevent race between setting of cfs_rq->runtime_enabled and
	 * unthrottle_offline_cfs_rqs().
	 */
	get_online_cpus();
	mutex_lock(&cfs_constraints_mutex);
	ret = __cfs_schedulable(tg, period, quota);
	if (ret)
		goto out_unlock;

	runtime_enabled = quota != RUNTIME_INF;
	runtime_was_enabled = cfs_b->quota != RUNTIME_INF;
	/*
	 * If we need to toggle cfs_bandwidth_used, off->on must occur
	 * before making related changes, and on->off must occur afterwards
	 */
	if (runtime_enabled && !runtime_was_enabled)
		cfs_bandwidth_usage_inc();
	raw_spin_lock_irq(&cfs_b->lock);
	cfs_b->period = ns_to_ktime(period);
	cfs_b->quota = quota;

	__refill_cfs_bandwidth_runtime(cfs_b);

	/* Restart the period timer (if active) to handle new period expiry: */
	if (runtime_enabled)
		start_cfs_bandwidth(cfs_b);

	raw_spin_unlock_irq(&cfs_b->lock);

	for_each_online_cpu(i) {
		struct cfs_rq *cfs_rq = tg->cfs_rq[i];
		struct rq *rq = cfs_rq->rq;
		struct rq_flags rf;

		rq_lock_irq(rq, &rf);
		cfs_rq->runtime_enabled = runtime_enabled;
		cfs_rq->runtime_remaining = 0;

		if (cfs_rq->throttled)
			unthrottle_cfs_rq(cfs_rq);
		rq_unlock_irq(rq, &rf);
	}
	if (runtime_was_enabled && !runtime_enabled)
		cfs_bandwidth_usage_dec();
out_unlock:
	mutex_unlock(&cfs_constraints_mutex);
	put_online_cpus();

	return ret;
}

int tg_set_cfs_quota(struct task_group *tg, long cfs_quota_us)
{
	u64 quota, period;

	period = ktime_to_ns(tg->cfs_bandwidth.period);
	if (cfs_quota_us < 0)
		quota = RUNTIME_INF;
	else if ((u64)cfs_quota_us <= U64_MAX / NSEC_PER_USEC)
		quota = (u64)cfs_quota_us * NSEC_PER_USEC;
	else
		return -EINVAL;

	return tg_set_cfs_bandwidth(tg, period, quota);
}

long tg_get_cfs_quota(struct task_group *tg)
{
	u64 quota_us;

	if (tg->cfs_bandwidth.quota == RUNTIME_INF)
		return -1;

	quota_us = tg->cfs_bandwidth.quota;
	do_div(quota_us, NSEC_PER_USEC);

	return quota_us;
}

int tg_set_cfs_period(struct task_group *tg, long cfs_period_us)
{
	u64 quota, period;

	if ((u64)cfs_period_us > U64_MAX / NSEC_PER_USEC)
		return -EINVAL;

	period = (u64)cfs_period_us * NSEC_PER_USEC;
	quota = tg->cfs_bandwidth.quota;

	return tg_set_cfs_bandwidth(tg, period, quota);
}

long tg_get_cfs_period(struct task_group *tg)
{
	u64 cfs_period_us;

	cfs_period_us = ktime_to_ns(tg->cfs_bandwidth.period);
	do_div(cfs_period_us, NSEC_PER_USEC);

	return cfs_period_us;
}

static s64 cpu_cfs_quota_read_s64(struct cgroup_subsys_state *css,
				  struct cftype *cft)
{
	return tg_get_cfs_quota(css_tg(css));
}

static int cpu_cfs_quota_write_s64(struct cgroup_subsys_state *css,
				   struct cftype *cftype, s64 cfs_quota_us)
{
	return tg_set_cfs_quota(css_tg(css), cfs_quota_us);
}

static u64 cpu_cfs_period_read_u64(struct cgroup_subsys_state *css,
				   struct cftype *cft)
{
	return tg_get_cfs_period(css_tg(css));
}

static int cpu_cfs_period_write_u64(struct cgroup_subsys_state *css,
				    struct cftype *cftype, u64 cfs_period_us)
{
	return tg_set_cfs_period(css_tg(css), cfs_period_us);
}

struct cfs_schedulable_data {
	struct task_group *tg;
	u64 period, quota;
};

/*
 * normalize group quota/period to be quota/max_period
 * note: units are usecs
 */
static u64 normalize_cfs_quota(struct task_group *tg,
			       struct cfs_schedulable_data *d)
{
	u64 quota, period;

	if (tg == d->tg) {
		period = d->period;
		quota = d->quota;
	} else {
		period = tg_get_cfs_period(tg);
		quota = tg_get_cfs_quota(tg);
	}

	/* note: these should typically be equivalent */
	if (quota == RUNTIME_INF || quota == -1)
		return RUNTIME_INF;

	return to_ratio(period, quota);
}

static int tg_cfs_schedulable_down(struct task_group *tg, void *data)
{
	struct cfs_schedulable_data *d = data;
	struct cfs_bandwidth *cfs_b = &tg->cfs_bandwidth;
	s64 quota = 0, parent_quota = -1;

	if (!tg->parent) {
		quota = RUNTIME_INF;
	} else {
		struct cfs_bandwidth *parent_b = &tg->parent->cfs_bandwidth;

		quota = normalize_cfs_quota(tg, d);
		parent_quota = parent_b->hierarchical_quota;

		/*
		 * Ensure max(child_quota) <= parent_quota, inherit when no
		 * limit is set:
		 */
		if (quota == RUNTIME_INF)
			quota = parent_quota;
		else if (parent_quota != RUNTIME_INF && quota > parent_quota)
			return -EINVAL;
	}
	cfs_b->hierarchical_quota = quota;

	return 0;
}

static int __cfs_schedulable(struct task_group *tg, u64 period, u64 quota)
{
	int ret;
	struct cfs_schedulable_data data = {
		.tg = tg,
		.period = period,
		.quota = quota,
	};

	if (quota != RUNTIME_INF) {
		do_div(data.period, NSEC_PER_USEC);
		do_div(data.quota, NSEC_PER_USEC);
	}

	rcu_read_lock();
	ret = walk_tg_tree(tg_cfs_schedulable_down, tg_nop, &data);
	rcu_read_unlock();

	return ret;
}

static int cpu_stats_show(struct seq_file *sf, void *v)
{
	struct task_group *tg = css_tg(seq_css(sf));
	struct cfs_bandwidth *cfs_b = &tg->cfs_bandwidth;

	seq_printf(sf, "nr_periods %d\n", cfs_b->nr_periods);
	seq_printf(sf, "nr_throttled %d\n", cfs_b->nr_throttled);
	seq_printf(sf, "throttled_time %llu\n", cfs_b->throttled_time);

	return 0;
}
#endif /* CONFIG_CFS_BANDWIDTH */
#endif /* CONFIG_FAIR_GROUP_SCHED */

#ifdef CONFIG_RT_GROUP_SCHED
static int cpu_rt_runtime_write(struct cgroup_subsys_state *css,
				struct cftype *cft, s64 val)
{
	return sched_group_set_rt_runtime(css_tg(css), val);
}

static s64 cpu_rt_runtime_read(struct cgroup_subsys_state *css,
			       struct cftype *cft)
{
	return sched_group_rt_runtime(css_tg(css));
}

static int cpu_rt_period_write_uint(struct cgroup_subsys_state *css,
				    struct cftype *cftype, u64 rt_period_us)
{
	return sched_group_set_rt_period(css_tg(css), rt_period_us);
}

static u64 cpu_rt_period_read_uint(struct cgroup_subsys_state *css,
				   struct cftype *cft)
{
	return sched_group_rt_period(css_tg(css));
}
#endif /* CONFIG_RT_GROUP_SCHED */

static struct cftype cpu_files[] = {
#ifdef CONFIG_FAIR_GROUP_SCHED
	{
		.name = "shares",
		.read_u64 = cpu_shares_read_u64,
		.write_u64 = cpu_shares_write_u64,
	},
#endif
#ifdef CONFIG_CFS_BANDWIDTH
	{
		.name = "cfs_quota_us",
		.read_s64 = cpu_cfs_quota_read_s64,
		.write_s64 = cpu_cfs_quota_write_s64,
	},
	{
		.name = "cfs_period_us",
		.read_u64 = cpu_cfs_period_read_u64,
		.write_u64 = cpu_cfs_period_write_u64,
	},
	{
		.name = "stat",
		.seq_show = cpu_stats_show,
	},
#endif
#ifdef CONFIG_RT_GROUP_SCHED
	{
		.name = "rt_runtime_us",
		.read_s64 = cpu_rt_runtime_read,
		.write_s64 = cpu_rt_runtime_write,
	},
	{
		.name = "rt_period_us",
		.read_u64 = cpu_rt_period_read_uint,
		.write_u64 = cpu_rt_period_write_uint,
	},
#endif
	{ }	/* Terminate */
};

struct cgroup_subsys cpu_cgrp_subsys = {
	.css_alloc	= cpu_cgroup_css_alloc,
	.css_online	= cpu_cgroup_css_online,
	.css_released	= cpu_cgroup_css_released,
	.css_free	= cpu_cgroup_css_free,
	.fork		= cpu_cgroup_fork,
	.can_attach	= cpu_cgroup_can_attach,
	.attach		= cpu_cgroup_attach,
	.legacy_cftypes	= cpu_files,
	.early_init	= true,
};

#endif	/* CONFIG_CGROUP_SCHED */

void dump_cpu_task(int cpu)
{
	pr_info("Task dump for CPU %d:\n", cpu);
	sched_show_task(cpu_curr(cpu));
}

/*
 * Nice levels are multiplicative, with a gentle 10% change for every
 * nice level changed. I.e. when a CPU-bound task goes from nice 0 to
 * nice 1, it will get ~10% less CPU time than another CPU-bound task
 * that remained on nice 0.
 *
 * The "10% effect" is relative and cumulative: from _any_ nice level,
 * if you go up 1 level, it's -10% CPU usage, if you go down 1 level
 * it's +10% CPU usage. (to achieve that we use a multiplier of 1.25.
 * If a task goes up by ~10% and another task goes down by ~10% then
 * the relative distance between them is ~25%.)
 */
const int sched_prio_to_weight[40] = {
 /* -20 */     88761,     71755,     56483,     46273,     36291,
 /* -15 */     29154,     23254,     18705,     14949,     11916,
 /* -10 */      9548,      7620,      6100,      4904,      3906,
 /*  -5 */      3121,      2501,      1991,      1586,      1277,
 /*   0 */      1024,       820,       655,       526,       423,
 /*   5 */       335,       272,       215,       172,       137,
 /*  10 */       110,        87,        70,        56,        45,
 /*  15 */        36,        29,        23,        18,        15,
};

/*
 * Inverse (2^32/x) values of the sched_prio_to_weight[] array, precalculated.
 *
 * In cases where the weight does not change often, we can use the
 * precalculated inverse to speed up arithmetics by turning divisions
 * into multiplications:
 */
const u32 sched_prio_to_wmult[40] = {
 /* -20 */     48388,     59856,     76040,     92818,    118348,
 /* -15 */    147320,    184698,    229616,    287308,    360437,
 /* -10 */    449829,    563644,    704093,    875809,   1099582,
 /*  -5 */   1376151,   1717300,   2157191,   2708050,   3363326,
 /*   0 */   4194304,   5237765,   6557202,   8165337,  10153587,
 /*   5 */  12820798,  15790321,  19976592,  24970740,  31350126,
 /*  10 */  39045157,  49367440,  61356676,  76695844,  95443717,
 /*  15 */ 119304647, 148102320, 186737708, 238609294, 286331153,
};

<<<<<<< HEAD
/*
 *@boost:should be 0,1,2.
 *@period:boost time based on ms units.
 */
int set_task_boost(int boost, u64 period)
{
	if (boost < 0 || boost > 2)
		return -EINVAL;
	if (boost) {
		current->boost = boost;
		current->boost_period = (u64)period * 1000 * 1000;
		current->boost_expires = sched_clock() + current->boost_period;
	} else {
		current->boost = 0;
		current->boost_expires = 0;
		current->boost_period = 0;
	}
	return 0;
}

=======
>>>>>>> 2a580c48
#ifdef CONFIG_SCHED_WALT
/*
 * sched_exit() - Set EXITING_TASK_MARKER in task's ravg.demand field
 *
 * Stop accounting (exiting) task's future cpu usage
 *
 * We need this so that reset_all_windows_stats() can function correctly.
 * reset_all_window_stats() depends on do_each_thread/for_each_thread task
 * iterators to reset *all* task's statistics. Exiting tasks however become
 * invisible to those iterators. sched_exit() is called on a exiting task prior
 * to being removed from task_list, which will let reset_all_window_stats()
 * function correctly.
 */
void sched_exit(struct task_struct *p)
{
	struct rq_flags rf;
	struct rq *rq;
	u64 wallclock;

	sched_set_group_id(p, 0);

	rq = task_rq_lock(p, &rf);

	/* rq->curr == p */
	wallclock = sched_ktime_clock();
	update_task_ravg(rq->curr, rq, TASK_UPDATE, wallclock, 0);
	dequeue_task(rq, p, 0);
	/*
	 * task's contribution is already removed from the
	 * cumulative window demand in dequeue. As the
	 * task's stats are reset, the next enqueue does
	 * not change the cumulative window demand.
	 */
	reset_task_stats(p);
	p->ravg.mark_start = wallclock;
	p->ravg.sum_history[0] = EXITING_TASK_MARKER;

	enqueue_task(rq, p, 0);
	clear_ed_task(p, rq);
	task_rq_unlock(rq, p, &rf);
	free_task_load_ptrs(p);
}
#endif /* CONFIG_SCHED_WALT */

__read_mostly bool sched_predl = 1;<|MERGE_RESOLUTION|>--- conflicted
+++ resolved
@@ -2295,12 +2295,9 @@
 	p->se.nr_migrations		= 0;
 	p->se.vruntime			= 0;
 	p->last_sleep_ts		= 0;
-<<<<<<< HEAD
 	p->boost                = 0;
 	p->boost_expires        = 0;
 	p->boost_period         = 0;
-=======
->>>>>>> 2a580c48
 
 	INIT_LIST_HEAD(&p->se.group_node);
 
@@ -2593,10 +2590,7 @@
 	 * Use __set_task_cpu() to avoid calling sched_class::migrate_task_rq,
 	 * as we're not fully set-up yet.
 	 */
-<<<<<<< HEAD
 	p->recent_used_cpu = task_cpu(p);
-=======
->>>>>>> 2a580c48
 	__set_task_cpu(p, select_task_rq(p, task_cpu(p), SD_BALANCE_FORK, 0, 1));
 #endif
 	rq = __task_rq_lock(p, &rf);
@@ -3181,13 +3175,6 @@
 	if (early_notif)
 		flag = SCHED_CPUFREQ_WALT | SCHED_CPUFREQ_EARLY_DET;
 
-<<<<<<< HEAD
-=======
-	early_notif = early_detection_notify(rq, wallclock);
-	if (early_notif)
-		flag = SCHED_CPUFREQ_WALT | SCHED_CPUFREQ_EARLY_DET;
-
->>>>>>> 2a580c48
 	cpufreq_update_util(rq, flag);
 	rq_unlock(rq, &rf);
 
@@ -4915,12 +4902,9 @@
 		retval = -EINVAL;
 	}
 
-<<<<<<< HEAD
 	if (!retval && !(p->flags & PF_KTHREAD))
 		cpumask_and(&p->cpus_requested, in_mask, cpu_possible_mask);
 
-=======
->>>>>>> 2a580c48
 out_free_new_mask:
 	free_cpumask_var(new_mask);
 out_free_cpus_allowed:
@@ -5932,7 +5916,6 @@
 
 	rcu_read_unlock();
 	mutex_unlock(&sched_domains_mutex);
-<<<<<<< HEAD
 }
 
 static unsigned int cpu_isolation_vote[NR_CPUS];
@@ -5952,27 +5935,6 @@
 	return cpumask_weight(&count_mask);
 }
 
-=======
-}
-
-static unsigned int cpu_isolation_vote[NR_CPUS];
-
-int sched_isolate_count(const cpumask_t *mask, bool include_offline)
-{
-	cpumask_t count_mask = CPU_MASK_NONE;
-
-	if (include_offline) {
-		cpumask_complement(&count_mask, cpu_online_mask);
-		cpumask_or(&count_mask, &count_mask, cpu_isolated_mask);
-		cpumask_and(&count_mask, &count_mask, mask);
-	} else {
-		cpumask_and(&count_mask, mask, cpu_isolated_mask);
-	}
-
-	return cpumask_weight(&count_mask);
-}
-
->>>>>>> 2a580c48
 /*
  * 1) CPU is isolated and cpu is offlined:
  *	Unisolate the core.
@@ -6533,10 +6495,7 @@
 		rq->avg_idle = 2*sysctl_sched_migration_cost;
 		rq->max_idle_balance_cost = sysctl_sched_migration_cost;
 		rq->push_task = NULL;
-<<<<<<< HEAD
 		rq->extra_flags = 0;
-=======
->>>>>>> 2a580c48
 		walt_sched_init_rq(rq);
 
 		INIT_LIST_HEAD(&rq->cfs_tasks);
@@ -7541,7 +7500,6 @@
  /*  15 */ 119304647, 148102320, 186737708, 238609294, 286331153,
 };
 
-<<<<<<< HEAD
 /*
  *@boost:should be 0,1,2.
  *@period:boost time based on ms units.
@@ -7562,8 +7520,6 @@
 	return 0;
 }
 
-=======
->>>>>>> 2a580c48
 #ifdef CONFIG_SCHED_WALT
 /*
  * sched_exit() - Set EXITING_TASK_MARKER in task's ravg.demand field
