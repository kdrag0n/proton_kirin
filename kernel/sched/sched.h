/* SPDX-License-Identifier: GPL-2.0 */

#include <linux/sched.h>
#include <linux/sched/autogroup.h>
#include <linux/sched/sysctl.h>
#include <linux/sched/topology.h>
#include <linux/sched/rt.h>
#include <linux/sched/deadline.h>
#include <linux/sched/clock.h>
#include <linux/sched/wake_q.h>
#include <linux/sched/signal.h>
#include <linux/sched/numa_balancing.h>
#include <linux/sched/mm.h>
#include <linux/sched/cpufreq.h>
#include <linux/sched/stat.h>
#include <linux/sched/nohz.h>
#include <linux/sched/debug.h>
#include <linux/sched/hotplug.h>
#include <linux/sched/task.h>
#include <linux/sched/task_stack.h>
#include <linux/sched/cputime.h>
#include <linux/sched/init.h>
#include <linux/sched/smt.h>

#include <linux/u64_stats_sync.h>
#include <linux/kernel_stat.h>
#include <linux/binfmts.h>
#include <linux/mutex.h>
#include <linux/psi.h>
#include <linux/spinlock.h>
#include <linux/stop_machine.h>
#include <linux/irq_work.h>
#include <linux/tick.h>
#include <linux/slab.h>

#ifdef CONFIG_PARAVIRT
#include <asm/paravirt.h>
#endif

#include "cpupri.h"
#include "cpudeadline.h"
#include "cpuacct.h"

#ifdef CONFIG_SCHED_DEBUG
# define SCHED_WARN_ON(x)	WARN_ONCE(x, #x)
#else
# define SCHED_WARN_ON(x)	({ (void)(x), 0; })
#endif

struct rq;
struct cpuidle_state;

extern __read_mostly bool sched_predl;
extern unsigned int sched_capacity_margin_up[NR_CPUS];
extern unsigned int sched_capacity_margin_down[NR_CPUS];

#ifdef CONFIG_SCHED_WALT
extern unsigned int sched_ravg_window;
extern unsigned int walt_cpu_util_freq_divisor;

struct walt_sched_stats {
	int nr_big_tasks;
	u64 cumulative_runnable_avg_scaled;
	u64 pred_demands_sum_scaled;
};

struct cpu_cycle {
	u64 cycles;
	u64 time;
};

struct group_cpu_time {
	u64 curr_runnable_sum;
	u64 prev_runnable_sum;
	u64 nt_curr_runnable_sum;
	u64 nt_prev_runnable_sum;
};

struct load_subtractions {
	u64 window_start;
	u64 subs;
	u64 new_subs;
};

#define NUM_TRACKED_WINDOWS 2
#define NUM_LOAD_INDICES 1000

struct sched_cluster {
	raw_spinlock_t load_lock;
	struct list_head list;
	struct cpumask cpus;
	int id;
	int max_power_cost;
	int min_power_cost;
	int max_possible_capacity;
	int capacity;
	int efficiency; /* Differentiate cpus with different IPC capability */
	int load_scale_factor;
	unsigned int exec_scale_factor;
	/*
	 * max_freq = user maximum
	 * max_mitigated_freq = thermal defined maximum
	 * max_possible_freq = maximum supported by hardware
	 */
	unsigned int cur_freq, max_freq, max_mitigated_freq, min_freq;
	unsigned int max_possible_freq;
	bool freq_init_done;
	int dstate, dstate_wakeup_latency, dstate_wakeup_energy;
	unsigned int static_cluster_pwr_cost;
	int notifier_sent;
	bool wake_up_idle;
	u64 aggr_grp_load;
	u64 coloc_boost_load;
};

extern unsigned int sched_disable_window_stats;

extern struct timer_list sched_grp_timer;
#endif /* CONFIG_SCHED_WALT */

/* task_struct::on_rq states: */
#define TASK_ON_RQ_QUEUED	1
#define TASK_ON_RQ_MIGRATING	2

extern __read_mostly int scheduler_running;

extern unsigned long calc_load_update;
extern atomic_long_t calc_load_tasks;

extern void calc_global_load_tick(struct rq *this_rq);
extern long calc_load_fold_active(struct rq *this_rq, long adjust);

#ifdef CONFIG_SMP
extern void cpu_load_update_active(struct rq *this_rq);
extern void init_sched_groups_capacity(int cpu, struct sched_domain *sd);
#else
static inline void cpu_load_update_active(struct rq *this_rq) { }
#endif

/*
 * Helpers for converting nanosecond timing to jiffy resolution
 */
#define NS_TO_JIFFIES(TIME)	((unsigned long)(TIME) / (NSEC_PER_SEC / HZ))

/*
 * Increase resolution of nice-level calculations for 64-bit architectures.
 * The extra resolution improves shares distribution and load balancing of
 * low-weight task groups (eg. nice +19 on an autogroup), deeper taskgroup
 * hierarchies, especially on larger systems. This is not a user-visible change
 * and does not change the user-interface for setting shares/weights.
 *
 * We increase resolution only if we have enough bits to allow this increased
 * resolution (i.e. 64bit). The costs for increasing resolution when 32bit are
 * pretty high and the returns do not justify the increased costs.
 *
 * Really only required when CONFIG_FAIR_GROUP_SCHED is also set, but to
 * increase coverage and consistency always enable it on 64bit platforms.
 */
#ifdef CONFIG_64BIT
# define NICE_0_LOAD_SHIFT	(SCHED_FIXEDPOINT_SHIFT + SCHED_FIXEDPOINT_SHIFT)
# define scale_load(w)		((w) << SCHED_FIXEDPOINT_SHIFT)
# define scale_load_down(w)	((w) >> SCHED_FIXEDPOINT_SHIFT)
#else
# define NICE_0_LOAD_SHIFT	(SCHED_FIXEDPOINT_SHIFT)
# define scale_load(w)		(w)
# define scale_load_down(w)	(w)
#endif

/*
 * Task weight (visible to users) and its load (invisible to users) have
 * independent resolution, but they should be well calibrated. We use
 * scale_load() and scale_load_down(w) to convert between them. The
 * following must be true:
 *
 *  scale_load(sched_prio_to_weight[USER_PRIO(NICE_TO_PRIO(0))]) == NICE_0_LOAD
 *
 */
#define NICE_0_LOAD		(1L << NICE_0_LOAD_SHIFT)

/*
 * Single value that decides SCHED_DEADLINE internal math precision.
 * 10 -> just above 1us
 * 9  -> just above 0.5us
 */
#define DL_SCALE (10)

/*
 * These are the 'tuning knobs' of the scheduler:
 */

/*
 * single value that denotes runtime == period, ie unlimited time.
 */
#define RUNTIME_INF	((u64)~0ULL)

static inline int idle_policy(int policy)
{
	return policy == SCHED_IDLE;
}
static inline int fair_policy(int policy)
{
	return policy == SCHED_NORMAL || policy == SCHED_BATCH;
}

static inline int rt_policy(int policy)
{
	return policy == SCHED_FIFO || policy == SCHED_RR;
}

static inline int dl_policy(int policy)
{
	return policy == SCHED_DEADLINE;
}
static inline bool valid_policy(int policy)
{
	return idle_policy(policy) || fair_policy(policy) ||
		rt_policy(policy) || dl_policy(policy);
}

static inline int task_has_rt_policy(struct task_struct *p)
{
	return rt_policy(p->policy);
}

static inline int task_has_dl_policy(struct task_struct *p)
{
	return dl_policy(p->policy);
}

/*
 * Tells if entity @a should preempt entity @b.
 */
static inline bool
dl_entity_preempt(struct sched_dl_entity *a, struct sched_dl_entity *b)
{
	return dl_time_before(a->deadline, b->deadline);
}

/*
 * This is the priority-queue data structure of the RT scheduling class:
 */
struct rt_prio_array {
	DECLARE_BITMAP(bitmap, MAX_RT_PRIO+1); /* include 1 bit for delimiter */
	struct list_head queue[MAX_RT_PRIO];
};

struct rt_bandwidth {
	/* nests inside the rq lock: */
	raw_spinlock_t		rt_runtime_lock;
	ktime_t			rt_period;
	u64			rt_runtime;
	struct hrtimer		rt_period_timer;
	unsigned int		rt_period_active;
};

void __dl_clear_params(struct task_struct *p);

/*
 * To keep the bandwidth of -deadline tasks and groups under control
 * we need some place where:
 *  - store the maximum -deadline bandwidth of the system (the group);
 *  - cache the fraction of that bandwidth that is currently allocated.
 *
 * This is all done in the data structure below. It is similar to the
 * one used for RT-throttling (rt_bandwidth), with the main difference
 * that, since here we are only interested in admission control, we
 * do not decrease any runtime while the group "executes", neither we
 * need a timer to replenish it.
 *
 * With respect to SMP, the bandwidth is given on a per-CPU basis,
 * meaning that:
 *  - dl_bw (< 100%) is the bandwidth of the system (group) on each CPU;
 *  - dl_total_bw array contains, in the i-eth element, the currently
 *    allocated bandwidth on the i-eth CPU.
 * Moreover, groups consume bandwidth on each CPU, while tasks only
 * consume bandwidth on the CPU they're running on.
 * Finally, dl_total_bw_cpu is used to cache the index of dl_total_bw
 * that will be shown the next time the proc or cgroup controls will
 * be red. It on its turn can be changed by writing on its own
 * control.
 */
struct dl_bandwidth {
	raw_spinlock_t dl_runtime_lock;
	u64 dl_runtime;
	u64 dl_period;
};

static inline int dl_bandwidth_enabled(void)
{
	return sysctl_sched_rt_runtime >= 0;
}

struct dl_bw {
	raw_spinlock_t lock;
	u64 bw, total_bw;
};

static inline void __dl_update(struct dl_bw *dl_b, s64 bw);

static inline
void __dl_clear(struct dl_bw *dl_b, u64 tsk_bw, int cpus)
{
	dl_b->total_bw -= tsk_bw;
	__dl_update(dl_b, (s32)tsk_bw / cpus);
}

static inline
void __dl_add(struct dl_bw *dl_b, u64 tsk_bw, int cpus)
{
	dl_b->total_bw += tsk_bw;
	__dl_update(dl_b, -((s32)tsk_bw / cpus));
}

static inline
bool __dl_overflow(struct dl_bw *dl_b, int cpus, u64 old_bw, u64 new_bw)
{
	return dl_b->bw != -1 &&
	       dl_b->bw * cpus < dl_b->total_bw - old_bw + new_bw;
}

void dl_change_utilization(struct task_struct *p, u64 new_bw);
extern void init_dl_bw(struct dl_bw *dl_b);
extern int sched_dl_global_validate(void);
extern void sched_dl_do_global(void);
extern int sched_dl_overflow(struct task_struct *p, int policy,
			     const struct sched_attr *attr);
extern void __setparam_dl(struct task_struct *p, const struct sched_attr *attr);
extern void __getparam_dl(struct task_struct *p, struct sched_attr *attr);
extern bool __checkparam_dl(const struct sched_attr *attr);
extern void __dl_clear_params(struct task_struct *p);
extern bool dl_param_changed(struct task_struct *p, const struct sched_attr *attr);
extern int dl_task_can_attach(struct task_struct *p,
			      const struct cpumask *cs_cpus_allowed);
extern int dl_cpuset_cpumask_can_shrink(const struct cpumask *cur,
					const struct cpumask *trial);
extern bool dl_cpu_busy(unsigned int cpu);

#ifdef CONFIG_CGROUP_SCHED

#include <linux/cgroup.h>
#include <linux/psi.h>

struct cfs_rq;
struct rt_rq;

extern struct list_head task_groups;

struct cfs_bandwidth {
#ifdef CONFIG_CFS_BANDWIDTH
	raw_spinlock_t lock;
	ktime_t period;
	u64 quota, runtime;
	s64 hierarchical_quota;
<<<<<<< HEAD
	u64 runtime_expires;
	int expires_seq;
=======
>>>>>>> c081cdb1

	short idle, period_active;
	struct hrtimer period_timer, slack_timer;
	struct list_head throttled_cfs_rq;

	/* statistics */
	int nr_periods, nr_throttled;
	u64 throttled_time;

	bool distribute_running;
#endif
};

/* task group related information */
struct task_group {
	struct cgroup_subsys_state css;

#ifdef CONFIG_FAIR_GROUP_SCHED
	/* schedulable entities of this group on each cpu */
	struct sched_entity **se;
	/* runqueue "owned" by this group on each cpu */
	struct cfs_rq **cfs_rq;
	unsigned long shares;

#ifdef	CONFIG_SMP
	/*
	 * load_avg can be heavily contended at clock tick time, so put
	 * it in its own cacheline separated from the fields above which
	 * will also be accessed at each tick.
	 */
	atomic_long_t load_avg ____cacheline_aligned;
#endif
#endif

#ifdef CONFIG_RT_GROUP_SCHED
	struct sched_rt_entity **rt_se;
	struct rt_rq **rt_rq;

	struct rt_bandwidth rt_bandwidth;
#endif

	struct rcu_head rcu;
	struct list_head list;

	struct task_group *parent;
	struct list_head siblings;
	struct list_head children;

#ifdef CONFIG_SCHED_AUTOGROUP
	struct autogroup *autogroup;
#endif

	struct cfs_bandwidth cfs_bandwidth;
};

#ifdef CONFIG_FAIR_GROUP_SCHED
#define ROOT_TASK_GROUP_LOAD	NICE_0_LOAD

/*
 * A weight of 0 or 1 can cause arithmetics problems.
 * A weight of a cfs_rq is the sum of weights of which entities
 * are queued on this cfs_rq, so a weight of a entity should not be
 * too large, so as the shares value of a task group.
 * (The default weight is 1024 - so there's no practical
 *  limitation from this.)
 */
#define MIN_SHARES	(1UL <<  1)
#define MAX_SHARES	(1UL << 18)
#endif

typedef int (*tg_visitor)(struct task_group *, void *);

extern int walk_tg_tree_from(struct task_group *from,
			     tg_visitor down, tg_visitor up, void *data);

/*
 * Iterate the full tree, calling @down when first entering a node and @up when
 * leaving it for the final time.
 *
 * Caller must hold rcu_lock or sufficient equivalent.
 */
static inline int walk_tg_tree(tg_visitor down, tg_visitor up, void *data)
{
	return walk_tg_tree_from(&root_task_group, down, up, data);
}

extern int tg_nop(struct task_group *tg, void *data);

extern void free_fair_sched_group(struct task_group *tg);
extern int alloc_fair_sched_group(struct task_group *tg, struct task_group *parent);
extern void online_fair_sched_group(struct task_group *tg);
extern void unregister_fair_sched_group(struct task_group *tg);
extern void init_tg_cfs_entry(struct task_group *tg, struct cfs_rq *cfs_rq,
			struct sched_entity *se, int cpu,
			struct sched_entity *parent);
extern void init_cfs_bandwidth(struct cfs_bandwidth *cfs_b);

extern void __refill_cfs_bandwidth_runtime(struct cfs_bandwidth *cfs_b);
extern void start_cfs_bandwidth(struct cfs_bandwidth *cfs_b);
extern void unthrottle_cfs_rq(struct cfs_rq *cfs_rq);

extern void free_rt_sched_group(struct task_group *tg);
extern int alloc_rt_sched_group(struct task_group *tg, struct task_group *parent);
extern void init_tg_rt_entry(struct task_group *tg, struct rt_rq *rt_rq,
		struct sched_rt_entity *rt_se, int cpu,
		struct sched_rt_entity *parent);
extern int sched_group_set_rt_runtime(struct task_group *tg, long rt_runtime_us);
extern int sched_group_set_rt_period(struct task_group *tg, u64 rt_period_us);
extern long sched_group_rt_runtime(struct task_group *tg);
extern long sched_group_rt_period(struct task_group *tg);
extern int sched_rt_can_attach(struct task_group *tg, struct task_struct *tsk);

extern struct task_group *sched_create_group(struct task_group *parent);
extern void sched_online_group(struct task_group *tg,
			       struct task_group *parent);
extern void sched_destroy_group(struct task_group *tg);
extern void sched_offline_group(struct task_group *tg);

extern void sched_move_task(struct task_struct *tsk);

#ifdef CONFIG_FAIR_GROUP_SCHED
extern int sched_group_set_shares(struct task_group *tg, unsigned long shares);

#ifdef CONFIG_SMP
extern void set_task_rq_fair(struct sched_entity *se,
			     struct cfs_rq *prev, struct cfs_rq *next);
#else /* !CONFIG_SMP */
static inline void set_task_rq_fair(struct sched_entity *se,
			     struct cfs_rq *prev, struct cfs_rq *next) { }
#endif /* CONFIG_SMP */
#endif /* CONFIG_FAIR_GROUP_SCHED */

#else /* CONFIG_CGROUP_SCHED */

struct cfs_bandwidth { };

#endif	/* CONFIG_CGROUP_SCHED */

/* CFS-related fields in a runqueue */
struct cfs_rq {
	struct load_weight load;
	unsigned int nr_running, h_nr_running;

	u64 exec_clock;
	u64 min_vruntime;
#ifndef CONFIG_64BIT
	u64 min_vruntime_copy;
#endif

	struct rb_root_cached tasks_timeline;

	/*
	 * 'curr' points to currently running entity on this cfs_rq.
	 * It is set to NULL otherwise (i.e when none are currently running).
	 */
	struct sched_entity *curr, *next, *last, *skip;

#ifdef	CONFIG_SCHED_DEBUG
	unsigned int nr_spread_over;
#endif

#ifdef CONFIG_SMP
	/*
	 * CFS load tracking
	 */
	struct sched_avg avg;
	u64 runnable_load_sum;
	unsigned long runnable_load_avg;
#ifdef CONFIG_FAIR_GROUP_SCHED
	unsigned long tg_load_avg_contrib;
	unsigned long propagate_avg;
#endif
	atomic_long_t removed_load_avg, removed_util_avg;
#ifndef CONFIG_64BIT
	u64 load_last_update_time_copy;
#endif

#ifdef CONFIG_FAIR_GROUP_SCHED
	/*
	 *   h_load = weight * f(tg)
	 *
	 * Where f(tg) is the recursive weight fraction assigned to
	 * this group.
	 */
	unsigned long h_load;
	u64 last_h_load_update;
	struct sched_entity *h_load_next;
#endif /* CONFIG_FAIR_GROUP_SCHED */
#endif /* CONFIG_SMP */

#ifdef CONFIG_FAIR_GROUP_SCHED
	struct rq *rq;	/* cpu runqueue to which this cfs_rq is attached */

	/*
	 * leaf cfs_rqs are those that hold tasks (lowest schedulable entity in
	 * a hierarchy). Non-leaf lrqs hold other higher schedulable entities
	 * (like users, containers etc.)
	 *
	 * leaf_cfs_rq_list ties together list of leaf cfs_rq's in a cpu. This
	 * list is used during load balance.
	 */
	int on_list;
	struct list_head leaf_cfs_rq_list;
	struct task_group *tg;	/* group that "owns" this runqueue */

#ifdef CONFIG_SCHED_WALT
	struct walt_sched_stats walt_stats;
#endif

#ifdef CONFIG_CFS_BANDWIDTH
	int runtime_enabled;
<<<<<<< HEAD
	int expires_seq;
	u64 runtime_expires;
=======
>>>>>>> c081cdb1
	s64 runtime_remaining;

	u64 throttled_clock, throttled_clock_task;
	u64 throttled_clock_task_time;
	int throttled, throttle_count;
	struct list_head throttled_list;
#ifdef CONFIG_SCHED_WALT
	u64 cumulative_runnable_avg;
#endif /* CONFIG_SCHED_WALT */
#endif /* CONFIG_CFS_BANDWIDTH */
#endif /* CONFIG_FAIR_GROUP_SCHED */
};

static inline int rt_bandwidth_enabled(void)
{
	return sysctl_sched_rt_runtime >= 0;
}

/* RT IPI pull logic requires IRQ_WORK */
#if defined(CONFIG_IRQ_WORK) && defined(CONFIG_SMP)
# define HAVE_RT_PUSH_IPI
#endif

/* Real-Time classes' related field in a runqueue: */
struct rt_rq {
	struct rt_prio_array active;
	unsigned int rt_nr_running;
	unsigned int rr_nr_running;
#if defined CONFIG_SMP || defined CONFIG_RT_GROUP_SCHED
	struct {
		int curr; /* highest queued rt task prio */
#ifdef CONFIG_SMP
		int next; /* next highest */
#endif
	} highest_prio;
#endif
#ifdef CONFIG_SMP
	unsigned long rt_nr_migratory;
	unsigned long rt_nr_total;
	int overloaded;
	struct plist_head pushable_tasks;

	struct sched_avg avg;

#endif /* CONFIG_SMP */
	int rt_queued;

	int rt_throttled;
	u64 rt_time;
	u64 rt_runtime;
	/* Nests inside the rq lock: */
	raw_spinlock_t rt_runtime_lock;

#ifdef CONFIG_RT_GROUP_SCHED
	unsigned long rt_nr_boosted;

	struct rq *rq;
	struct task_group *tg;
#endif
};

/* Deadline class' related fields in a runqueue */
struct dl_rq {
	/* runqueue is an rbtree, ordered by deadline */
	struct rb_root_cached root;

	unsigned long dl_nr_running;

#ifdef CONFIG_SMP
	/*
	 * Deadline values of the currently executing and the
	 * earliest ready task on this rq. Caching these facilitates
	 * the decision wether or not a ready but not running task
	 * should migrate somewhere else.
	 */
	struct {
		u64 curr;
		u64 next;
	} earliest_dl;

	unsigned long dl_nr_migratory;
	int overloaded;

	/*
	 * Tasks on this rq that can be pushed away. They are kept in
	 * an rb-tree, ordered by tasks' deadlines, with caching
	 * of the leftmost (earliest deadline) element.
	 */
	struct rb_root_cached pushable_dl_tasks_root;
#else
	struct dl_bw dl_bw;
#endif
	/*
	 * "Active utilization" for this runqueue: increased when a
	 * task wakes up (becomes TASK_RUNNING) and decreased when a
	 * task blocks
	 */
	u64 running_bw;

	/*
	 * Utilization of the tasks "assigned" to this runqueue (including
	 * the tasks that are in runqueue and the tasks that executed on this
	 * CPU and blocked). Increased when a task moves to this runqueue, and
	 * decreased when the task moves away (migrates, changes scheduling
	 * policy, or terminates).
	 * This is needed to compute the "inactive utilization" for the
	 * runqueue (inactive utilization = this_bw - running_bw).
	 */
	u64 this_bw;
	u64 extra_bw;

	/*
	 * Inverse of the fraction of CPU utilization that can be reclaimed
	 * by the GRUB algorithm.
	 */
	u64 bw_ratio;
};

#ifdef CONFIG_SMP

static inline bool sched_asym_prefer(int a, int b)
{
	return arch_asym_cpu_priority(a) > arch_asym_cpu_priority(b);
}

struct max_cpu_capacity {
	raw_spinlock_t lock;
	unsigned long val;
	int cpu;
};

/*
 * We add the notion of a root-domain which will be used to define per-domain
 * variables. Each exclusive cpuset essentially defines an island domain by
 * fully partitioning the member cpus from any other cpuset. Whenever a new
 * exclusive cpuset is created, we also create and attach a new root-domain
 * object.
 *
 */
struct root_domain {
	atomic_t refcount;
	atomic_t rto_count;
	struct rcu_head rcu;
	cpumask_var_t span;
	cpumask_var_t online;

	/*
	 * Indicate pullable load on at least one CPU, e.g:
	 * - More than one runnable task
	 * - Running task is misfit
	 */
	int overload;

	/*
	 * The bit corresponding to a CPU gets set here if such CPU has more
	 * than one runnable -deadline task (as it is below for RT tasks).
	 */
	cpumask_var_t dlo_mask;
	atomic_t dlo_count;
	struct dl_bw dl_bw;
	struct cpudl cpudl;

#ifdef HAVE_RT_PUSH_IPI
	/*
	 * For IPI pull requests, loop across the rto_mask.
	 */
	struct irq_work rto_push_work;
	raw_spinlock_t rto_lock;
	/* These are only updated and read within rto_lock */
	int rto_loop;
	int rto_cpu;
	/* These atomics are updated outside of a lock */
	atomic_t rto_loop_next;
	atomic_t rto_loop_start;
#endif
	/*
	 * The "RT overload" flag: it gets set if a CPU has more than
	 * one runnable RT task.
	 */
	cpumask_var_t rto_mask;
	struct cpupri cpupri;

	/* Maximum cpu capacity in the system. */
	struct max_cpu_capacity max_cpu_capacity;

	/* First cpu with maximum and minimum original capacity */
	int max_cap_orig_cpu, min_cap_orig_cpu;
	/* First cpu with mid capacity */
	int mid_cap_orig_cpu;
};

extern struct root_domain def_root_domain;
extern struct mutex sched_domains_mutex;

extern void init_defrootdomain(void);
extern void init_max_cpu_capacity(struct max_cpu_capacity *mcc);
extern int sched_init_domains(const struct cpumask *cpu_map);
extern void rq_attach_root(struct rq *rq, struct root_domain *rd);
extern void sched_get_rd(struct root_domain *rd);
extern void sched_put_rd(struct root_domain *rd);

#ifdef HAVE_RT_PUSH_IPI
extern void rto_push_irq_work_func(struct irq_work *work);
#endif
#endif /* CONFIG_SMP */

/*
 * This is the main, per-CPU runqueue data structure.
 *
 * Locking rule: those places that want to lock multiple runqueues
 * (such as the load balancing or the thread migration code), lock
 * acquire operations must be ordered by ascending &runqueue.
 */
struct rq {
	/* runqueue lock: */
	raw_spinlock_t lock;

	/*
	 * nr_running and cpu_load should be in the same cacheline because
	 * remote CPUs use both these fields when doing load calculation.
	 */
	unsigned int nr_running;
#ifdef CONFIG_NUMA_BALANCING
	unsigned int nr_numa_running;
	unsigned int nr_preferred_running;
#endif
	#define CPU_LOAD_IDX_MAX 5
	unsigned long cpu_load[CPU_LOAD_IDX_MAX];
#ifdef CONFIG_NO_HZ_COMMON
#ifdef CONFIG_SMP
	unsigned long last_load_update_tick;
	unsigned long last_blocked_load_update_tick;
#endif /* CONFIG_SMP */
	unsigned long nohz_flags;
#endif /* CONFIG_NO_HZ_COMMON */
#ifdef CONFIG_NO_HZ_FULL
	unsigned long last_sched_tick;
#endif
	/* capture load from *all* tasks on this cpu: */
	struct load_weight load;
	unsigned long nr_load_updates;
	u64 nr_switches;

	struct cfs_rq cfs;
	struct rt_rq rt;
	struct dl_rq dl;

#ifdef CONFIG_FAIR_GROUP_SCHED
	/* list of leaf cfs_rq on this cpu: */
	struct list_head leaf_cfs_rq_list;
	struct list_head *tmp_alone_branch;
#endif /* CONFIG_FAIR_GROUP_SCHED */

	/*
	 * This is part of a global counter where only the total sum
	 * over all CPUs matters. A task can increase this counter on
	 * one CPU and if it got migrated afterwards it may decrease
	 * it on another CPU. Always updated under the runqueue lock:
	 */
	unsigned long nr_uninterruptible;

	struct task_struct *curr, *idle, *stop;
	unsigned long next_balance;
	struct mm_struct *prev_mm;

	unsigned int clock_update_flags;
	u64 clock;
	u64 clock_task;

	atomic_t nr_iowait;

#ifdef CONFIG_SMP
	struct root_domain *rd;
	struct sched_domain *sd;

	unsigned long cpu_capacity;
	unsigned long cpu_capacity_orig;

	struct callback_head *balance_callback;

	unsigned char idle_balance;

	unsigned long misfit_task_load;

	/* For active balancing */
	int active_balance;
	int push_cpu;
	struct task_struct *push_task;
	struct cpu_stop_work active_balance_work;
	/* cpu of this runqueue: */
	int cpu;
	int online;

	struct list_head cfs_tasks;

	u64 rt_avg;
	u64 age_stamp;
	u64 idle_stamp;
	u64 avg_idle;

	/* This is used to determine avg_idle's max value */
	u64 max_idle_balance_cost;
#endif

#ifdef CONFIG_SCHED_WALT
	struct sched_cluster *cluster;
	struct cpumask freq_domain_cpumask;
	struct walt_sched_stats walt_stats;

	int cstate, wakeup_latency, wakeup_energy;
	u64 window_start;
	s64 cum_window_start;

	u64 cur_irqload;
	u64 avg_irqload;
	u64 irqload_ts;
	unsigned int static_cpu_pwr_cost;
	struct task_struct *ed_task;
	struct cpu_cycle cc;
	u64 old_busy_time, old_busy_time_group;
	u64 old_estimated_time;
	u64 curr_runnable_sum;
	u64 prev_runnable_sum;
	u64 nt_curr_runnable_sum;
	u64 nt_prev_runnable_sum;
	u64 cum_window_demand_scaled;
	struct group_cpu_time grp_time;
	struct load_subtractions load_subs[NUM_TRACKED_WINDOWS];
	DECLARE_BITMAP_ARRAY(top_tasks_bitmap,
			NUM_TRACKED_WINDOWS, NUM_LOAD_INDICES);
	u8 *top_tasks[NUM_TRACKED_WINDOWS];
	u8 curr_table;
	int prev_top;
	int curr_top;
	bool notif_pending;
	u64 last_cc_update;
	u64 cycles;
#endif /* CONFIG_SCHED_WALT */

	unsigned long extra_flags;

#ifdef CONFIG_IRQ_TIME_ACCOUNTING
	u64 prev_irq_time;
#endif
#ifdef CONFIG_PARAVIRT
	u64 prev_steal_time;
#endif
#ifdef CONFIG_PARAVIRT_TIME_ACCOUNTING
	u64 prev_steal_time_rq;
#endif

	/* calc_load related fields */
	unsigned long calc_load_update;
	long calc_load_active;

#ifdef CONFIG_SCHED_HRTICK
#ifdef CONFIG_SMP
	int hrtick_csd_pending;
	call_single_data_t hrtick_csd;
#endif
	struct hrtimer hrtick_timer;
#endif

#ifdef CONFIG_SCHEDSTATS
	/* latency stats */
	struct sched_info rq_sched_info;
	unsigned long long rq_cpu_time;
	/* could above be rq->cfs_rq.exec_clock + rq->rt_rq.rt_runtime ? */

	/* sys_sched_yield() stats */
	unsigned int yld_count;

	/* schedule() stats */
	unsigned int sched_count;
	unsigned int sched_goidle;

	/* try_to_wake_up() stats */
	unsigned int ttwu_count;
	unsigned int ttwu_local;
#endif

#ifdef CONFIG_SMP
	struct llist_head wake_list;
#endif

#ifdef CONFIG_CPU_IDLE
	/* Must be inspected within a rcu lock section */
	struct cpuidle_state *idle_state;
	int idle_state_idx;
#endif
};

static inline int cpu_of(struct rq *rq)
{
#ifdef CONFIG_SMP
	return rq->cpu;
#else
	return 0;
#endif
}


#ifdef CONFIG_SCHED_SMT
extern void __update_idle_core(struct rq *rq);

static inline void update_idle_core(struct rq *rq)
{
	if (static_branch_unlikely(&sched_smt_present))
		__update_idle_core(rq);
}

#else
static inline void update_idle_core(struct rq *rq) { }
#endif

DECLARE_PER_CPU_SHARED_ALIGNED(struct rq, runqueues);

#define cpu_rq(cpu)		(&per_cpu(runqueues, (cpu)))
#define this_rq()		this_cpu_ptr(&runqueues)
#define task_rq(p)		cpu_rq(task_cpu(p))
#define cpu_curr(cpu)		(cpu_rq(cpu)->curr)
#define raw_rq()		raw_cpu_ptr(&runqueues)

extern void update_rq_clock(struct rq *rq);

static inline u64 __rq_clock_broken(struct rq *rq)
{
	return READ_ONCE(rq->clock);
}

/*
 * rq::clock_update_flags bits
 *
 * %RQCF_REQ_SKIP - will request skipping of clock update on the next
 *  call to __schedule(). This is an optimisation to avoid
 *  neighbouring rq clock updates.
 *
 * %RQCF_ACT_SKIP - is set from inside of __schedule() when skipping is
 *  in effect and calls to update_rq_clock() are being ignored.
 *
 * %RQCF_UPDATED - is a debug flag that indicates whether a call has been
 *  made to update_rq_clock() since the last time rq::lock was pinned.
 *
 * If inside of __schedule(), clock_update_flags will have been
 * shifted left (a left shift is a cheap operation for the fast path
 * to promote %RQCF_REQ_SKIP to %RQCF_ACT_SKIP), so you must use,
 *
 *	if (rq-clock_update_flags >= RQCF_UPDATED)
 *
 * to check if %RQCF_UPADTED is set. It'll never be shifted more than
 * one position though, because the next rq_unpin_lock() will shift it
 * back.
 */
#define RQCF_REQ_SKIP	0x01
#define RQCF_ACT_SKIP	0x02
#define RQCF_UPDATED	0x04

static inline void assert_clock_updated(struct rq *rq)
{
	/*
	 * The only reason for not seeing a clock update since the
	 * last rq_pin_lock() is if we're currently skipping updates.
	 */
	SCHED_WARN_ON(rq->clock_update_flags < RQCF_ACT_SKIP);
}

static inline u64 rq_clock(struct rq *rq)
{
	lockdep_assert_held(&rq->lock);
	assert_clock_updated(rq);

	return rq->clock;
}

static inline u64 rq_clock_task(struct rq *rq)
{
	lockdep_assert_held(&rq->lock);
	assert_clock_updated(rq);

	return rq->clock_task;
}

static inline void rq_clock_skip_update(struct rq *rq, bool skip)
{
	lockdep_assert_held(&rq->lock);
	if (skip)
		rq->clock_update_flags |= RQCF_REQ_SKIP;
	else
		rq->clock_update_flags &= ~RQCF_REQ_SKIP;
}

struct rq_flags {
	unsigned long flags;
	struct pin_cookie cookie;
#ifdef CONFIG_SCHED_DEBUG
	/*
	 * A copy of (rq::clock_update_flags & RQCF_UPDATED) for the
	 * current pin context is stashed here in case it needs to be
	 * restored in rq_repin_lock().
	 */
	unsigned int clock_update_flags;
#endif
};

static inline void rq_pin_lock(struct rq *rq, struct rq_flags *rf)
{
	rf->cookie = lockdep_pin_lock(&rq->lock);

#ifdef CONFIG_SCHED_DEBUG
	rq->clock_update_flags &= (RQCF_REQ_SKIP|RQCF_ACT_SKIP);
	rf->clock_update_flags = 0;
#endif
}

static inline void rq_unpin_lock(struct rq *rq, struct rq_flags *rf)
{
#ifdef CONFIG_SCHED_DEBUG
	if (rq->clock_update_flags > RQCF_ACT_SKIP)
		rf->clock_update_flags = RQCF_UPDATED;
#endif

	lockdep_unpin_lock(&rq->lock, rf->cookie);
}

static inline void rq_repin_lock(struct rq *rq, struct rq_flags *rf)
{
	lockdep_repin_lock(&rq->lock, rf->cookie);

#ifdef CONFIG_SCHED_DEBUG
	/*
	 * Restore the value we stashed in @rf for this pin context.
	 */
	rq->clock_update_flags |= rf->clock_update_flags;
#endif
}

struct rq *__task_rq_lock(struct task_struct *p, struct rq_flags *rf)
	__acquires(rq->lock);

struct rq *task_rq_lock(struct task_struct *p, struct rq_flags *rf)
	__acquires(p->pi_lock)
	__acquires(rq->lock);

static inline void __task_rq_unlock(struct rq *rq, struct rq_flags *rf)
	__releases(rq->lock)
{
	rq_unpin_lock(rq, rf);
	raw_spin_unlock(&rq->lock);
}

static inline void
task_rq_unlock(struct rq *rq, struct task_struct *p, struct rq_flags *rf)
	__releases(rq->lock)
	__releases(p->pi_lock)
{
	rq_unpin_lock(rq, rf);
	raw_spin_unlock(&rq->lock);
	raw_spin_unlock_irqrestore(&p->pi_lock, rf->flags);
}

static inline void
rq_lock_irqsave(struct rq *rq, struct rq_flags *rf)
	__acquires(rq->lock)
{
	raw_spin_lock_irqsave(&rq->lock, rf->flags);
	rq_pin_lock(rq, rf);
}

static inline void
rq_lock_irq(struct rq *rq, struct rq_flags *rf)
	__acquires(rq->lock)
{
	raw_spin_lock_irq(&rq->lock);
	rq_pin_lock(rq, rf);
}

static inline void
rq_lock(struct rq *rq, struct rq_flags *rf)
	__acquires(rq->lock)
{
	raw_spin_lock(&rq->lock);
	rq_pin_lock(rq, rf);
}

static inline void
rq_relock(struct rq *rq, struct rq_flags *rf)
	__acquires(rq->lock)
{
	raw_spin_lock(&rq->lock);
	rq_repin_lock(rq, rf);
}

static inline void
rq_unlock_irqrestore(struct rq *rq, struct rq_flags *rf)
	__releases(rq->lock)
{
	rq_unpin_lock(rq, rf);
	raw_spin_unlock_irqrestore(&rq->lock, rf->flags);
}

static inline void
rq_unlock_irq(struct rq *rq, struct rq_flags *rf)
	__releases(rq->lock)
{
	rq_unpin_lock(rq, rf);
	raw_spin_unlock_irq(&rq->lock);
}

static inline void
rq_unlock(struct rq *rq, struct rq_flags *rf)
	__releases(rq->lock)
{
	rq_unpin_lock(rq, rf);
	raw_spin_unlock(&rq->lock);
}

static inline struct rq *
this_rq_lock_irq(struct rq_flags *rf)
	__acquires(rq->lock)
{
	struct rq *rq;

	local_irq_disable();
	rq = this_rq();
	rq_lock(rq, rf);
	return rq;
}

#ifdef CONFIG_NUMA
enum numa_topology_type {
	NUMA_DIRECT,
	NUMA_GLUELESS_MESH,
	NUMA_BACKPLANE,
};
extern enum numa_topology_type sched_numa_topology_type;
extern int sched_max_numa_distance;
extern bool find_numa_distance(int distance);
#endif

#ifdef CONFIG_NUMA
extern void sched_init_numa(void);
extern void sched_domains_numa_masks_set(unsigned int cpu);
extern void sched_domains_numa_masks_clear(unsigned int cpu);
#else
static inline void sched_init_numa(void) { }
static inline void sched_domains_numa_masks_set(unsigned int cpu) { }
static inline void sched_domains_numa_masks_clear(unsigned int cpu) { }
#endif

#ifdef CONFIG_NUMA_BALANCING
/* The regions in numa_faults array from task_struct */
enum numa_faults_stats {
	NUMA_MEM = 0,
	NUMA_CPU,
	NUMA_MEMBUF,
	NUMA_CPUBUF
};
extern void sched_setnuma(struct task_struct *p, int node);
extern int migrate_task_to(struct task_struct *p, int cpu);
#endif /* CONFIG_NUMA_BALANCING */
extern int migrate_swap(struct task_struct *cur, struct task_struct *p);

#ifdef CONFIG_SMP

static inline void
queue_balance_callback(struct rq *rq,
		       struct callback_head *head,
		       void (*func)(struct rq *rq))
{
	lockdep_assert_held(&rq->lock);

	if (unlikely(head->next))
		return;

	head->func = (void (*)(struct callback_head *))func;
	head->next = rq->balance_callback;
	rq->balance_callback = head;
}

extern void sched_ttwu_pending(void);

#define rcu_dereference_check_sched_domain(p) \
	rcu_dereference_check((p), \
			      lockdep_is_held(&sched_domains_mutex))

/*
 * The domain tree (rq->sd) is protected by RCU's quiescent state transition.
 * See detach_destroy_domains: synchronize_sched for details.
 *
 * The domain tree of any CPU may only be accessed from within
 * preempt-disabled sections.
 */
#define for_each_domain(cpu, __sd) \
	for (__sd = rcu_dereference_check_sched_domain(cpu_rq(cpu)->sd); \
			__sd; __sd = __sd->parent)

#define for_each_lower_domain(sd) for (; sd; sd = sd->child)

/**
 * highest_flag_domain - Return highest sched_domain containing flag.
 * @cpu:	The cpu whose highest level of sched domain is to
 *		be returned.
 * @flag:	The flag to check for the highest sched_domain
 *		for the given cpu.
 *
 * Returns the highest sched_domain of a cpu which contains the given flag.
 */
static inline struct sched_domain *highest_flag_domain(int cpu, int flag)
{
	struct sched_domain *sd, *hsd = NULL;

	for_each_domain(cpu, sd) {
		if (!(sd->flags & flag))
			break;
		hsd = sd;
	}

	return hsd;
}

static inline struct sched_domain *lowest_flag_domain(int cpu, int flag)
{
	struct sched_domain *sd;

	for_each_domain(cpu, sd) {
		if (sd->flags & flag)
			break;
	}

	return sd;
}

DECLARE_PER_CPU(struct sched_domain *, sd_llc);
DECLARE_PER_CPU(int, sd_llc_size);
DECLARE_PER_CPU(int, sd_llc_id);
DECLARE_PER_CPU(struct sched_domain_shared *, sd_llc_shared);
DECLARE_PER_CPU(struct sched_domain *, sd_numa);
DECLARE_PER_CPU(struct sched_domain *, sd_asym);
DECLARE_PER_CPU(struct sched_domain *, sd_ea);
DECLARE_PER_CPU(struct sched_domain *, sd_scs);
extern struct static_key_false sched_asym_cpucapacity;

struct sched_group_capacity {
	atomic_t ref;
	/*
	 * CPU capacity of this group, SCHED_CAPACITY_SCALE being max capacity
	 * for a single CPU.
	 */
	unsigned long capacity;
	unsigned long min_capacity; /* Min per-CPU capacity in group */
	unsigned long max_capacity; /* Max per-CPU capacity in group */
	unsigned long next_update;
	int imbalance; /* XXX unrelated to capacity but shared group state */

#ifdef CONFIG_SCHED_DEBUG
	int id;
#endif

	unsigned long cpumask[0]; /* balance mask */
};

struct sched_group {
	struct sched_group *next;	/* Must be a circular list */
	atomic_t ref;

	unsigned int group_weight;
	struct sched_group_capacity *sgc;
	int asym_prefer_cpu;		/* cpu of highest priority in group */
	const struct sched_group_energy *sge;

	/*
	 * The CPUs this group covers.
	 *
	 * NOTE: this field is variable length. (Allocated dynamically
	 * by attaching extra space to the end of the structure,
	 * depending on how many CPUs the kernel has booted up with)
	 */
	unsigned long cpumask[0];
};

static inline struct cpumask *sched_group_span(struct sched_group *sg)
{
	return to_cpumask(sg->cpumask);
}

/*
 * See build_balance_mask().
 */
static inline struct cpumask *group_balance_mask(struct sched_group *sg)
{
	return to_cpumask(sg->sgc->cpumask);
}

/**
 * group_first_cpu - Returns the first cpu in the cpumask of a sched_group.
 * @group: The group whose first cpu is to be returned.
 */
static inline unsigned int group_first_cpu(struct sched_group *group)
{
	return cpumask_first(sched_group_span(group));
}

extern int group_balance_cpu(struct sched_group *sg);

#if defined(CONFIG_SCHED_DEBUG) && defined(CONFIG_SYSCTL)
void register_sched_domain_sysctl(void);
void dirty_sched_domain_sysctl(int cpu);
void unregister_sched_domain_sysctl(void);
#else
static inline void register_sched_domain_sysctl(void)
{
}
static inline void dirty_sched_domain_sysctl(int cpu)
{
}
static inline void unregister_sched_domain_sysctl(void)
{
}
#endif

#else

static inline void sched_ttwu_pending(void) { }

#endif /* CONFIG_SMP */

#include "stats.h"
#include "autogroup.h"

#ifdef CONFIG_CGROUP_SCHED

/*
 * Return the group to which this tasks belongs.
 *
 * We cannot use task_css() and friends because the cgroup subsystem
 * changes that value before the cgroup_subsys::attach() method is called,
 * therefore we cannot pin it and might observe the wrong value.
 *
 * The same is true for autogroup's p->signal->autogroup->tg, the autogroup
 * core changes this before calling sched_move_task().
 *
 * Instead we use a 'copy' which is updated from sched_move_task() while
 * holding both task_struct::pi_lock and rq::lock.
 */
static inline struct task_group *task_group(struct task_struct *p)
{
	return p->sched_task_group;
}

/* Change a task's cfs_rq and parent entity if it moves across CPUs/groups */
static inline void set_task_rq(struct task_struct *p, unsigned int cpu)
{
#if defined(CONFIG_FAIR_GROUP_SCHED) || defined(CONFIG_RT_GROUP_SCHED)
	struct task_group *tg = task_group(p);
#endif

#ifdef CONFIG_FAIR_GROUP_SCHED
	set_task_rq_fair(&p->se, p->se.cfs_rq, tg->cfs_rq[cpu]);
	p->se.cfs_rq = tg->cfs_rq[cpu];
	p->se.parent = tg->se[cpu];
#endif

#ifdef CONFIG_RT_GROUP_SCHED
	p->rt.rt_rq  = tg->rt_rq[cpu];
	p->rt.parent = tg->rt_se[cpu];
#endif
}

#else /* CONFIG_CGROUP_SCHED */

static inline void set_task_rq(struct task_struct *p, unsigned int cpu) { }
static inline struct task_group *task_group(struct task_struct *p)
{
	return NULL;
}

#endif /* CONFIG_CGROUP_SCHED */

static inline void __set_task_cpu(struct task_struct *p, unsigned int cpu)
{
	set_task_rq(p, cpu);
#ifdef CONFIG_SMP
	/*
	 * After ->cpu is set up to a new value, task_rq_lock(p, ...) can be
	 * successfuly executed on another CPU. We must ensure that updates of
	 * per-task data have been completed by this moment.
	 */
	smp_wmb();
#ifdef CONFIG_THREAD_INFO_IN_TASK
	WRITE_ONCE(p->cpu, cpu);
#else
	WRITE_ONCE(task_thread_info(p)->cpu, cpu);
#endif
	p->wake_cpu = cpu;
#endif
}

/*
 * Tunables that become constants when CONFIG_SCHED_DEBUG is off:
 */
#ifdef CONFIG_SCHED_DEBUG
# include <linux/static_key.h>
# define const_debug __read_mostly
#else
# define const_debug const
#endif

extern const_debug unsigned int sysctl_sched_features;

#define SCHED_FEAT(name, enabled)	\
	__SCHED_FEAT_##name ,

enum {
#include "features.h"
	__SCHED_FEAT_NR,
};

#undef SCHED_FEAT

#if defined(CONFIG_SCHED_DEBUG) && defined(HAVE_JUMP_LABEL)
#define SCHED_FEAT(name, enabled)					\
static __always_inline bool static_branch_##name(struct static_key *key) \
{									\
	return static_key_##enabled(key);				\
}

#include "features.h"

#undef SCHED_FEAT

extern struct static_key sched_feat_keys[__SCHED_FEAT_NR];
#define sched_feat(x) (static_branch_##x(&sched_feat_keys[__SCHED_FEAT_##x]))
#else /* !(SCHED_DEBUG && HAVE_JUMP_LABEL) */
#define sched_feat(x) !!(sysctl_sched_features & (1UL << __SCHED_FEAT_##x))
#endif /* SCHED_DEBUG && HAVE_JUMP_LABEL */

extern struct static_key_false sched_numa_balancing;
extern struct static_key_false sched_schedstats;

static inline u64 global_rt_period(void)
{
	return (u64)sysctl_sched_rt_period * NSEC_PER_USEC;
}

static inline u64 global_rt_runtime(void)
{
	if (sysctl_sched_rt_runtime < 0)
		return RUNTIME_INF;

	return (u64)sysctl_sched_rt_runtime * NSEC_PER_USEC;
}

static inline int task_current(struct rq *rq, struct task_struct *p)
{
	return rq->curr == p;
}

static inline int task_running(struct rq *rq, struct task_struct *p)
{
#ifdef CONFIG_SMP
	return p->on_cpu;
#else
	return task_current(rq, p);
#endif
}

static inline int task_on_rq_queued(struct task_struct *p)
{
	return p->on_rq == TASK_ON_RQ_QUEUED;
}

static inline int task_on_rq_migrating(struct task_struct *p)
{
	return READ_ONCE(p->on_rq) == TASK_ON_RQ_MIGRATING;
}

#ifndef prepare_arch_switch
# define prepare_arch_switch(next)	do { } while (0)
#endif
#ifndef finish_arch_post_lock_switch
# define finish_arch_post_lock_switch()	do { } while (0)
#endif

static inline void prepare_lock_switch(struct rq *rq, struct task_struct *next)
{
#ifdef CONFIG_SMP
	/*
	 * We can optimise this out completely for !SMP, because the
	 * SMP rebalancing from interrupt is the only thing that cares
	 * here.
	 */
	next->on_cpu = 1;
#endif
}

static inline void finish_lock_switch(struct rq *rq, struct task_struct *prev)
{
#ifdef CONFIG_SMP
	/*
	 * After ->on_cpu is cleared, the task can be moved to a different CPU.
	 * We must ensure this doesn't happen until the switch is completely
	 * finished.
	 *
	 * In particular, the load of prev->state in finish_task_switch() must
	 * happen before this.
	 *
	 * Pairs with the smp_cond_load_acquire() in try_to_wake_up().
	 */
	smp_store_release(&prev->on_cpu, 0);
#endif
#ifdef CONFIG_DEBUG_SPINLOCK
	/* this is a valid case when another task releases the spinlock */
	rq->lock.owner = current;
#endif
	/*
	 * If we are tracking spinlock dependencies then we have to
	 * fix up the runqueue lock - which gets 'carried over' from
	 * prev into current:
	 */
	spin_acquire(&rq->lock.dep_map, 0, 0, _THIS_IP_);

	raw_spin_unlock_irq(&rq->lock);
}

/*
 * wake flags
 */
#define WF_SYNC		0x01		/* waker goes to sleep after wakeup */
#define WF_FORK		0x02		/* child wakeup after fork */
#define WF_MIGRATED	0x4		/* internal use, task got migrated */

/*
 * To aid in avoiding the subversion of "niceness" due to uneven distribution
 * of tasks with abnormal "nice" values across CPUs the contribution that
 * each task makes to its run queue's load is weighted according to its
 * scheduling class and "nice" value. For SCHED_NORMAL tasks this is just a
 * scaled version of the new time slice allocation that they receive on time
 * slice expiry etc.
 */

#define WEIGHT_IDLEPRIO                3
#define WMULT_IDLEPRIO         1431655765

extern const int sched_prio_to_weight[40];
extern const u32 sched_prio_to_wmult[40];

/*
 * {de,en}queue flags:
 *
 * DEQUEUE_SLEEP  - task is no longer runnable
 * ENQUEUE_WAKEUP - task just became runnable
 *
 * SAVE/RESTORE - an otherwise spurious dequeue/enqueue, done to ensure tasks
 *                are in a known state which allows modification. Such pairs
 *                should preserve as much state as possible.
 *
 * MOVE - paired with SAVE/RESTORE, explicitly does not preserve the location
 *        in the runqueue.
 *
 * ENQUEUE_HEAD      - place at front of runqueue (tail if not specified)
 * ENQUEUE_REPLENISH - CBS (replenish runtime and postpone deadline)
 * ENQUEUE_MIGRATED  - the task was migrated during wakeup
 *
 */

#define DEQUEUE_SLEEP		0x01
#define DEQUEUE_SAVE		0x02 /* matches ENQUEUE_RESTORE */
#define DEQUEUE_MOVE		0x04 /* matches ENQUEUE_MOVE */
#define DEQUEUE_NOCLOCK		0x08 /* matches ENQUEUE_NOCLOCK */
#define DEQUEUE_IDLE		0x80 /* The last dequeue before IDLE */

#define ENQUEUE_WAKEUP		0x01
#define ENQUEUE_RESTORE		0x02
#define ENQUEUE_MOVE		0x04
#define ENQUEUE_NOCLOCK		0x08

#define ENQUEUE_HEAD		0x10
#define ENQUEUE_REPLENISH	0x20
#ifdef CONFIG_SMP
#define ENQUEUE_MIGRATED	0x40
#else
#define ENQUEUE_MIGRATED	0x00
#endif

#define RETRY_TASK		((void *)-1UL)

struct sched_class {
	const struct sched_class *next;

	void (*enqueue_task) (struct rq *rq, struct task_struct *p, int flags);
	void (*dequeue_task) (struct rq *rq, struct task_struct *p, int flags);
	void (*yield_task) (struct rq *rq);
	bool (*yield_to_task) (struct rq *rq, struct task_struct *p, bool preempt);

	void (*check_preempt_curr) (struct rq *rq, struct task_struct *p, int flags);

	/*
	 * It is the responsibility of the pick_next_task() method that will
	 * return the next task to call put_prev_task() on the @prev task or
	 * something equivalent.
	 *
	 * May return RETRY_TASK when it finds a higher prio class has runnable
	 * tasks.
	 */
	struct task_struct * (*pick_next_task) (struct rq *rq,
						struct task_struct *prev,
						struct rq_flags *rf);
	void (*put_prev_task) (struct rq *rq, struct task_struct *p);

#ifdef CONFIG_SMP
	int  (*select_task_rq)(struct task_struct *p, int task_cpu, int sd_flag, int flags,
			       int subling_count_hint);
	void (*migrate_task_rq)(struct task_struct *p);

	void (*task_woken) (struct rq *this_rq, struct task_struct *task);

	void (*set_cpus_allowed)(struct task_struct *p,
				 const struct cpumask *newmask);

	void (*rq_online)(struct rq *rq);
	void (*rq_offline)(struct rq *rq);
#endif

	void (*set_curr_task) (struct rq *rq);
	void (*task_tick) (struct rq *rq, struct task_struct *p, int queued);
	void (*task_fork) (struct task_struct *p);
	void (*task_dead) (struct task_struct *p);

	/*
	 * The switched_from() call is allowed to drop rq->lock, therefore we
	 * cannot assume the switched_from/switched_to pair is serliazed by
	 * rq->lock. They are however serialized by p->pi_lock.
	 */
	void (*switched_from) (struct rq *this_rq, struct task_struct *task);
	void (*switched_to) (struct rq *this_rq, struct task_struct *task);
	void (*prio_changed) (struct rq *this_rq, struct task_struct *task,
			     int oldprio);

	unsigned int (*get_rr_interval) (struct rq *rq,
					 struct task_struct *task);

	void (*update_curr) (struct rq *rq);

#define TASK_SET_GROUP  0
#define TASK_MOVE_GROUP	1

#ifdef CONFIG_FAIR_GROUP_SCHED
	void (*task_change_group) (struct task_struct *p, int type);
#endif

#ifdef CONFIG_SCHED_WALT
	void (*fixup_walt_sched_stats)(struct rq *rq, struct task_struct *p,
				       u16 updated_demand_scaled,
				       u16 updated_pred_demand_scaled);
#endif
};


static inline void put_prev_task(struct rq *rq, struct task_struct *prev)
{
	prev->sched_class->put_prev_task(rq, prev);
}

static inline void set_curr_task(struct rq *rq, struct task_struct *curr)
{
	curr->sched_class->set_curr_task(rq);
}

#ifdef CONFIG_SMP
#define sched_class_highest (&stop_sched_class)
#else
#define sched_class_highest (&dl_sched_class)
#endif
#define for_each_class(class) \
   for (class = sched_class_highest; class; class = class->next)

extern const struct sched_class stop_sched_class;
extern const struct sched_class dl_sched_class;
extern const struct sched_class rt_sched_class;
extern const struct sched_class fair_sched_class;
extern const struct sched_class idle_sched_class;


#ifdef CONFIG_SMP

extern void update_group_capacity(struct sched_domain *sd, int cpu);

extern void trigger_load_balance(struct rq *rq);

extern void set_cpus_allowed_common(struct task_struct *p, const struct cpumask *new_mask);

bool __cpu_overutilized(int cpu, int delta);
bool cpu_overutilized(int cpu);

#endif

#ifdef CONFIG_CPU_IDLE
static inline void idle_set_state(struct rq *rq,
				  struct cpuidle_state *idle_state)
{
	rq->idle_state = idle_state;
}

static inline struct cpuidle_state *idle_get_state(struct rq *rq)
{
	SCHED_WARN_ON(!rcu_read_lock_held());
	return rq->idle_state;
}

static inline void idle_set_state_idx(struct rq *rq, int idle_state_idx)
{
	rq->idle_state_idx = idle_state_idx;
}

static inline int idle_get_state_idx(struct rq *rq)
{
	WARN_ON(!rcu_read_lock_held());

	if (rq->nr_running || cpu_of(rq) == raw_smp_processor_id())
		return -1;

	return rq->idle_state_idx;
}
#else
static inline void idle_set_state(struct rq *rq,
				  struct cpuidle_state *idle_state)
{
}

static inline struct cpuidle_state *idle_get_state(struct rq *rq)
{
	return NULL;
}

static inline void idle_set_state_idx(struct rq *rq, int idle_state_idx)
{
}

static inline int idle_get_state_idx(struct rq *rq)
{
	return -1;
}
#endif

extern void schedule_idle(void);

extern void sysrq_sched_debug_show(void);
extern void sched_init_granularity(void);
extern void update_max_interval(void);

extern void init_sched_dl_class(void);
extern void init_sched_rt_class(void);
extern void init_sched_fair_class(void);

extern void resched_curr(struct rq *rq);
extern void resched_cpu(int cpu);

extern struct rt_bandwidth def_rt_bandwidth;
extern void init_rt_bandwidth(struct rt_bandwidth *rt_b, u64 period, u64 runtime);

extern struct dl_bandwidth def_dl_bandwidth;
extern void init_dl_bandwidth(struct dl_bandwidth *dl_b, u64 period, u64 runtime);
extern void init_dl_task_timer(struct sched_dl_entity *dl_se);
extern void init_dl_inactive_task_timer(struct sched_dl_entity *dl_se);
extern void init_dl_rq_bw_ratio(struct dl_rq *dl_rq);

#define BW_SHIFT	20
#define BW_UNIT		(1 << BW_SHIFT)
#define RATIO_SHIFT	8
unsigned long to_ratio(u64 period, u64 runtime);

extern void init_entity_runnable_average(struct sched_entity *se);
extern void post_init_entity_util_avg(struct sched_entity *se);

#ifdef CONFIG_NO_HZ_FULL
extern bool sched_can_stop_tick(struct rq *rq);

/*
 * Tick may be needed by tasks in the runqueue depending on their policy and
 * requirements. If tick is needed, lets send the target an IPI to kick it out of
 * nohz mode if necessary.
 */
static inline void sched_update_tick_dependency(struct rq *rq)
{
	int cpu;

	if (!tick_nohz_full_enabled())
		return;

	cpu = cpu_of(rq);

	if (!tick_nohz_full_cpu(cpu))
		return;

	if (sched_can_stop_tick(rq))
		tick_nohz_dep_clear_cpu(cpu, TICK_DEP_BIT_SCHED);
	else
		tick_nohz_dep_set_cpu(cpu, TICK_DEP_BIT_SCHED);
}
#else
static inline void sched_update_tick_dependency(struct rq *rq) { }
#endif

static inline void add_nr_running(struct rq *rq, unsigned count)
{
	unsigned prev_nr = rq->nr_running;

	sched_update_nr_prod(cpu_of(rq), count, true);
	rq->nr_running = prev_nr + count;

	if (prev_nr < 2 && rq->nr_running >= 2) {
#ifdef CONFIG_SMP
		if (!READ_ONCE(rq->rd->overload))
			WRITE_ONCE(rq->rd->overload, 1);
#endif
	}

	sched_update_tick_dependency(rq);
}

static inline void sub_nr_running(struct rq *rq, unsigned count)
{
	sched_update_nr_prod(cpu_of(rq), count, false);
	rq->nr_running -= count;
	/* Check if we still need preemption */
	sched_update_tick_dependency(rq);
}

static inline void rq_last_tick_reset(struct rq *rq)
{
#ifdef CONFIG_NO_HZ_FULL
	rq->last_sched_tick = jiffies;
#endif
}

extern void activate_task(struct rq *rq, struct task_struct *p, int flags);
extern void deactivate_task(struct rq *rq, struct task_struct *p, int flags);

extern void check_preempt_curr(struct rq *rq, struct task_struct *p, int flags);

extern const_debug unsigned int sysctl_sched_time_avg;
extern const_debug unsigned int sysctl_sched_nr_migrate;
extern unsigned int __read_mostly sysctl_sched_migration_cost;

static inline u64 sched_avg_period(void)
{
	return (u64)sysctl_sched_time_avg * NSEC_PER_MSEC / 2;
}

#ifdef CONFIG_SCHED_HRTICK

/*
 * Use hrtick when:
 *  - enabled by features
 *  - hrtimer is actually high res
 */
static inline int hrtick_enabled(struct rq *rq)
{
	if (!sched_feat(HRTICK))
		return 0;
	if (!cpu_active(cpu_of(rq)))
		return 0;
	return hrtimer_is_hres_active(&rq->hrtick_timer);
}

void hrtick_start(struct rq *rq, u64 delay);

#else

static inline int hrtick_enabled(struct rq *rq)
{
	return 0;
}

#endif /* CONFIG_SCHED_HRTICK */

#ifdef CONFIG_SCHED_WALT
u64 sched_ktime_clock(void);
#else
#define sched_ktime_clock ktime_get_ns
#endif

#ifdef CONFIG_SMP
extern void sched_avg_update(struct rq *rq);
extern unsigned long sched_get_rt_rq_util(int cpu);

#ifndef arch_scale_freq_capacity
static __always_inline
unsigned long arch_scale_freq_capacity(struct sched_domain *sd, int cpu)
{
	return SCHED_CAPACITY_SCALE;
}
#endif

#ifndef arch_scale_max_freq_capacity
static __always_inline
unsigned long arch_scale_max_freq_capacity(struct sched_domain *sd, int cpu)
{
	return SCHED_CAPACITY_SCALE;
}
#endif

#ifndef arch_scale_cpu_capacity
static __always_inline
unsigned long arch_scale_cpu_capacity(struct sched_domain *sd, int cpu)
{
	if (sd && (sd->flags & SD_SHARE_CPUCAPACITY) && (sd->span_weight > 1))
		return sd->smt_gain / sd->span_weight;

	return SCHED_CAPACITY_SCALE;
}
#endif

#ifdef CONFIG_SMP
static inline unsigned long capacity_of(int cpu)
{
	return cpu_rq(cpu)->cpu_capacity;
}

static inline unsigned long capacity_orig_of(int cpu)
{
	return cpu_rq(cpu)->cpu_capacity_orig;
}

extern unsigned int sysctl_sched_use_walt_cpu_util;
extern unsigned int walt_disabled;

static inline unsigned long task_util(struct task_struct *p)
{
#ifdef CONFIG_SCHED_WALT
	if (likely(!walt_disabled && sysctl_sched_use_walt_task_util))
		return p->ravg.demand_scaled;
#endif
	return READ_ONCE(p->se.avg.util_avg);
}

/**
 * Amount of capacity of a CPU that is (estimated to be) used by CFS tasks
 * @cpu: the CPU to get the utilization of
 *
 * The unit of the return value must be the one of capacity so we can compare
 * the utilization with the capacity of the CPU that is available for CFS task
 * (ie cpu_capacity).
 *
 * cfs_rq.avg.util_avg is the sum of running time of runnable tasks plus the
 * recent utilization of currently non-runnable tasks on a CPU. It represents
 * the amount of utilization of a CPU in the range [0..capacity_orig] where
 * capacity_orig is the cpu_capacity available at the highest frequency
 * (arch_scale_freq_capacity()).
 * The utilization of a CPU converges towards a sum equal to or less than the
 * current capacity (capacity_curr <= capacity_orig) of the CPU because it is
 * the running time on this CPU scaled by capacity_curr.
 *
 * The estimated utilization of a CPU is defined to be the maximum between its
 * cfs_rq.avg.util_avg and the sum of the estimated utilization of the tasks
 * currently RUNNABLE on that CPU.
 * This allows to properly represent the expected utilization of a CPU which
 * has just got a big task running since a long sleep period. At the same time
 * however it preserves the benefits of the "blocked utilization" in
 * describing the potential for other tasks waking up on the same CPU.
 *
 * Nevertheless, cfs_rq.avg.util_avg can be higher than capacity_curr or even
 * higher than capacity_orig because of unfortunate rounding in
 * cfs.avg.util_avg or just after migrating tasks and new task wakeups until
 * the average stabilizes with the new running time. We need to check that the
 * utilization stays within the range of [0..capacity_orig] and cap it if
 * necessary. Without utilization capping, a group could be seen as overloaded
 * (CPU0 utilization at 121% + CPU1 utilization at 80%) whereas CPU1 has 20% of
 * available capacity. We allow utilization to overshoot capacity_curr (but not
 * capacity_orig) as it useful for predicting the capacity required after task
 * migrations (scheduler-driven DVFS).
 *
 * Return: the (estimated) utilization for the specified CPU
 */
static inline unsigned long cpu_util(int cpu)
{
	struct cfs_rq *cfs_rq;
	unsigned int util;

#ifdef CONFIG_SCHED_WALT
	if (likely(!walt_disabled && sysctl_sched_use_walt_cpu_util)) {
		u64 walt_cpu_util =
			cpu_rq(cpu)->walt_stats.cumulative_runnable_avg_scaled;

		return min_t(unsigned long, walt_cpu_util,
				capacity_orig_of(cpu));
	}
#endif

	cfs_rq = &cpu_rq(cpu)->cfs;
	util = READ_ONCE(cfs_rq->avg.util_avg);

	if (sched_feat(UTIL_EST))
		util = max(util, READ_ONCE(cfs_rq->avg.util_est.enqueued));

	return min_t(unsigned long, util, capacity_orig_of(cpu));
}

struct sched_walt_cpu_load {
	unsigned long prev_window_util;
	unsigned long nl;
	unsigned long pl;
	u64 ws;
};

static inline unsigned long cpu_util_cum(int cpu, int delta)
{
	u64 util = cpu_rq(cpu)->cfs.avg.util_avg;
	unsigned long capacity = capacity_orig_of(cpu);

#ifdef CONFIG_SCHED_WALT
	if (!walt_disabled && sysctl_sched_use_walt_cpu_util)
		util = cpu_rq(cpu)->cum_window_demand_scaled;
#endif
	delta += util;
	if (delta < 0)
		return 0;

	return (delta >= capacity) ? capacity : delta;
}


#ifdef CONFIG_SCHED_WALT
u64 freq_policy_load(struct rq *rq);

extern u64 walt_load_reported_window;

static inline unsigned long
cpu_util_freq_walt(int cpu, struct sched_walt_cpu_load *walt_load)
{
	u64 util, util_unboosted;
	struct rq *rq = cpu_rq(cpu);
	unsigned long capacity = capacity_orig_of(cpu);
	int boost;

	if (unlikely(walt_disabled || !sysctl_sched_use_walt_cpu_util))
		return cpu_util(cpu);

	boost = per_cpu(sched_load_boost, cpu);
	util_unboosted = util = freq_policy_load(rq);
	util = div64_u64(util * (100 + boost),
			walt_cpu_util_freq_divisor);

	if (walt_load) {
		u64 nl = cpu_rq(cpu)->nt_prev_runnable_sum +
				rq->grp_time.nt_prev_runnable_sum;
		u64 pl = rq->walt_stats.pred_demands_sum_scaled;

		/* do_pl_notif() needs unboosted signals */
		rq->old_busy_time = div64_u64(util_unboosted,
						sched_ravg_window >>
						SCHED_CAPACITY_SHIFT);
		rq->old_estimated_time = pl;

		nl = div64_u64(nl * (100 + boost),
		walt_cpu_util_freq_divisor);

		walt_load->prev_window_util = util;
		walt_load->nl = nl;
		walt_load->pl = pl;
		walt_load->ws = walt_load_reported_window;
	}

	return (util >= capacity) ? capacity : util;
}

static inline unsigned long
cpu_util_freq(int cpu, struct sched_walt_cpu_load *walt_load)
{
	return cpu_util_freq_walt(cpu, walt_load);
}

#else

static inline unsigned long cpu_util_rt(int cpu)
{
	struct rt_rq *rt_rq = &(cpu_rq(cpu)->rt);

	return rt_rq->avg.util_avg;
}

static inline unsigned long
cpu_util_freq(int cpu, struct sched_walt_cpu_load *walt_load)
{
	return min(cpu_util(cpu) + cpu_util_rt(cpu), capacity_orig_of(cpu));
}

#define sched_ravg_window TICK_NSEC
#define sysctl_sched_use_walt_cpu_util 0

#endif /* CONFIG_SCHED_WALT */

extern unsigned long
boosted_cpu_util(int cpu, struct sched_walt_cpu_load *walt_load);
extern unsigned int capacity_margin_freq;

static inline unsigned long
add_capacity_margin(unsigned long cpu_capacity, int cpu)
{
	cpu_capacity  = cpu_capacity * capacity_margin_freq *
			(100 + per_cpu(sched_load_boost, cpu));
	cpu_capacity /= 100;
	cpu_capacity /= SCHED_CAPACITY_SCALE;
	return cpu_capacity;
}

#endif /* CONFIG_SMP */

static inline void sched_rt_avg_update(struct rq *rq, u64 rt_delta)
{
	rq->rt_avg += rt_delta * arch_scale_freq_capacity(NULL, cpu_of(rq));
	sched_avg_update(rq);
}
#else
static inline void sched_rt_avg_update(struct rq *rq, u64 rt_delta) { }
static inline void sched_avg_update(struct rq *rq) { }
#endif

#ifdef CONFIG_SMP
#ifdef CONFIG_PREEMPT

static inline void double_rq_lock(struct rq *rq1, struct rq *rq2);

/*
 * fair double_lock_balance: Safely acquires both rq->locks in a fair
 * way at the expense of forcing extra atomic operations in all
 * invocations.  This assures that the double_lock is acquired using the
 * same underlying policy as the spinlock_t on this architecture, which
 * reduces latency compared to the unfair variant below.  However, it
 * also adds more overhead and therefore may reduce throughput.
 */
static inline int _double_lock_balance(struct rq *this_rq, struct rq *busiest)
	__releases(this_rq->lock)
	__acquires(busiest->lock)
	__acquires(this_rq->lock)
{
	raw_spin_unlock(&this_rq->lock);
	double_rq_lock(this_rq, busiest);

	return 1;
}

#else
/*
 * Unfair double_lock_balance: Optimizes throughput at the expense of
 * latency by eliminating extra atomic operations when the locks are
 * already in proper order on entry.  This favors lower cpu-ids and will
 * grant the double lock to lower cpus over higher ids under contention,
 * regardless of entry order into the function.
 */
static inline int _double_lock_balance(struct rq *this_rq, struct rq *busiest)
	__releases(this_rq->lock)
	__acquires(busiest->lock)
	__acquires(this_rq->lock)
{
	int ret = 0;

	if (unlikely(!raw_spin_trylock(&busiest->lock))) {
		if (busiest < this_rq) {
			raw_spin_unlock(&this_rq->lock);
			raw_spin_lock(&busiest->lock);
			raw_spin_lock_nested(&this_rq->lock,
					      SINGLE_DEPTH_NESTING);
			ret = 1;
		} else
			raw_spin_lock_nested(&busiest->lock,
					      SINGLE_DEPTH_NESTING);
	}
	return ret;
}

#endif /* CONFIG_PREEMPT */

/*
 * double_lock_balance - lock the busiest runqueue, this_rq is locked already.
 */
static inline int double_lock_balance(struct rq *this_rq, struct rq *busiest)
{
	if (unlikely(!irqs_disabled())) {
		/* printk() doesn't work good under rq->lock */
		raw_spin_unlock(&this_rq->lock);
		BUG_ON(1);
	}

	return _double_lock_balance(this_rq, busiest);
}

static inline void double_unlock_balance(struct rq *this_rq, struct rq *busiest)
	__releases(busiest->lock)
{
	raw_spin_unlock(&busiest->lock);
	lock_set_subclass(&this_rq->lock.dep_map, 0, _RET_IP_);
}

static inline void double_lock(spinlock_t *l1, spinlock_t *l2)
{
	if (l1 > l2)
		swap(l1, l2);

	spin_lock(l1);
	spin_lock_nested(l2, SINGLE_DEPTH_NESTING);
}

static inline void double_lock_irq(spinlock_t *l1, spinlock_t *l2)
{
	if (l1 > l2)
		swap(l1, l2);

	spin_lock_irq(l1);
	spin_lock_nested(l2, SINGLE_DEPTH_NESTING);
}

static inline void double_raw_lock(raw_spinlock_t *l1, raw_spinlock_t *l2)
{
	if (l1 > l2)
		swap(l1, l2);

	raw_spin_lock(l1);
	raw_spin_lock_nested(l2, SINGLE_DEPTH_NESTING);
}

/*
 * double_rq_lock - safely lock two runqueues
 *
 * Note this does not disable interrupts like task_rq_lock,
 * you need to do so manually before calling.
 */
static inline void double_rq_lock(struct rq *rq1, struct rq *rq2)
	__acquires(rq1->lock)
	__acquires(rq2->lock)
{
	BUG_ON(!irqs_disabled());
	if (rq1 == rq2) {
		raw_spin_lock(&rq1->lock);
		__acquire(rq2->lock);	/* Fake it out ;) */
	} else {
		if (rq1 < rq2) {
			raw_spin_lock(&rq1->lock);
			raw_spin_lock_nested(&rq2->lock, SINGLE_DEPTH_NESTING);
		} else {
			raw_spin_lock(&rq2->lock);
			raw_spin_lock_nested(&rq1->lock, SINGLE_DEPTH_NESTING);
		}
	}
}

/*
 * double_rq_unlock - safely unlock two runqueues
 *
 * Note this does not restore interrupts like task_rq_unlock,
 * you need to do so manually after calling.
 */
static inline void double_rq_unlock(struct rq *rq1, struct rq *rq2)
	__releases(rq1->lock)
	__releases(rq2->lock)
{
	raw_spin_unlock(&rq1->lock);
	if (rq1 != rq2)
		raw_spin_unlock(&rq2->lock);
	else
		__release(rq2->lock);
}

extern void set_rq_online (struct rq *rq);
extern void set_rq_offline(struct rq *rq);
extern bool sched_smp_initialized;

/*
 * task_may_not_preempt - check whether a task may not be preemptible soon
 */
extern bool task_may_not_preempt(struct task_struct *task, int cpu);

#else /* CONFIG_SMP */

/*
 * double_rq_lock - safely lock two runqueues
 *
 * Note this does not disable interrupts like task_rq_lock,
 * you need to do so manually before calling.
 */
static inline void double_rq_lock(struct rq *rq1, struct rq *rq2)
	__acquires(rq1->lock)
	__acquires(rq2->lock)
{
	BUG_ON(!irqs_disabled());
	BUG_ON(rq1 != rq2);
	raw_spin_lock(&rq1->lock);
	__acquire(rq2->lock);	/* Fake it out ;) */
}

/*
 * double_rq_unlock - safely unlock two runqueues
 *
 * Note this does not restore interrupts like task_rq_unlock,
 * you need to do so manually after calling.
 */
static inline void double_rq_unlock(struct rq *rq1, struct rq *rq2)
	__releases(rq1->lock)
	__releases(rq2->lock)
{
	BUG_ON(rq1 != rq2);
	raw_spin_unlock(&rq1->lock);
	__release(rq2->lock);
}

#endif

extern struct sched_entity *__pick_first_entity(struct cfs_rq *cfs_rq);
extern struct sched_entity *__pick_last_entity(struct cfs_rq *cfs_rq);

#ifdef	CONFIG_SCHED_DEBUG
extern bool sched_debug_enabled;

extern void print_cfs_stats(struct seq_file *m, int cpu);
extern void print_rt_stats(struct seq_file *m, int cpu);
extern void print_dl_stats(struct seq_file *m, int cpu);
extern void print_cfs_rq(struct seq_file *m, int cpu, struct cfs_rq *cfs_rq);
extern void print_rt_rq(struct seq_file *m, int cpu, struct rt_rq *rt_rq);
extern void print_dl_rq(struct seq_file *m, int cpu, struct dl_rq *dl_rq);
#ifdef CONFIG_NUMA_BALANCING
extern void
show_numa_stats(struct task_struct *p, struct seq_file *m);
extern void
print_numa_stats(struct seq_file *m, int node, unsigned long tsf,
	unsigned long tpf, unsigned long gsf, unsigned long gpf);
#endif /* CONFIG_NUMA_BALANCING */
#endif /* CONFIG_SCHED_DEBUG */

extern void init_cfs_rq(struct cfs_rq *cfs_rq);
extern void init_rt_rq(struct rt_rq *rt_rq);
extern void init_dl_rq(struct dl_rq *dl_rq);

extern void cfs_bandwidth_usage_inc(void);
extern void cfs_bandwidth_usage_dec(void);

#ifdef CONFIG_NO_HZ_COMMON
enum rq_nohz_flag_bits {
	NOHZ_TICK_STOPPED,
	NOHZ_BALANCE_KICK,
	NOHZ_STATS_KICK
};

#define nohz_flags(cpu)	(&cpu_rq(cpu)->nohz_flags)

extern void nohz_balance_exit_idle(unsigned int cpu);
#else
static inline void nohz_balance_exit_idle(unsigned int cpu) { }
#endif


#ifdef CONFIG_SMP

extern void init_energy_aware_data(int cpu);

static inline
void __dl_update(struct dl_bw *dl_b, s64 bw)
{
	struct root_domain *rd = container_of(dl_b, struct root_domain, dl_bw);
	int i;

	RCU_LOCKDEP_WARN(!rcu_read_lock_sched_held(),
			 "sched RCU must be held");
	for_each_cpu_and(i, rd->span, cpu_active_mask) {
		struct rq *rq = cpu_rq(i);

		rq->dl.extra_bw += bw;
	}
}
#else
static inline
void __dl_update(struct dl_bw *dl_b, s64 bw)
{
	struct dl_rq *dl = container_of(dl_b, struct dl_rq, dl_bw);

	dl->extra_bw += bw;
}
#endif


#ifdef CONFIG_IRQ_TIME_ACCOUNTING
struct irqtime {
	u64			total;
	u64			tick_delta;
	u64			irq_start_time;
	struct u64_stats_sync	sync;
};

DECLARE_PER_CPU(struct irqtime, cpu_irqtime);

/*
 * Returns the irqtime minus the softirq time computed by ksoftirqd.
 * Otherwise ksoftirqd's sum_exec_runtime is substracted its own runtime
 * and never move forward.
 */
static inline u64 irq_time_read(int cpu)
{
	struct irqtime *irqtime = &per_cpu(cpu_irqtime, cpu);
	unsigned int seq;
	u64 total;

	do {
		seq = __u64_stats_fetch_begin(&irqtime->sync);
		total = irqtime->total;
	} while (__u64_stats_fetch_retry(&irqtime->sync, seq));

	return total;
}
#endif /* CONFIG_IRQ_TIME_ACCOUNTING */

#ifdef CONFIG_CPU_FREQ
DECLARE_PER_CPU(struct update_util_data *, cpufreq_update_util_data);

/**
 * cpufreq_update_util - Take a note about CPU utilization changes.
 * @rq: Runqueue to carry out the update for.
 * @flags: Update reason flags.
 *
 * This function is called by the scheduler on the CPU whose utilization is
 * being updated.
 *
 * It can only be called from RCU-sched read-side critical sections.
 *
 * The way cpufreq is currently arranged requires it to evaluate the CPU
 * performance state (frequency/voltage) on a regular basis to prevent it from
 * being stuck in a completely inadequate performance level for too long.
 * That is not guaranteed to happen if the updates are only triggered from CFS,
 * though, because they may not be coming in if RT or deadline tasks are active
 * all the time (or there are RT and DL tasks only).
 *
 * As a workaround for that issue, this function is called by the RT and DL
 * sched classes to trigger extra cpufreq updates to prevent it from stalling,
 * but that really is a band-aid.  Going forward it should be replaced with
 * solutions targeted more specifically at RT and DL tasks.
 */
static inline void cpufreq_update_util(struct rq *rq, unsigned int flags)
{
	struct update_util_data *data;

#ifdef CONFIG_SCHED_WALT
	if (!(flags & SCHED_CPUFREQ_WALT))
		return;
#endif

	data = rcu_dereference_sched(*per_cpu_ptr(&cpufreq_update_util_data,
					cpu_of(rq)));
	if (data)
		data->func(data, sched_ktime_clock(), flags);
}
#else
static inline void cpufreq_update_util(struct rq *rq, unsigned int flags) {}
#endif /* CONFIG_CPU_FREQ */

#ifdef CONFIG_SCHED_WALT

static inline bool
walt_task_in_cum_window_demand(struct rq *rq, struct task_struct *p)
{
	return cpu_of(rq) == task_cpu(p) &&
	       (p->on_rq || p->last_sleep_ts >= rq->window_start);
}

#endif /* CONFIG_SCHED_WALT */

#ifdef arch_scale_freq_capacity
#ifndef arch_scale_freq_invariant
#define arch_scale_freq_invariant()	(true)
#endif
#else /* arch_scale_freq_capacity */
#define arch_scale_freq_invariant()	(false)
#endif

enum sched_boost_policy {
	SCHED_BOOST_NONE,
	SCHED_BOOST_ON_BIG,
	SCHED_BOOST_ON_ALL,
};

/*
 * Returns the rq capacity of any rq in a group. This does not play
 * well with groups where rq capacity can change independently.
 */
#define group_rq_capacity(group) cpu_capacity(group_first_cpu(group))

#ifdef CONFIG_SCHED_WALT

static inline int cluster_first_cpu(struct sched_cluster *cluster)
{
	return cpumask_first(&cluster->cpus);
}

struct related_thread_group {
	int id;
	raw_spinlock_t lock;
	struct list_head tasks;
	struct list_head list;
	struct sched_cluster *preferred_cluster;
	struct rcu_head rcu;
	u64 last_update;
};

extern struct list_head cluster_head;
extern struct sched_cluster *sched_cluster[NR_CPUS];

#define for_each_sched_cluster(cluster) \
	list_for_each_entry_rcu(cluster, &cluster_head, list)

#define WINDOW_STATS_RECENT		0
#define WINDOW_STATS_MAX		1
#define WINDOW_STATS_MAX_RECENT_AVG	2
#define WINDOW_STATS_AVG		3
#define WINDOW_STATS_INVALID_POLICY	4

#define SCHED_UPMIGRATE_MIN_NICE 15
#define EXITING_TASK_MARKER	0xdeaddead

#define UP_MIGRATION		1
#define DOWN_MIGRATION		2
#define IRQLOAD_MIGRATION	3

extern struct mutex policy_mutex;
extern unsigned int sched_disable_window_stats;
extern unsigned int max_possible_freq;
extern unsigned int min_max_freq;
extern unsigned int max_possible_efficiency;
extern unsigned int min_possible_efficiency;
extern unsigned int max_capacity;
extern unsigned int min_capacity;
extern unsigned int max_load_scale_factor;
extern unsigned int max_possible_capacity;
extern unsigned int min_max_possible_capacity;
extern unsigned int max_power_cost;
extern unsigned int __read_mostly sched_init_task_load_windows;
extern unsigned int up_down_migrate_scale_factor;
extern unsigned int sysctl_sched_restrict_cluster_spill;
extern unsigned int sched_pred_alert_load;
extern struct sched_cluster init_cluster;
extern unsigned int  __read_mostly sched_short_sleep_task_threshold;
extern unsigned int  __read_mostly sched_long_cpu_selection_threshold;
extern unsigned int  __read_mostly sched_big_waker_task_load;
extern unsigned int  __read_mostly sched_small_wakee_task_load;
extern unsigned int  __read_mostly sched_spill_load;
extern unsigned int  __read_mostly sched_upmigrate;
extern unsigned int  __read_mostly sched_downmigrate;
extern unsigned int  __read_mostly sysctl_sched_spill_nr_run;
extern unsigned int  __read_mostly sched_load_granule;

extern int register_cpu_cycle_counter_cb(struct cpu_cycle_counter_cb *cb);
extern int update_preferred_cluster(struct related_thread_group *grp,
			struct task_struct *p, u32 old_load);
extern void set_preferred_cluster(struct related_thread_group *grp);
extern void add_new_task_to_grp(struct task_struct *new);

#define NO_BOOST 0
#define FULL_THROTTLE_BOOST 1
#define CONSERVATIVE_BOOST 2
#define RESTRAINED_BOOST 3
#define FULL_THROTTLE_BOOST_DISABLE -1
#define CONSERVATIVE_BOOST_DISABLE -2
#define RESTRAINED_BOOST_DISABLE -3
#define MAX_NUM_BOOST_TYPE (RESTRAINED_BOOST+1)

static inline int cpu_capacity(int cpu)
{
	return cpu_rq(cpu)->cluster->capacity;
}

static inline int cpu_max_possible_capacity(int cpu)
{
	return cpu_rq(cpu)->cluster->max_possible_capacity;
}

static inline int cpu_load_scale_factor(int cpu)
{
	return cpu_rq(cpu)->cluster->load_scale_factor;
}

static inline int cpu_efficiency(int cpu)
{
	return cpu_rq(cpu)->cluster->efficiency;
}

static inline unsigned int cpu_min_freq(int cpu)
{
	return cpu_rq(cpu)->cluster->min_freq;
}

static inline unsigned int cluster_max_freq(struct sched_cluster *cluster)
{
	/*
	 * Governor and thermal driver don't know the other party's mitigation
	 * voting. So struct cluster saves both and return min() for current
	 * cluster fmax.
	 */
	return min(cluster->max_mitigated_freq, cluster->max_freq);
}

static inline unsigned int cpu_max_freq(int cpu)
{
	return cluster_max_freq(cpu_rq(cpu)->cluster);
}

static inline unsigned int cpu_max_possible_freq(int cpu)
{
	return cpu_rq(cpu)->cluster->max_possible_freq;
}

/* Keep track of max/min capacity possible across CPUs "currently" */
static inline void __update_min_max_capacity(void)
{
	int i;
	int max_cap = 0, min_cap = INT_MAX;

	for_each_possible_cpu(i) {
		if (!cpu_active(i))
			continue;

		max_cap = max(max_cap, cpu_capacity(i));
		min_cap = min(min_cap, cpu_capacity(i));
	}

	max_capacity = max_cap;
	min_capacity = min_cap;
}

/*
 * Return load_scale_factor of a cpu in reference to "most" efficient cpu, so
 * that "most" efficient cpu gets a load_scale_factor of 1
 */
static inline unsigned long
load_scale_cpu_efficiency(struct sched_cluster *cluster)
{
	return DIV_ROUND_UP(1024 * max_possible_efficiency,
			    cluster->efficiency);
}

/*
 * Return load_scale_factor of a cpu in reference to cpu with best max_freq
 * (max_possible_freq), so that one with best max_freq gets a load_scale_factor
 * of 1.
 */
static inline unsigned long load_scale_cpu_freq(struct sched_cluster *cluster)
{
	return DIV_ROUND_UP(1024 * max_possible_freq,
			   cluster_max_freq(cluster));
}

static inline int compute_load_scale_factor(struct sched_cluster *cluster)
{
	int load_scale = 1024;

	/*
	 * load_scale_factor accounts for the fact that task load
	 * is in reference to "best" performing cpu. Task's load will need to be
	 * scaled (up) by a factor to determine suitability to be placed on a
	 * (little) cpu.
	 */
	load_scale *= load_scale_cpu_efficiency(cluster);
	load_scale >>= 10;

	load_scale *= load_scale_cpu_freq(cluster);
	load_scale >>= 10;

	return load_scale;
}

static inline int cpu_max_power_cost(int cpu)
{
	return cpu_rq(cpu)->cluster->max_power_cost;
}

static inline int cpu_min_power_cost(int cpu)
{
	return cpu_rq(cpu)->cluster->min_power_cost;
}

static inline bool hmp_capable(void)
{
	return max_possible_capacity != min_max_possible_capacity;
}

static inline bool is_max_capacity_cpu(int cpu)
{
	return cpu_max_possible_capacity(cpu) == max_possible_capacity;
}

static inline bool is_min_capacity_cpu(int cpu)
{
	return cpu_max_possible_capacity(cpu) == min_max_possible_capacity;
}

/*
 * 'load' is in reference to "best cpu" at its best frequency.
 * Scale that in reference to a given cpu, accounting for how bad it is
 * in reference to "best cpu".
 */
static inline u64 scale_load_to_cpu(u64 task_load, int cpu)
{
	u64 lsf = cpu_load_scale_factor(cpu);

	if (lsf != 1024) {
		task_load *= lsf;
		task_load /= 1024;
	}

	return task_load;
}

/*
 * Return 'capacity' of a cpu in reference to "least" efficient cpu, such that
 * least efficient cpu gets capacity of 1024
 */
static unsigned long
capacity_scale_cpu_efficiency(struct sched_cluster *cluster)
{
	return (1024 * cluster->efficiency) / min_possible_efficiency;
}

/*
 * Return 'capacity' of a cpu in reference to cpu with lowest max_freq
 * (min_max_freq), such that one with lowest max_freq gets capacity of 1024.
 */
static unsigned long capacity_scale_cpu_freq(struct sched_cluster *cluster)
{
	return (1024 * cluster_max_freq(cluster)) / min_max_freq;
}

static inline int compute_capacity(struct sched_cluster *cluster)
{
	int capacity = 1024;

	capacity *= capacity_scale_cpu_efficiency(cluster);
	capacity >>= 10;

	capacity *= capacity_scale_cpu_freq(cluster);
	capacity >>= 10;

	return capacity;
}

static inline unsigned int task_load(struct task_struct *p)
{
	return p->ravg.demand;
}

static inline unsigned int task_pl(struct task_struct *p)
{
	return p->ravg.pred_demand;
}

#define pct_to_real(tunable)	\
		(div64_u64((u64)tunable * (u64)max_task_load(), 100))

#define real_to_pct(tunable)	\
		(div64_u64((u64)tunable * (u64)100, (u64)max_task_load()))

static inline bool task_in_related_thread_group(struct task_struct *p)
{
	return !!(rcu_access_pointer(p->grp) != NULL);
}

static inline
struct related_thread_group *task_related_thread_group(struct task_struct *p)
{
	return rcu_dereference(p->grp);
}

/* Is frequency of two cpus synchronized with each other? */
static inline int same_freq_domain(int src_cpu, int dst_cpu)
{
	struct rq *rq = cpu_rq(src_cpu);

	if (src_cpu == dst_cpu)
		return 1;

	return cpumask_test_cpu(dst_cpu, &rq->freq_domain_cpumask);
}

<<<<<<< HEAD
extern enum sched_boost_policy boost_policy;
static inline enum sched_boost_policy sched_boost_policy(void)
{
	return boost_policy;
}

extern unsigned int sched_boost_type;
static inline int sched_boost(void)
{
	return sched_boost_type;
}

=======
#define	CPU_RESERVED	1

extern enum sched_boost_policy boost_policy;
static inline enum sched_boost_policy sched_boost_policy(void)
{
	return boost_policy;
}

extern unsigned int sched_boost_type;
static inline int sched_boost(void)
{
	return sched_boost_type;
}

>>>>>>> c081cdb1
extern int preferred_cluster(struct sched_cluster *cluster,
						struct task_struct *p);
extern struct sched_cluster *rq_cluster(struct rq *rq);
extern void reset_task_stats(struct task_struct *p);
extern void clear_top_tasks_bitmap(unsigned long *bitmap);

#if defined(CONFIG_SCHED_TUNE)
extern bool task_sched_boost(struct task_struct *p);
extern int sync_cgroup_colocation(struct task_struct *p, bool insert);
extern bool same_schedtune(struct task_struct *tsk1, struct task_struct *tsk2);
extern void update_cgroup_boost_settings(void);
extern void restore_cgroup_boost_settings(void);

#else
static inline bool
same_schedtune(struct task_struct *tsk1, struct task_struct *tsk2)
{
	return true;
}

static inline bool task_sched_boost(struct task_struct *p)
{
	return true;
}

static inline void update_cgroup_boost_settings(void) { }
static inline void restore_cgroup_boost_settings(void) { }
#endif

extern int alloc_related_thread_groups(void);

extern unsigned long all_cluster_ids[];

extern void check_for_migration(struct rq *rq, struct task_struct *p);

static inline bool
task_in_cum_window_demand(struct rq *rq, struct task_struct *p)
{
	return cpu_of(rq) == task_cpu(p) && (p->on_rq || p->last_sleep_ts >=
							 rq->window_start);
}

static inline void walt_fixup_cum_window_demand(struct rq *rq, s64 scaled_delta)
{
	rq->cum_window_demand_scaled += scaled_delta;
	if (unlikely((s64)rq->cum_window_demand_scaled < 0))
		rq->cum_window_demand_scaled = 0;
}

extern void update_cpu_cluster_capacity(const cpumask_t *cpus);

extern unsigned long thermal_cap(int cpu);

extern void clear_walt_request(int cpu);

extern enum sched_boost_policy sched_boost_policy(void);
extern void sched_boost_parse_dt(void);
extern void clear_ed_task(struct task_struct *p, struct rq *rq);
extern bool early_detection_notify(struct rq *rq, u64 wallclock);

static inline unsigned int power_cost(int cpu, u64 demand)
{
	return cpu_max_possible_capacity(cpu);
}

void note_task_waking(struct task_struct *p, u64 wallclock);

static inline bool task_placement_boost_enabled(struct task_struct *p)
{
	if (task_sched_boost(p))
		return sched_boost_policy() != SCHED_BOOST_NONE;

	return false;
}


static inline enum sched_boost_policy task_boost_policy(struct task_struct *p)
{
	enum sched_boost_policy policy = task_sched_boost(p) ?
							sched_boost_policy() :
							SCHED_BOOST_NONE;
	if (policy == SCHED_BOOST_ON_BIG) {
		/*
		 * Filter out tasks less than min task util threshold
		 * under conservative boost.
		 */
		if (sched_boost() == CONSERVATIVE_BOOST &&
				task_util(p) <=
				sysctl_sched_min_task_util_for_boost)
			policy = SCHED_BOOST_NONE;
	}

	return policy;
}

extern void walt_map_freq_to_load(void);
extern void walt_update_min_max_capacity(void);

static inline bool is_min_capacity_cluster(struct sched_cluster *cluster)
{
	return is_min_capacity_cpu(cluster_first_cpu(cluster));
}

#else	/* CONFIG_SCHED_WALT */

struct walt_sched_stats;
struct related_thread_group;
struct sched_cluster;

static inline bool task_sched_boost(struct task_struct *p)
{
	return false;
}

static inline bool task_placement_boost_enabled(struct task_struct *p)
{
	return false;
}

static inline void check_for_migration(struct rq *rq, struct task_struct *p) { }

static inline int sched_boost(void)
{
	return 0;
}

static inline enum sched_boost_policy task_boost_policy(struct task_struct *p)
{
	return SCHED_BOOST_NONE;
}

static inline bool
task_in_cum_window_demand(struct rq *rq, struct task_struct *p)
{
	return false;
}

static inline bool hmp_capable(void) { return false; }
static inline bool is_min_capacity_cpu(int cpu)
{
#ifdef CONFIG_SMP
	int min_cpu = cpu_rq(cpu)->rd->min_cap_orig_cpu;

	return unlikely(min_cpu == -1) ||
		capacity_orig_of(cpu) == capacity_orig_of(min_cpu);
#else
	return true;
#endif
}

#ifdef CONFIG_SMP
static inline int cpu_capacity(int cpu)
{
	return SCHED_CAPACITY_SCALE;
}
#endif

static inline void set_preferred_cluster(struct related_thread_group *grp) { }

static inline bool task_in_related_thread_group(struct task_struct *p)
{
	return false;
}

static inline
struct related_thread_group *task_related_thread_group(struct task_struct *p)
{
	return NULL;
}

static inline u32 task_load(struct task_struct *p) { return 0; }
static inline u32 task_pl(struct task_struct *p) { return 0; }

static inline int update_preferred_cluster(struct related_thread_group *grp,
			 struct task_struct *p, u32 old_load)
{
	return 0;
}

static inline void add_new_task_to_grp(struct task_struct *new) {}

static inline int alloc_related_thread_groups(void) { return 0; }

#define trace_sched_cpu_load(...)
#define trace_sched_cpu_load_lb(...)
#define trace_sched_cpu_load_cgroup(...)
#define trace_sched_cpu_load_wakeup(...)

static inline void walt_fixup_cum_window_demand(struct rq *rq,
						s64 scaled_delta) { }

static inline void update_cpu_cluster_capacity(const cpumask_t *cpus) { }

#ifdef CONFIG_SMP
static inline unsigned long thermal_cap(int cpu)
{
	return cpu_rq(cpu)->cpu_capacity_orig;
}
#endif

static inline void clear_walt_request(int cpu) { }

<<<<<<< HEAD
=======
static inline int is_reserved(int cpu)
{
	return 0;
}

>>>>>>> c081cdb1
static inline enum sched_boost_policy sched_boost_policy(void)
{
	return SCHED_BOOST_NONE;
}

static inline void sched_boost_parse_dt(void) { }

static inline void clear_ed_task(struct task_struct *p, struct rq *rq) { }

static inline bool early_detection_notify(struct rq *rq, u64 wallclock)
{
	return 0;
}

static inline void note_task_waking(struct task_struct *p, u64 wallclock) { }
static inline void walt_map_freq_to_load(void) { }
static inline void walt_update_min_max_capacity(void) { }
#endif	/* CONFIG_SCHED_WALT */

#define	CPU_RESERVED	1

static inline int is_reserved(int cpu)
{
	struct rq *rq = cpu_rq(cpu);

	return test_bit(CPU_RESERVED, &rq->extra_flags);
}

static inline int mark_reserved(int cpu)
{
	struct rq *rq = cpu_rq(cpu);

	return test_and_set_bit(CPU_RESERVED, &rq->extra_flags);
}

static inline void clear_reserved(int cpu)
{
	struct rq *rq = cpu_rq(cpu);

	clear_bit(CPU_RESERVED, &rq->extra_flags);
}

static inline bool energy_aware(void)
{
	return sched_feat(ENERGY_AWARE);
}

struct sched_avg_stats {
	int nr;
	int nr_misfit;
	int nr_max;
};
extern void sched_get_nr_running_avg(struct sched_avg_stats *stats);<|MERGE_RESOLUTION|>--- conflicted
+++ resolved
@@ -351,11 +351,6 @@
 	ktime_t period;
 	u64 quota, runtime;
 	s64 hierarchical_quota;
-<<<<<<< HEAD
-	u64 runtime_expires;
-	int expires_seq;
-=======
->>>>>>> c081cdb1
 
 	short idle, period_active;
 	struct hrtimer period_timer, slack_timer;
@@ -567,11 +562,6 @@
 
 #ifdef CONFIG_CFS_BANDWIDTH
 	int runtime_enabled;
-<<<<<<< HEAD
-	int expires_seq;
-	u64 runtime_expires;
-=======
->>>>>>> c081cdb1
 	s64 runtime_remaining;
 
 	u64 throttled_clock, throttled_clock_task;
@@ -2849,7 +2839,6 @@
 	return cpumask_test_cpu(dst_cpu, &rq->freq_domain_cpumask);
 }
 
-<<<<<<< HEAD
 extern enum sched_boost_policy boost_policy;
 static inline enum sched_boost_policy sched_boost_policy(void)
 {
@@ -2862,22 +2851,6 @@
 	return sched_boost_type;
 }
 
-=======
-#define	CPU_RESERVED	1
-
-extern enum sched_boost_policy boost_policy;
-static inline enum sched_boost_policy sched_boost_policy(void)
-{
-	return boost_policy;
-}
-
-extern unsigned int sched_boost_type;
-static inline int sched_boost(void)
-{
-	return sched_boost_type;
-}
-
->>>>>>> c081cdb1
 extern int preferred_cluster(struct sched_cluster *cluster,
 						struct task_struct *p);
 extern struct sched_cluster *rq_cluster(struct rq *rq);
@@ -3080,14 +3053,6 @@
 
 static inline void clear_walt_request(int cpu) { }
 
-<<<<<<< HEAD
-=======
-static inline int is_reserved(int cpu)
-{
-	return 0;
-}
-
->>>>>>> c081cdb1
 static inline enum sched_boost_policy sched_boost_policy(void)
 {
 	return SCHED_BOOST_NONE;
