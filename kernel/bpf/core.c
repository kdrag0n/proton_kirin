--- conflicted
+++ resolved
@@ -290,25 +290,23 @@
 }
 
 #ifdef CONFIG_BPF_JIT
-<<<<<<< HEAD
-#ifndef CONFIG_MODULES
-void * __weak module_alloc(unsigned long size)
-{
-	return vmalloc_exec(size);
-}
-
-void __weak module_memfree(void *module_region)
-{
-	vfree(module_region);
-}
-#endif
-=======
 /* All BPF JIT sysctl knobs here. */
 int bpf_jit_enable   __read_mostly = IS_BUILTIN(CONFIG_BPF_JIT_ALWAYS_ON);
 int bpf_jit_harden   __read_mostly;
 int bpf_jit_kallsyms __read_mostly;
 long bpf_jit_limit   __read_mostly;
->>>>>>> 3488d8ec
+
+#ifndef CONFIG_MODULES
+void * __weak module_alloc(unsigned long size)
+{
+	return vmalloc_exec(size);
+}
+
+void __weak module_memfree(void *module_region)
+{
+	vfree(module_region);
+}
+#endif
 
 static __always_inline void
 bpf_get_prog_addr_region(const struct bpf_prog *prog,
