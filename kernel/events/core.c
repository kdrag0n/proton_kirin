/*
 * Performance events core code:
 *
 *  Copyright (C) 2008 Thomas Gleixner <tglx@linutronix.de>
 *  Copyright (C) 2008-2011 Red Hat, Inc., Ingo Molnar
 *  Copyright (C) 2008-2011 Red Hat, Inc., Peter Zijlstra
 *  Copyright  ©  2009 Paul Mackerras, IBM Corp. <paulus@au1.ibm.com>
 *
 * For licensing details see kernel-base/COPYING
 */

#include <linux/fs.h>
#include <linux/mm.h>
#include <linux/cpu.h>
#include <linux/smp.h>
#include <linux/idr.h>
#include <linux/file.h>
#include <linux/poll.h>
#include <linux/slab.h>
#include <linux/hash.h>
#include <linux/tick.h>
#include <linux/sysfs.h>
#include <linux/dcache.h>
#include <linux/percpu.h>
#include <linux/ptrace.h>
#include <linux/reboot.h>
#include <linux/vmstat.h>
#include <linux/device.h>
#include <linux/export.h>
#include <linux/vmalloc.h>
#include <linux/hardirq.h>
#include <linux/rculist.h>
#include <linux/uaccess.h>
#include <linux/syscalls.h>
#include <linux/anon_inodes.h>
#include <linux/kernel_stat.h>
#include <linux/cgroup.h>
#include <linux/perf_event.h>
#include <linux/trace_events.h>
#include <linux/hw_breakpoint.h>
#include <linux/mm_types.h>
#include <linux/module.h>
#include <linux/mman.h>
#include <linux/compat.h>
#include <linux/bpf.h>
#include <linux/filter.h>
#include <linux/namei.h>
#include <linux/parser.h>
#include <linux/sched/clock.h>
#include <linux/sched/mm.h>
#include <linux/proc_ns.h>
#include <linux/mount.h>

#include "internal.h"

#include <asm/irq_regs.h>

typedef int (*remote_function_f)(void *);

struct remote_function_call {
	struct task_struct	*p;
	remote_function_f	func;
	void			*info;
	int			ret;
};

static void remote_function(void *data)
{
	struct remote_function_call *tfc = data;
	struct task_struct *p = tfc->p;

	if (p) {
		/* -EAGAIN */
		if (task_cpu(p) != smp_processor_id())
			return;

		/*
		 * Now that we're on right CPU with IRQs disabled, we can test
		 * if we hit the right task without races.
		 */

		tfc->ret = -ESRCH; /* No such (running) process */
		if (p != current)
			return;
	}

	tfc->ret = tfc->func(tfc->info);
}

/**
 * task_function_call - call a function on the cpu on which a task runs
 * @p:		the task to evaluate
 * @func:	the function to be called
 * @info:	the function call argument
 *
 * Calls the function @func when the task is currently running. This might
 * be on the current CPU, which just calls the function directly
 *
 * returns: @func return value, or
 *	    -ESRCH  - when the process isn't running
 *	    -EAGAIN - when the process moved away
 */
static int
task_function_call(struct task_struct *p, remote_function_f func, void *info)
{
	struct remote_function_call data = {
		.p	= p,
		.func	= func,
		.info	= info,
		.ret	= -EAGAIN,
	};
	int ret;

	do {
		ret = smp_call_function_single(task_cpu(p), remote_function, &data, 1);
		if (!ret)
			ret = data.ret;
	} while (ret == -EAGAIN);

	return ret;
}

/**
 * cpu_function_call - call a function on the cpu
 * @func:	the function to be called
 * @info:	the function call argument
 *
 * Calls the function @func on the remote cpu.
 *
 * returns: @func return value or -ENXIO when the cpu is offline
 */
static int cpu_function_call(int cpu, remote_function_f func, void *info)
{
	struct remote_function_call data = {
		.p	= NULL,
		.func	= func,
		.info	= info,
		.ret	= -ENXIO, /* No such CPU */
	};

	smp_call_function_single(cpu, remote_function, &data, 1);

	return data.ret;
}

static inline struct perf_cpu_context *
__get_cpu_context(struct perf_event_context *ctx)
{
	return this_cpu_ptr(ctx->pmu->pmu_cpu_context);
}

static void perf_ctx_lock(struct perf_cpu_context *cpuctx,
			  struct perf_event_context *ctx)
{
	raw_spin_lock(&cpuctx->ctx.lock);
	if (ctx)
		raw_spin_lock(&ctx->lock);
}

static void perf_ctx_unlock(struct perf_cpu_context *cpuctx,
			    struct perf_event_context *ctx)
{
	if (ctx)
		raw_spin_unlock(&ctx->lock);
	raw_spin_unlock(&cpuctx->ctx.lock);
}

#define TASK_TOMBSTONE ((void *)-1L)

static bool is_kernel_event(struct perf_event *event)
{
	return READ_ONCE(event->owner) == TASK_TOMBSTONE;
}

/*
 * On task ctx scheduling...
 *
 * When !ctx->nr_events a task context will not be scheduled. This means
 * we can disable the scheduler hooks (for performance) without leaving
 * pending task ctx state.
 *
 * This however results in two special cases:
 *
 *  - removing the last event from a task ctx; this is relatively straight
 *    forward and is done in __perf_remove_from_context.
 *
 *  - adding the first event to a task ctx; this is tricky because we cannot
 *    rely on ctx->is_active and therefore cannot use event_function_call().
 *    See perf_install_in_context().
 *
 * If ctx->nr_events, then ctx->is_active and cpuctx->task_ctx are set.
 */

typedef void (*event_f)(struct perf_event *, struct perf_cpu_context *,
			struct perf_event_context *, void *);

struct event_function_struct {
	struct perf_event *event;
	event_f func;
	void *data;
};

static int event_function(void *info)
{
	struct event_function_struct *efs = info;
	struct perf_event *event = efs->event;
	struct perf_event_context *ctx = event->ctx;
	struct perf_cpu_context *cpuctx = __get_cpu_context(ctx);
	struct perf_event_context *task_ctx = cpuctx->task_ctx;
	int ret = 0;

	WARN_ON_ONCE(!irqs_disabled());

	perf_ctx_lock(cpuctx, task_ctx);
	/*
	 * Since we do the IPI call without holding ctx->lock things can have
	 * changed, double check we hit the task we set out to hit.
	 */
	if (ctx->task) {
		if (ctx->task != current) {
			ret = -ESRCH;
			goto unlock;
		}

		/*
		 * We only use event_function_call() on established contexts,
		 * and event_function() is only ever called when active (or
		 * rather, we'll have bailed in task_function_call() or the
		 * above ctx->task != current test), therefore we must have
		 * ctx->is_active here.
		 */
		WARN_ON_ONCE(!ctx->is_active);
		/*
		 * And since we have ctx->is_active, cpuctx->task_ctx must
		 * match.
		 */
		WARN_ON_ONCE(task_ctx != ctx);
	} else {
		WARN_ON_ONCE(&cpuctx->ctx != ctx);
	}

	efs->func(event, cpuctx, ctx, efs->data);
unlock:
	perf_ctx_unlock(cpuctx, task_ctx);

	return ret;
}

static void event_function_call(struct perf_event *event, event_f func, void *data)
{
	struct perf_event_context *ctx = event->ctx;
	struct task_struct *task = READ_ONCE(ctx->task); /* verified in event_function */
	struct event_function_struct efs = {
		.event = event,
		.func = func,
		.data = data,
	};

	if (!event->parent) {
		/*
		 * If this is a !child event, we must hold ctx::mutex to
		 * stabilize the the event->ctx relation. See
		 * perf_event_ctx_lock().
		 */
		lockdep_assert_held(&ctx->mutex);
	}

	if (!task) {
		cpu_function_call(event->cpu, event_function, &efs);
		return;
	}

	if (task == TASK_TOMBSTONE)
		return;

again:
	if (!task_function_call(task, event_function, &efs))
		return;

	raw_spin_lock_irq(&ctx->lock);
	/*
	 * Reload the task pointer, it might have been changed by
	 * a concurrent perf_event_context_sched_out().
	 */
	task = ctx->task;
	if (task == TASK_TOMBSTONE) {
		raw_spin_unlock_irq(&ctx->lock);
		return;
	}
	if (ctx->is_active) {
		raw_spin_unlock_irq(&ctx->lock);
		goto again;
	}
	func(event, NULL, ctx, data);
	raw_spin_unlock_irq(&ctx->lock);
}

/*
 * Similar to event_function_call() + event_function(), but hard assumes IRQs
 * are already disabled and we're on the right CPU.
 */
static void event_function_local(struct perf_event *event, event_f func, void *data)
{
	struct perf_event_context *ctx = event->ctx;
	struct perf_cpu_context *cpuctx = __get_cpu_context(ctx);
	struct task_struct *task = READ_ONCE(ctx->task);
	struct perf_event_context *task_ctx = NULL;

	WARN_ON_ONCE(!irqs_disabled());

	if (task) {
		if (task == TASK_TOMBSTONE)
			return;

		task_ctx = ctx;
	}

	perf_ctx_lock(cpuctx, task_ctx);

	task = ctx->task;
	if (task == TASK_TOMBSTONE)
		goto unlock;

	if (task) {
		/*
		 * We must be either inactive or active and the right task,
		 * otherwise we're screwed, since we cannot IPI to somewhere
		 * else.
		 */
		if (ctx->is_active) {
			if (WARN_ON_ONCE(task != current))
				goto unlock;

			if (WARN_ON_ONCE(cpuctx->task_ctx != ctx))
				goto unlock;
		}
	} else {
		WARN_ON_ONCE(&cpuctx->ctx != ctx);
	}

	func(event, cpuctx, ctx, data);
unlock:
	perf_ctx_unlock(cpuctx, task_ctx);
}

#define PERF_FLAG_ALL (PERF_FLAG_FD_NO_GROUP |\
		       PERF_FLAG_FD_OUTPUT  |\
		       PERF_FLAG_PID_CGROUP |\
		       PERF_FLAG_FD_CLOEXEC)

/*
 * branch priv levels that need permission checks
 */
#define PERF_SAMPLE_BRANCH_PERM_PLM \
	(PERF_SAMPLE_BRANCH_KERNEL |\
	 PERF_SAMPLE_BRANCH_HV)

enum event_type_t {
	EVENT_FLEXIBLE = 0x1,
	EVENT_PINNED = 0x2,
	EVENT_TIME = 0x4,
	/* see ctx_resched() for details */
	EVENT_CPU = 0x8,
	EVENT_ALL = EVENT_FLEXIBLE | EVENT_PINNED,
};

/* The shared events struct. */
#define SHARED_EVENTS_MAX 7

struct shared_events_str {
	/*
	 * Mutex to serialize access to shared list. Needed for the
	 * read/modify/write sequences.
	 */
	struct mutex		list_mutex;

	/*
	 * A 1 bit for an index indicates that the slot is being used for
	 * an event. A 0 means that the slot can be used.
	 */
	DECLARE_BITMAP(used_mask, SHARED_EVENTS_MAX);

	/*
	 * The kernel events that are shared for a cpu;
	 */
	struct perf_event	*events[SHARED_EVENTS_MAX];
	struct perf_event_attr	attr[SHARED_EVENTS_MAX];
	atomic_t		refcount[SHARED_EVENTS_MAX];
};

static struct shared_events_str __percpu *shared_events;

/*
 * perf_sched_events : >0 events exist
 * perf_cgroup_events: >0 per-cpu cgroup events exist on this cpu
 */

static void perf_sched_delayed(struct work_struct *work);
DEFINE_STATIC_KEY_FALSE(perf_sched_events);
static DECLARE_DELAYED_WORK(perf_sched_work, perf_sched_delayed);
static DEFINE_MUTEX(perf_sched_mutex);
static atomic_t perf_sched_count;

static DEFINE_PER_CPU(atomic_t, perf_cgroup_events);
static DEFINE_PER_CPU(int, perf_sched_cb_usages);
static DEFINE_PER_CPU(struct pmu_event_list, pmu_sb_events);
static DEFINE_PER_CPU(bool, is_idle);
static DEFINE_PER_CPU(bool, is_hotplugging);

static atomic_t nr_mmap_events __read_mostly;
static atomic_t nr_comm_events __read_mostly;
static atomic_t nr_namespaces_events __read_mostly;
static atomic_t nr_task_events __read_mostly;
static atomic_t nr_freq_events __read_mostly;
static atomic_t nr_switch_events __read_mostly;

static LIST_HEAD(pmus);
static DEFINE_MUTEX(pmus_lock);
static struct srcu_struct pmus_srcu;
static cpumask_var_t perf_online_mask;

/*
 * perf event paranoia level:
 *  -1 - not paranoid at all
 *   0 - disallow raw tracepoint access for unpriv
 *   1 - disallow cpu events for unpriv
 *   2 - disallow kernel profiling for unpriv
 *   3 - disallow all unpriv perf event use
 */
#ifdef CONFIG_SECURITY_PERF_EVENTS_RESTRICT
int sysctl_perf_event_paranoid __read_mostly = 3;
#else
int sysctl_perf_event_paranoid __read_mostly = 2;
#endif

/* Minimum for 512 kiB + 1 user control page */
int sysctl_perf_event_mlock __read_mostly = 512 + (PAGE_SIZE / 1024); /* 'free' kiB per user */

/*
 * max perf event sample rate
 */
#define DEFAULT_MAX_SAMPLE_RATE		100000
#define DEFAULT_SAMPLE_PERIOD_NS	(NSEC_PER_SEC / DEFAULT_MAX_SAMPLE_RATE)
#define DEFAULT_CPU_TIME_MAX_PERCENT	25

int sysctl_perf_event_sample_rate __read_mostly	= DEFAULT_MAX_SAMPLE_RATE;

static int max_samples_per_tick __read_mostly	= DIV_ROUND_UP(DEFAULT_MAX_SAMPLE_RATE, HZ);
static int perf_sample_period_ns __read_mostly	= DEFAULT_SAMPLE_PERIOD_NS;

static int perf_sample_allowed_ns __read_mostly =
	DEFAULT_SAMPLE_PERIOD_NS * DEFAULT_CPU_TIME_MAX_PERCENT / 100;

static void update_perf_cpu_limits(void)
{
	u64 tmp = perf_sample_period_ns;

	tmp *= sysctl_perf_cpu_time_max_percent;
	tmp = div_u64(tmp, 100);
	if (!tmp)
		tmp = 1;

	WRITE_ONCE(perf_sample_allowed_ns, tmp);
}

static int perf_rotate_context(struct perf_cpu_context *cpuctx);

int perf_proc_update_handler(struct ctl_table *table, int write,
		void __user *buffer, size_t *lenp,
		loff_t *ppos)
{
	int ret;
	int perf_cpu = sysctl_perf_cpu_time_max_percent;
	/*
	 * If throttling is disabled don't allow the write:
	 */
	if (write && (perf_cpu == 100 || perf_cpu == 0))
		return -EINVAL;

	ret = proc_dointvec_minmax(table, write, buffer, lenp, ppos);
	if (ret || !write)
		return ret;

	max_samples_per_tick = DIV_ROUND_UP(sysctl_perf_event_sample_rate, HZ);
	perf_sample_period_ns = NSEC_PER_SEC / sysctl_perf_event_sample_rate;
	update_perf_cpu_limits();

	return 0;
}

int sysctl_perf_cpu_time_max_percent __read_mostly = DEFAULT_CPU_TIME_MAX_PERCENT;

int perf_cpu_time_max_percent_handler(struct ctl_table *table, int write,
				void __user *buffer, size_t *lenp,
				loff_t *ppos)
{
	int ret = proc_dointvec_minmax(table, write, buffer, lenp, ppos);

	if (ret || !write)
		return ret;

	if (sysctl_perf_cpu_time_max_percent == 100 ||
	    sysctl_perf_cpu_time_max_percent == 0) {
		printk(KERN_WARNING
		       "perf: Dynamic interrupt throttling disabled, can hang your system!\n");
		WRITE_ONCE(perf_sample_allowed_ns, 0);
	} else {
		update_perf_cpu_limits();
	}

	return 0;
}

/*
 * perf samples are done in some very critical code paths (NMIs).
 * If they take too much CPU time, the system can lock up and not
 * get any real work done.  This will drop the sample rate when
 * we detect that events are taking too long.
 */
#define NR_ACCUMULATED_SAMPLES 128
static DEFINE_PER_CPU(u64, running_sample_length);

static u64 __report_avg;
static u64 __report_allowed;

static void perf_duration_warn(struct irq_work *w)
{
	printk_ratelimited(KERN_INFO
		"perf: interrupt took too long (%lld > %lld), lowering "
		"kernel.perf_event_max_sample_rate to %d\n",
		__report_avg, __report_allowed,
		sysctl_perf_event_sample_rate);
}

static DEFINE_IRQ_WORK(perf_duration_work, perf_duration_warn);

void perf_sample_event_took(u64 sample_len_ns)
{
	u64 max_len = READ_ONCE(perf_sample_allowed_ns);
	u64 running_len;
	u64 avg_len;
	u32 max;

	if (max_len == 0)
		return;

	/* Decay the counter by 1 average sample. */
	running_len = __this_cpu_read(running_sample_length);
	running_len -= running_len/NR_ACCUMULATED_SAMPLES;
	running_len += sample_len_ns;
	__this_cpu_write(running_sample_length, running_len);

	/*
	 * Note: this will be biased artifically low until we have
	 * seen NR_ACCUMULATED_SAMPLES. Doing it this way keeps us
	 * from having to maintain a count.
	 */
	avg_len = running_len/NR_ACCUMULATED_SAMPLES;
	if (avg_len <= max_len)
		return;

	__report_avg = avg_len;
	__report_allowed = max_len;

	/*
	 * Compute a throttle threshold 25% below the current duration.
	 */
	avg_len += avg_len / 4;
	max = (TICK_NSEC / 100) * sysctl_perf_cpu_time_max_percent;
	if (avg_len < max)
		max /= (u32)avg_len;
	else
		max = 1;

	WRITE_ONCE(perf_sample_allowed_ns, avg_len);
	WRITE_ONCE(max_samples_per_tick, max);

	sysctl_perf_event_sample_rate = max * HZ;
	perf_sample_period_ns = NSEC_PER_SEC / sysctl_perf_event_sample_rate;

	if (!irq_work_queue(&perf_duration_work)) {
		early_printk("perf: interrupt took too long (%lld > %lld), lowering "
			     "kernel.perf_event_max_sample_rate to %d\n",
			     __report_avg, __report_allowed,
			     sysctl_perf_event_sample_rate);
	}
}

static atomic64_t perf_event_id;

static void cpu_ctx_sched_out(struct perf_cpu_context *cpuctx,
			      enum event_type_t event_type);

static void cpu_ctx_sched_in(struct perf_cpu_context *cpuctx,
			     enum event_type_t event_type,
			     struct task_struct *task);

static void update_context_time(struct perf_event_context *ctx);
static u64 perf_event_time(struct perf_event *event);

void __weak perf_event_print_debug(void)	{ }

extern __weak const char *perf_pmu_name(void)
{
	return "pmu";
}

static inline u64 perf_clock(void)
{
	return local_clock();
}

static inline u64 perf_event_clock(struct perf_event *event)
{
	return event->clock();
}

#ifdef CONFIG_CGROUP_PERF

static inline bool
perf_cgroup_match(struct perf_event *event)
{
	struct perf_event_context *ctx = event->ctx;
	struct perf_cpu_context *cpuctx = __get_cpu_context(ctx);

	/* @event doesn't care about cgroup */
	if (!event->cgrp)
		return true;

	/* wants specific cgroup scope but @cpuctx isn't associated with any */
	if (!cpuctx->cgrp)
		return false;

	/*
	 * Cgroup scoping is recursive.  An event enabled for a cgroup is
	 * also enabled for all its descendant cgroups.  If @cpuctx's
	 * cgroup is a descendant of @event's (the test covers identity
	 * case), it's a match.
	 */
	return cgroup_is_descendant(cpuctx->cgrp->css.cgroup,
				    event->cgrp->css.cgroup);
}

static inline void perf_detach_cgroup(struct perf_event *event)
{
	css_put(&event->cgrp->css);
	event->cgrp = NULL;
}

static inline int is_cgroup_event(struct perf_event *event)
{
	return event->cgrp != NULL;
}

static inline u64 perf_cgroup_event_time(struct perf_event *event)
{
	struct perf_cgroup_info *t;

	t = per_cpu_ptr(event->cgrp->info, event->cpu);
	return t->time;
}

static inline void __update_cgrp_time(struct perf_cgroup *cgrp)
{
	struct perf_cgroup_info *info;
	u64 now;

	now = perf_clock();

	info = this_cpu_ptr(cgrp->info);

	info->time += now - info->timestamp;
	info->timestamp = now;
}

static inline void update_cgrp_time_from_cpuctx(struct perf_cpu_context *cpuctx)
{
	struct perf_cgroup *cgrp = cpuctx->cgrp;
	struct cgroup_subsys_state *css;

	if (cgrp) {
		for (css = &cgrp->css; css; css = css->parent) {
			cgrp = container_of(css, struct perf_cgroup, css);
			__update_cgrp_time(cgrp);
		}
	}
}

static inline void update_cgrp_time_from_event(struct perf_event *event)
{
	struct perf_cgroup *cgrp;

	/*
	 * ensure we access cgroup data only when needed and
	 * when we know the cgroup is pinned (css_get)
	 */
	if (!is_cgroup_event(event))
		return;

	cgrp = perf_cgroup_from_task(current, event->ctx);
	/*
	 * Do not update time when cgroup is not active
	 */
       if (cgroup_is_descendant(cgrp->css.cgroup, event->cgrp->css.cgroup))
		__update_cgrp_time(event->cgrp);
}

static inline void
perf_cgroup_set_timestamp(struct task_struct *task,
			  struct perf_event_context *ctx)
{
	struct perf_cgroup *cgrp;
	struct perf_cgroup_info *info;
	struct cgroup_subsys_state *css;

	/*
	 * ctx->lock held by caller
	 * ensure we do not access cgroup data
	 * unless we have the cgroup pinned (css_get)
	 */
	if (!task || !ctx->nr_cgroups)
		return;

	cgrp = perf_cgroup_from_task(task, ctx);

	for (css = &cgrp->css; css; css = css->parent) {
		cgrp = container_of(css, struct perf_cgroup, css);
		info = this_cpu_ptr(cgrp->info);
		info->timestamp = ctx->timestamp;
	}
}

static DEFINE_PER_CPU(struct list_head, cgrp_cpuctx_list);

#define PERF_CGROUP_SWOUT	0x1 /* cgroup switch out every event */
#define PERF_CGROUP_SWIN	0x2 /* cgroup switch in events based on task */

/*
 * reschedule events based on the cgroup constraint of task.
 *
 * mode SWOUT : schedule out everything
 * mode SWIN : schedule in based on cgroup for next
 */
static void perf_cgroup_switch(struct task_struct *task, int mode)
{
	struct perf_cpu_context *cpuctx;
	struct list_head *list;
	unsigned long flags;

	/*
	 * Disable interrupts and preemption to avoid this CPU's
	 * cgrp_cpuctx_entry to change under us.
	 */
	local_irq_save(flags);

	list = this_cpu_ptr(&cgrp_cpuctx_list);
	list_for_each_entry(cpuctx, list, cgrp_cpuctx_entry) {
		WARN_ON_ONCE(cpuctx->ctx.nr_cgroups == 0);

		perf_ctx_lock(cpuctx, cpuctx->task_ctx);
		perf_pmu_disable(cpuctx->ctx.pmu);

		if (mode & PERF_CGROUP_SWOUT) {
			cpu_ctx_sched_out(cpuctx, EVENT_ALL);
			/*
			 * must not be done before ctxswout due
			 * to event_filter_match() in event_sched_out()
			 */
			cpuctx->cgrp = NULL;
		}

		if (mode & PERF_CGROUP_SWIN) {
			WARN_ON_ONCE(cpuctx->cgrp);
			/*
			 * set cgrp before ctxsw in to allow
			 * event_filter_match() to not have to pass
			 * task around
			 * we pass the cpuctx->ctx to perf_cgroup_from_task()
			 * because cgorup events are only per-cpu
			 */
			cpuctx->cgrp = perf_cgroup_from_task(task,
							     &cpuctx->ctx);
			cpu_ctx_sched_in(cpuctx, EVENT_ALL, task);
		}
		perf_pmu_enable(cpuctx->ctx.pmu);
		perf_ctx_unlock(cpuctx, cpuctx->task_ctx);
	}

	local_irq_restore(flags);
}

static inline void perf_cgroup_sched_out(struct task_struct *task,
					 struct task_struct *next)
{
	struct perf_cgroup *cgrp1;
	struct perf_cgroup *cgrp2 = NULL;

	rcu_read_lock();
	/*
	 * we come here when we know perf_cgroup_events > 0
	 * we do not need to pass the ctx here because we know
	 * we are holding the rcu lock
	 */
	cgrp1 = perf_cgroup_from_task(task, NULL);
	cgrp2 = perf_cgroup_from_task(next, NULL);

	/*
	 * only schedule out current cgroup events if we know
	 * that we are switching to a different cgroup. Otherwise,
	 * do no touch the cgroup events.
	 */
	if (cgrp1 != cgrp2)
		perf_cgroup_switch(task, PERF_CGROUP_SWOUT);

	rcu_read_unlock();
}

static inline void perf_cgroup_sched_in(struct task_struct *prev,
					struct task_struct *task)
{
	struct perf_cgroup *cgrp1;
	struct perf_cgroup *cgrp2 = NULL;

	rcu_read_lock();
	/*
	 * we come here when we know perf_cgroup_events > 0
	 * we do not need to pass the ctx here because we know
	 * we are holding the rcu lock
	 */
	cgrp1 = perf_cgroup_from_task(task, NULL);
	cgrp2 = perf_cgroup_from_task(prev, NULL);

	/*
	 * only need to schedule in cgroup events if we are changing
	 * cgroup during ctxsw. Cgroup events were not scheduled
	 * out of ctxsw out if that was not the case.
	 */
	if (cgrp1 != cgrp2)
		perf_cgroup_switch(task, PERF_CGROUP_SWIN);

	rcu_read_unlock();
}

static inline int perf_cgroup_connect(int fd, struct perf_event *event,
				      struct perf_event_attr *attr,
				      struct perf_event *group_leader)
{
	struct perf_cgroup *cgrp;
	struct cgroup_subsys_state *css;
	struct fd f = fdget(fd);
	int ret = 0;

	if (!f.file)
		return -EBADF;

	css = css_tryget_online_from_dir(f.file->f_path.dentry,
					 &perf_event_cgrp_subsys);
	if (IS_ERR(css)) {
		ret = PTR_ERR(css);
		goto out;
	}

	cgrp = container_of(css, struct perf_cgroup, css);
	event->cgrp = cgrp;

	/*
	 * all events in a group must monitor
	 * the same cgroup because a task belongs
	 * to only one perf cgroup at a time
	 */
	if (group_leader && group_leader->cgrp != cgrp) {
		perf_detach_cgroup(event);
		ret = -EINVAL;
	}
out:
	fdput(f);
	return ret;
}

static inline void
perf_cgroup_set_shadow_time(struct perf_event *event, u64 now)
{
	struct perf_cgroup_info *t;
	t = per_cpu_ptr(event->cgrp->info, event->cpu);
	event->shadow_ctx_time = now - t->timestamp;
}

static inline void
perf_cgroup_defer_enabled(struct perf_event *event)
{
	/*
	 * when the current task's perf cgroup does not match
	 * the event's, we need to remember to call the
	 * perf_mark_enable() function the first time a task with
	 * a matching perf cgroup is scheduled in.
	 */
	if (is_cgroup_event(event) && !perf_cgroup_match(event))
		event->cgrp_defer_enabled = 1;
}

static inline void
perf_cgroup_mark_enabled(struct perf_event *event,
			 struct perf_event_context *ctx)
{
	struct perf_event *sub;
	u64 tstamp = perf_event_time(event);

	if (!event->cgrp_defer_enabled)
		return;

	event->cgrp_defer_enabled = 0;

	event->tstamp_enabled = tstamp - event->total_time_enabled;
	list_for_each_entry(sub, &event->sibling_list, group_entry) {
		if (sub->state >= PERF_EVENT_STATE_INACTIVE) {
			sub->tstamp_enabled = tstamp - sub->total_time_enabled;
			sub->cgrp_defer_enabled = 0;
		}
	}
}

/*
 * Update cpuctx->cgrp so that it is set when first cgroup event is added and
 * cleared when last cgroup event is removed.
 */
static inline void
list_update_cgroup_event(struct perf_event *event,
			 struct perf_event_context *ctx, bool add)
{
	struct perf_cpu_context *cpuctx;
	struct list_head *cpuctx_entry;

	if (!is_cgroup_event(event))
		return;

	/*
	 * Because cgroup events are always per-cpu events,
	 * this will always be called from the right CPU.
	 */
	cpuctx = __get_cpu_context(ctx);

	/*
	 * Since setting cpuctx->cgrp is conditional on the current @cgrp
	 * matching the event's cgroup, we must do this for every new event,
	 * because if the first would mismatch, the second would not try again
	 * and we would leave cpuctx->cgrp unset.
	 */
	if (add && !cpuctx->cgrp) {
		struct perf_cgroup *cgrp = perf_cgroup_from_task(current, ctx);

		if (cgroup_is_descendant(cgrp->css.cgroup, event->cgrp->css.cgroup))
			cpuctx->cgrp = cgrp;
	}

	if (add && ctx->nr_cgroups++)
		return;
	else if (!add && --ctx->nr_cgroups)
		return;

	/* no cgroup running */
	if (!add)
		cpuctx->cgrp = NULL;

	cpuctx_entry = &cpuctx->cgrp_cpuctx_entry;
	if (add)
		list_add(cpuctx_entry, this_cpu_ptr(&cgrp_cpuctx_list));
	else
		list_del(cpuctx_entry);
}

#else /* !CONFIG_CGROUP_PERF */

static inline bool
perf_cgroup_match(struct perf_event *event)
{
	return true;
}

static inline void perf_detach_cgroup(struct perf_event *event)
{}

static inline int is_cgroup_event(struct perf_event *event)
{
	return 0;
}

static inline void update_cgrp_time_from_event(struct perf_event *event)
{
}

static inline void update_cgrp_time_from_cpuctx(struct perf_cpu_context *cpuctx)
{
}

static inline void perf_cgroup_sched_out(struct task_struct *task,
					 struct task_struct *next)
{
}

static inline void perf_cgroup_sched_in(struct task_struct *prev,
					struct task_struct *task)
{
}

static inline int perf_cgroup_connect(pid_t pid, struct perf_event *event,
				      struct perf_event_attr *attr,
				      struct perf_event *group_leader)
{
	return -EINVAL;
}

static inline void
perf_cgroup_set_timestamp(struct task_struct *task,
			  struct perf_event_context *ctx)
{
}

void
perf_cgroup_switch(struct task_struct *task, struct task_struct *next)
{
}

static inline void
perf_cgroup_set_shadow_time(struct perf_event *event, u64 now)
{
}

static inline u64 perf_cgroup_event_time(struct perf_event *event)
{
	return 0;
}

static inline void
perf_cgroup_defer_enabled(struct perf_event *event)
{
}

static inline void
perf_cgroup_mark_enabled(struct perf_event *event,
			 struct perf_event_context *ctx)
{
}

static inline void
list_update_cgroup_event(struct perf_event *event,
			 struct perf_event_context *ctx, bool add)
{
}

#endif

/*
 * set default to be dependent on timer tick just
 * like original code
 */
#define PERF_CPU_HRTIMER (1000 / HZ)
/*
 * function must be called with interrupts disabled
 */
static enum hrtimer_restart perf_mux_hrtimer_handler(struct hrtimer *hr)
{
	struct perf_cpu_context *cpuctx;
	int rotations = 0;

	WARN_ON(!irqs_disabled());

	cpuctx = container_of(hr, struct perf_cpu_context, hrtimer);
	rotations = perf_rotate_context(cpuctx);

	raw_spin_lock(&cpuctx->hrtimer_lock);
	if (rotations)
		hrtimer_forward_now(hr, cpuctx->hrtimer_interval);
	else
		cpuctx->hrtimer_active = 0;
	raw_spin_unlock(&cpuctx->hrtimer_lock);

	return rotations ? HRTIMER_RESTART : HRTIMER_NORESTART;
}

static void __perf_mux_hrtimer_init(struct perf_cpu_context *cpuctx, int cpu)
{
	struct hrtimer *timer = &cpuctx->hrtimer;
	struct pmu *pmu = cpuctx->ctx.pmu;
	u64 interval;

	/* no multiplexing needed for SW PMU */
	if (pmu->task_ctx_nr == perf_sw_context)
		return;

	/*
	 * check default is sane, if not set then force to
	 * default interval (1/tick)
	 */
	interval = pmu->hrtimer_interval_ms;
	if (interval < 1)
		interval = pmu->hrtimer_interval_ms = PERF_CPU_HRTIMER;

	cpuctx->hrtimer_interval = ns_to_ktime(NSEC_PER_MSEC * interval);

	raw_spin_lock_init(&cpuctx->hrtimer_lock);
	hrtimer_init(timer, CLOCK_MONOTONIC, HRTIMER_MODE_ABS_PINNED);
	timer->function = perf_mux_hrtimer_handler;
}

static int perf_mux_hrtimer_restart(struct perf_cpu_context *cpuctx)
{
	struct hrtimer *timer = &cpuctx->hrtimer;
	struct pmu *pmu = cpuctx->ctx.pmu;
	unsigned long flags;

	/* not for SW PMU */
	if (pmu->task_ctx_nr == perf_sw_context)
		return 0;

	raw_spin_lock_irqsave(&cpuctx->hrtimer_lock, flags);
	if (!cpuctx->hrtimer_active) {
		cpuctx->hrtimer_active = 1;
		hrtimer_forward_now(timer, cpuctx->hrtimer_interval);
		hrtimer_start_expires(timer, HRTIMER_MODE_ABS_PINNED);
	}
	raw_spin_unlock_irqrestore(&cpuctx->hrtimer_lock, flags);

	return 0;
}

void perf_pmu_disable(struct pmu *pmu)
{
	int *count = this_cpu_ptr(pmu->pmu_disable_count);
	if (!(*count)++)
		pmu->pmu_disable(pmu);
}

void perf_pmu_enable(struct pmu *pmu)
{
	int *count = this_cpu_ptr(pmu->pmu_disable_count);
	if (!--(*count))
		pmu->pmu_enable(pmu);
}

static DEFINE_PER_CPU(struct list_head, active_ctx_list);

/*
 * perf_event_ctx_activate(), perf_event_ctx_deactivate(), and
 * perf_event_task_tick() are fully serialized because they're strictly cpu
 * affine and perf_event_ctx{activate,deactivate} are called with IRQs
 * disabled, while perf_event_task_tick is called from IRQ context.
 */
static void perf_event_ctx_activate(struct perf_event_context *ctx)
{
	struct list_head *head = this_cpu_ptr(&active_ctx_list);

	WARN_ON(!irqs_disabled());

	WARN_ON(!list_empty(&ctx->active_ctx_list));

	list_add(&ctx->active_ctx_list, head);
}

static void perf_event_ctx_deactivate(struct perf_event_context *ctx)
{
	WARN_ON(!irqs_disabled());

	WARN_ON(list_empty(&ctx->active_ctx_list));

	list_del_init(&ctx->active_ctx_list);
}

static void get_ctx(struct perf_event_context *ctx)
{
	WARN_ON(!atomic_inc_not_zero(&ctx->refcount));
}

static void free_ctx(struct rcu_head *head)
{
	struct perf_event_context *ctx;

	ctx = container_of(head, struct perf_event_context, rcu_head);
	kfree(ctx->task_ctx_data);
	kfree(ctx);
}

static void put_ctx(struct perf_event_context *ctx)
{
	if (atomic_dec_and_test(&ctx->refcount)) {
		if (ctx->parent_ctx)
			put_ctx(ctx->parent_ctx);
		if (ctx->task && ctx->task != TASK_TOMBSTONE)
			put_task_struct(ctx->task);
		call_rcu(&ctx->rcu_head, free_ctx);
	}
}

/*
 * Because of perf_event::ctx migration in sys_perf_event_open::move_group and
 * perf_pmu_migrate_context() we need some magic.
 *
 * Those places that change perf_event::ctx will hold both
 * perf_event_ctx::mutex of the 'old' and 'new' ctx value.
 *
 * Lock ordering is by mutex address. There are two other sites where
 * perf_event_context::mutex nests and those are:
 *
 *  - perf_event_exit_task_context()	[ child , 0 ]
 *      perf_event_exit_event()
 *        put_event()			[ parent, 1 ]
 *
 *  - perf_event_init_context()		[ parent, 0 ]
 *      inherit_task_group()
 *        inherit_group()
 *          inherit_event()
 *            perf_event_alloc()
 *              perf_init_event()
 *                perf_try_init_event()	[ child , 1 ]
 *
 * While it appears there is an obvious deadlock here -- the parent and child
 * nesting levels are inverted between the two. This is in fact safe because
 * life-time rules separate them. That is an exiting task cannot fork, and a
 * spawning task cannot (yet) exit.
 *
 * But remember that that these are parent<->child context relations, and
 * migration does not affect children, therefore these two orderings should not
 * interact.
 *
 * The change in perf_event::ctx does not affect children (as claimed above)
 * because the sys_perf_event_open() case will install a new event and break
 * the ctx parent<->child relation, and perf_pmu_migrate_context() is only
 * concerned with cpuctx and that doesn't have children.
 *
 * The places that change perf_event::ctx will issue:
 *
 *   perf_remove_from_context();
 *   synchronize_rcu();
 *   perf_install_in_context();
 *
 * to affect the change. The remove_from_context() + synchronize_rcu() should
 * quiesce the event, after which we can install it in the new location. This
 * means that only external vectors (perf_fops, prctl) can perturb the event
 * while in transit. Therefore all such accessors should also acquire
 * perf_event_context::mutex to serialize against this.
 *
 * However; because event->ctx can change while we're waiting to acquire
 * ctx->mutex we must be careful and use the below perf_event_ctx_lock()
 * function.
 *
 * Lock order:
 *    cred_guard_mutex
 *	task_struct::perf_event_mutex
 *	  perf_event_context::mutex
 *	    perf_event::child_mutex;
 *	      perf_event_context::lock
 *	    perf_event::mmap_mutex
 *	    mmap_sem
 */
static struct perf_event_context *
perf_event_ctx_lock_nested(struct perf_event *event, int nesting)
{
	struct perf_event_context *ctx;

again:
	rcu_read_lock();
	ctx = ACCESS_ONCE(event->ctx);
	if (!atomic_inc_not_zero(&ctx->refcount)) {
		rcu_read_unlock();
		goto again;
	}
	rcu_read_unlock();

	mutex_lock_nested(&ctx->mutex, nesting);
	if (event->ctx != ctx) {
		mutex_unlock(&ctx->mutex);
		put_ctx(ctx);
		goto again;
	}

	return ctx;
}

static inline struct perf_event_context *
perf_event_ctx_lock(struct perf_event *event)
{
	return perf_event_ctx_lock_nested(event, 0);
}

static void perf_event_ctx_unlock(struct perf_event *event,
				  struct perf_event_context *ctx)
{
	mutex_unlock(&ctx->mutex);
	put_ctx(ctx);
}

/*
 * This must be done under the ctx->lock, such as to serialize against
 * context_equiv(), therefore we cannot call put_ctx() since that might end up
 * calling scheduler related locks and ctx->lock nests inside those.
 */
static __must_check struct perf_event_context *
unclone_ctx(struct perf_event_context *ctx)
{
	struct perf_event_context *parent_ctx = ctx->parent_ctx;

	lockdep_assert_held(&ctx->lock);

	if (parent_ctx)
		ctx->parent_ctx = NULL;
	ctx->generation++;

	return parent_ctx;
}

static u32 perf_event_pid_type(struct perf_event *event, struct task_struct *p,
				enum pid_type type)
{
	u32 nr;
	/*
	 * only top level events have the pid namespace they were created in
	 */
	if (event->parent)
		event = event->parent;

	nr = __task_pid_nr_ns(p, type, event->ns);
	/* avoid -1 if it is idle thread or runs in another ns */
	if (!nr && !pid_alive(p))
		nr = -1;
	return nr;
}

static u32 perf_event_pid(struct perf_event *event, struct task_struct *p)
{
	return perf_event_pid_type(event, p, __PIDTYPE_TGID);
}

static u32 perf_event_tid(struct perf_event *event, struct task_struct *p)
{
	return perf_event_pid_type(event, p, PIDTYPE_PID);
}

/*
 * If we inherit events we want to return the parent event id
 * to userspace.
 */
static u64 primary_event_id(struct perf_event *event)
{
	u64 id = event->id;

	if (event->parent)
		id = event->parent->id;

	return id;
}

/*
 * Get the perf_event_context for a task and lock it.
 *
 * This has to cope with with the fact that until it is locked,
 * the context could get moved to another task.
 */
static struct perf_event_context *
perf_lock_task_context(struct task_struct *task, int ctxn, unsigned long *flags)
{
	struct perf_event_context *ctx;

retry:
	/*
	 * One of the few rules of preemptible RCU is that one cannot do
	 * rcu_read_unlock() while holding a scheduler (or nested) lock when
	 * part of the read side critical section was irqs-enabled -- see
	 * rcu_read_unlock_special().
	 *
	 * Since ctx->lock nests under rq->lock we must ensure the entire read
	 * side critical section has interrupts disabled.
	 */
	local_irq_save(*flags);
	rcu_read_lock();
	ctx = rcu_dereference(task->perf_event_ctxp[ctxn]);
	if (ctx) {
		/*
		 * If this context is a clone of another, it might
		 * get swapped for another underneath us by
		 * perf_event_task_sched_out, though the
		 * rcu_read_lock() protects us from any context
		 * getting freed.  Lock the context and check if it
		 * got swapped before we could get the lock, and retry
		 * if so.  If we locked the right context, then it
		 * can't get swapped on us any more.
		 */
		raw_spin_lock(&ctx->lock);
		if (ctx != rcu_dereference(task->perf_event_ctxp[ctxn])) {
			raw_spin_unlock(&ctx->lock);
			rcu_read_unlock();
			local_irq_restore(*flags);
			goto retry;
		}

		if (ctx->task == TASK_TOMBSTONE ||
		    !atomic_inc_not_zero(&ctx->refcount)) {
			raw_spin_unlock(&ctx->lock);
			ctx = NULL;
		} else {
			WARN_ON_ONCE(ctx->task != task);
		}
	}
	rcu_read_unlock();
	if (!ctx)
		local_irq_restore(*flags);
	return ctx;
}

/*
 * Get the context for a task and increment its pin_count so it
 * can't get swapped to another task.  This also increments its
 * reference count so that the context can't get freed.
 */
static struct perf_event_context *
perf_pin_task_context(struct task_struct *task, int ctxn)
{
	struct perf_event_context *ctx;
	unsigned long flags;

	ctx = perf_lock_task_context(task, ctxn, &flags);
	if (ctx) {
		++ctx->pin_count;
		raw_spin_unlock_irqrestore(&ctx->lock, flags);
	}
	return ctx;
}

static void perf_unpin_context(struct perf_event_context *ctx)
{
	unsigned long flags;

	raw_spin_lock_irqsave(&ctx->lock, flags);
	--ctx->pin_count;
	raw_spin_unlock_irqrestore(&ctx->lock, flags);
}

/*
 * Update the record of the current time in a context.
 */
static void update_context_time(struct perf_event_context *ctx)
{
	u64 now = perf_clock();

	ctx->time += now - ctx->timestamp;
	ctx->timestamp = now;
}

static u64 perf_event_time(struct perf_event *event)
{
	struct perf_event_context *ctx = event->ctx;

	if (is_cgroup_event(event))
		return perf_cgroup_event_time(event);

	return ctx ? ctx->time : 0;
}

/*
 * Update the total_time_enabled and total_time_running fields for a event.
 */
static void update_event_times(struct perf_event *event)
{
	struct perf_event_context *ctx = event->ctx;
	u64 run_end;

	lockdep_assert_held(&ctx->lock);

	if (event->state < PERF_EVENT_STATE_INACTIVE ||
	    event->group_leader->state < PERF_EVENT_STATE_INACTIVE)
		return;

	/*
	 * in cgroup mode, time_enabled represents
	 * the time the event was enabled AND active
	 * tasks were in the monitored cgroup. This is
	 * independent of the activity of the context as
	 * there may be a mix of cgroup and non-cgroup events.
	 *
	 * That is why we treat cgroup events differently
	 * here.
	 */
	if (is_cgroup_event(event))
		run_end = perf_cgroup_event_time(event);
	else if (ctx->is_active)
		run_end = ctx->time;
	else
		run_end = event->tstamp_stopped;

	event->total_time_enabled = run_end - event->tstamp_enabled;

	if (event->state == PERF_EVENT_STATE_INACTIVE)
		run_end = event->tstamp_stopped;
	else
		run_end = perf_event_time(event);

	event->total_time_running = run_end - event->tstamp_running;

}

/*
 * Update total_time_enabled and total_time_running for all events in a group.
 */
static void update_group_times(struct perf_event *leader)
{
	struct perf_event *event;

	update_event_times(leader);
	list_for_each_entry(event, &leader->sibling_list, group_entry)
		update_event_times(event);
}

static enum event_type_t get_event_type(struct perf_event *event)
{
	struct perf_event_context *ctx = event->ctx;
	enum event_type_t event_type;

	lockdep_assert_held(&ctx->lock);

	/*
	 * It's 'group type', really, because if our group leader is
	 * pinned, so are we.
	 */
	if (event->group_leader != event)
		event = event->group_leader;

	event_type = event->attr.pinned ? EVENT_PINNED : EVENT_FLEXIBLE;
	if (!ctx->task)
		event_type |= EVENT_CPU;

	return event_type;
}

static struct list_head *
ctx_group_list(struct perf_event *event, struct perf_event_context *ctx)
{
	if (event->attr.pinned)
		return &ctx->pinned_groups;
	else
		return &ctx->flexible_groups;
}

/*
 * Add a event from the lists for its context.
 * Must be called with ctx->mutex and ctx->lock held.
 */
static void
list_add_event(struct perf_event *event, struct perf_event_context *ctx)
{
	lockdep_assert_held(&ctx->lock);

	WARN_ON_ONCE(event->attach_state & PERF_ATTACH_CONTEXT);
	event->attach_state |= PERF_ATTACH_CONTEXT;

	/*
	 * If we're a stand alone event or group leader, we go to the context
	 * list, group events are kept attached to the group so that
	 * perf_group_detach can, at all times, locate all siblings.
	 */
	if (event->group_leader == event) {
		struct list_head *list;

		event->group_caps = event->event_caps;

		list = ctx_group_list(event, ctx);
		list_add_tail(&event->group_entry, list);
	}

	list_update_cgroup_event(event, ctx, true);

	list_add_rcu(&event->event_entry, &ctx->event_list);
	ctx->nr_events++;
	if (event->attr.inherit_stat)
		ctx->nr_stat++;

	ctx->generation++;
}

/*
 * Initialize event state based on the perf_event_attr::disabled.
 */
static inline void perf_event__state_init(struct perf_event *event)
{
	event->state = event->attr.disabled ? PERF_EVENT_STATE_OFF :
					      PERF_EVENT_STATE_INACTIVE;
}

static void __perf_event_read_size(struct perf_event *event, int nr_siblings)
{
	int entry = sizeof(u64); /* value */
	int size = 0;
	int nr = 1;

	if (event->attr.read_format & PERF_FORMAT_TOTAL_TIME_ENABLED)
		size += sizeof(u64);

	if (event->attr.read_format & PERF_FORMAT_TOTAL_TIME_RUNNING)
		size += sizeof(u64);

	if (event->attr.read_format & PERF_FORMAT_ID)
		entry += sizeof(u64);

	if (event->attr.read_format & PERF_FORMAT_GROUP) {
		nr += nr_siblings;
		size += sizeof(u64);
	}

	size += entry * nr;
	event->read_size = size;
}

static void __perf_event_header_size(struct perf_event *event, u64 sample_type)
{
	struct perf_sample_data *data;
	u16 size = 0;

	if (sample_type & PERF_SAMPLE_IP)
		size += sizeof(data->ip);

	if (sample_type & PERF_SAMPLE_ADDR)
		size += sizeof(data->addr);

	if (sample_type & PERF_SAMPLE_PERIOD)
		size += sizeof(data->period);

	if (sample_type & PERF_SAMPLE_WEIGHT)
		size += sizeof(data->weight);

	if (sample_type & PERF_SAMPLE_READ)
		size += event->read_size;

	if (sample_type & PERF_SAMPLE_DATA_SRC)
		size += sizeof(data->data_src.val);

	if (sample_type & PERF_SAMPLE_TRANSACTION)
		size += sizeof(data->txn);

	if (sample_type & PERF_SAMPLE_PHYS_ADDR)
		size += sizeof(data->phys_addr);

	event->header_size = size;
}

/*
 * Called at perf_event creation and when events are attached/detached from a
 * group.
 */
static void perf_event__header_size(struct perf_event *event)
{
	__perf_event_read_size(event,
			       event->group_leader->nr_siblings);
	__perf_event_header_size(event, event->attr.sample_type);
}

static void perf_event__id_header_size(struct perf_event *event)
{
	struct perf_sample_data *data;
	u64 sample_type = event->attr.sample_type;
	u16 size = 0;

	if (sample_type & PERF_SAMPLE_TID)
		size += sizeof(data->tid_entry);

	if (sample_type & PERF_SAMPLE_TIME)
		size += sizeof(data->time);

	if (sample_type & PERF_SAMPLE_IDENTIFIER)
		size += sizeof(data->id);

	if (sample_type & PERF_SAMPLE_ID)
		size += sizeof(data->id);

	if (sample_type & PERF_SAMPLE_STREAM_ID)
		size += sizeof(data->stream_id);

	if (sample_type & PERF_SAMPLE_CPU)
		size += sizeof(data->cpu_entry);

	event->id_header_size = size;
}

static bool perf_event_validate_size(struct perf_event *event)
{
	/*
	 * The values computed here will be over-written when we actually
	 * attach the event.
	 */
	__perf_event_read_size(event, event->group_leader->nr_siblings + 1);
	__perf_event_header_size(event, event->attr.sample_type & ~PERF_SAMPLE_READ);
	perf_event__id_header_size(event);

	/*
	 * Sum the lot; should not exceed the 64k limit we have on records.
	 * Conservative limit to allow for callchains and other variable fields.
	 */
	if (event->read_size + event->header_size +
	    event->id_header_size + sizeof(struct perf_event_header) >= 16*1024)
		return false;

	return true;
}

static void perf_group_attach(struct perf_event *event)
{
	struct perf_event *group_leader = event->group_leader, *pos;

	lockdep_assert_held(&event->ctx->lock);

	/*
	 * We can have double attach due to group movement in perf_event_open.
	 */
	if (event->attach_state & PERF_ATTACH_GROUP)
		return;

	event->attach_state |= PERF_ATTACH_GROUP;

	if (group_leader == event)
		return;

	WARN_ON_ONCE(group_leader->ctx != event->ctx);

	group_leader->group_caps &= event->event_caps;

	list_add_tail(&event->group_entry, &group_leader->sibling_list);
	group_leader->nr_siblings++;

	perf_event__header_size(group_leader);

	list_for_each_entry(pos, &group_leader->sibling_list, group_entry)
		perf_event__header_size(pos);
}

/*
 * Remove a event from the lists for its context.
 * Must be called with ctx->mutex and ctx->lock held.
 */
static void
list_del_event(struct perf_event *event, struct perf_event_context *ctx)
{
	WARN_ON_ONCE(event->ctx != ctx);
	lockdep_assert_held(&ctx->lock);

	/*
	 * We can have double detach due to exit/hot-unplug + close.
	 */
	if (!(event->attach_state & PERF_ATTACH_CONTEXT))
		return;

	event->attach_state &= ~PERF_ATTACH_CONTEXT;

	list_update_cgroup_event(event, ctx, false);

	ctx->nr_events--;
	if (event->attr.inherit_stat)
		ctx->nr_stat--;

	list_del_rcu(&event->event_entry);

	if (event->group_leader == event)
		list_del_init(&event->group_entry);

	update_group_times(event);

	/*
	 * If event was in error state, then keep it
	 * that way, otherwise bogus counts will be
	 * returned on read(). The only way to get out
	 * of error state is by explicit re-enabling
	 * of the event
	 */
	if (event->state > PERF_EVENT_STATE_OFF)
		event->state = PERF_EVENT_STATE_OFF;

	ctx->generation++;
}

static void perf_group_detach(struct perf_event *event)
{
	struct perf_event *sibling, *tmp;
	struct list_head *list = NULL;

	lockdep_assert_held(&event->ctx->lock);

	/*
	 * We can have double detach due to exit/hot-unplug + close.
	 */
	if (!(event->attach_state & PERF_ATTACH_GROUP))
		return;

	event->attach_state &= ~PERF_ATTACH_GROUP;

	/*
	 * If this is a sibling, remove it from its group.
	 */
	if (event->group_leader != event) {
		list_del_init(&event->group_entry);
		event->group_leader->nr_siblings--;

		if (event->shared)
			event->group_leader = event;

		goto out;
	}

	if (!list_empty(&event->group_entry))
		list = &event->group_entry;

	/*
	 * If this was a group event with sibling events then
	 * upgrade the siblings to singleton events by adding them
	 * to whatever list we are on.
	 * If this isn't on a list, make sure we still remove the sibling's
	 * group_entry from this sibling_list; otherwise, when that sibling
	 * is later deallocated, it will try to remove itself from this
	 * sibling_list, which may well have been deallocated already,
	 * resulting in a use-after-free.
	 */
	list_for_each_entry_safe(sibling, tmp, &event->sibling_list, group_entry) {
		if (list)
			list_move_tail(&sibling->group_entry, list);
		else
			list_del_init(&sibling->group_entry);
		sibling->group_leader = sibling;

		/* Inherit group flags from the previous leader */
		sibling->group_caps = event->group_caps;

		WARN_ON_ONCE(sibling->ctx != event->ctx);
	}

out:
	perf_event__header_size(event->group_leader);

	list_for_each_entry(tmp, &event->group_leader->sibling_list, group_entry)
		perf_event__header_size(tmp);
}

static bool is_orphaned_event(struct perf_event *event)
{
	return event->state == PERF_EVENT_STATE_DEAD;
}

static inline int __pmu_filter_match(struct perf_event *event)
{
	struct pmu *pmu = event->pmu;
	return pmu->filter_match ? pmu->filter_match(event) : 1;
}

/*
 * Check whether we should attempt to schedule an event group based on
 * PMU-specific filtering. An event group can consist of HW and SW events,
 * potentially with a SW leader, so we must check all the filters, to
 * determine whether a group is schedulable:
 */
static inline int pmu_filter_match(struct perf_event *event)
{
	struct perf_event *child;

	if (!__pmu_filter_match(event))
		return 0;

	list_for_each_entry(child, &event->sibling_list, group_entry) {
		if (!__pmu_filter_match(child))
			return 0;
	}

	return 1;
}

static inline int
event_filter_match(struct perf_event *event)
{
	return (event->cpu == -1 || event->cpu == smp_processor_id()) &&
	       perf_cgroup_match(event) && pmu_filter_match(event);
}

static void
event_sched_out(struct perf_event *event,
		  struct perf_cpu_context *cpuctx,
		  struct perf_event_context *ctx)
{
	u64 tstamp = perf_event_time(event);
	u64 delta;

	WARN_ON_ONCE(event->ctx != ctx);
	lockdep_assert_held(&ctx->lock);

	/*
	 * An event which could not be activated because of
	 * filter mismatch still needs to have its timings
	 * maintained, otherwise bogus information is return
	 * via read() for time_enabled, time_running:
	 */
	if (event->state == PERF_EVENT_STATE_INACTIVE &&
	    !event_filter_match(event)) {
		delta = tstamp - event->tstamp_stopped;
		event->tstamp_running += delta;
		event->tstamp_stopped = tstamp;
	}

	if (event->state != PERF_EVENT_STATE_ACTIVE)
		return;

	perf_pmu_disable(event->pmu);

	event->tstamp_stopped = tstamp;
	event->pmu->del(event, 0);
	event->oncpu = -1;
	event->state = PERF_EVENT_STATE_INACTIVE;
	if (event->pending_disable) {
		event->pending_disable = 0;
		event->state = PERF_EVENT_STATE_OFF;
	}

	if (!is_software_event(event))
		cpuctx->active_oncpu--;
	if (!--ctx->nr_active)
		perf_event_ctx_deactivate(ctx);
	if (event->attr.freq && event->attr.sample_freq)
		ctx->nr_freq--;
	if (event->attr.exclusive || !cpuctx->active_oncpu)
		cpuctx->exclusive = 0;

	perf_pmu_enable(event->pmu);
}

static void
group_sched_out(struct perf_event *group_event,
		struct perf_cpu_context *cpuctx,
		struct perf_event_context *ctx)
{
	struct perf_event *event;
	int state = group_event->state;

	perf_pmu_disable(ctx->pmu);

	event_sched_out(group_event, cpuctx, ctx);

	/*
	 * Schedule out siblings (if any):
	 */
	list_for_each_entry(event, &group_event->sibling_list, group_entry)
		event_sched_out(event, cpuctx, ctx);

	perf_pmu_enable(ctx->pmu);

	if (state == PERF_EVENT_STATE_ACTIVE && group_event->attr.exclusive)
		cpuctx->exclusive = 0;
}

#define DETACH_GROUP	0x01UL

/*
 * Cross CPU call to remove a performance event
 *
 * We disable the event on the hardware level first. After that we
 * remove it from the context list.
 */
static void
__perf_remove_from_context(struct perf_event *event,
			   struct perf_cpu_context *cpuctx,
			   struct perf_event_context *ctx,
			   void *info)
{
	unsigned long flags = (unsigned long)info;

	event_sched_out(event, cpuctx, ctx);
	if (flags & DETACH_GROUP)
		perf_group_detach(event);
	list_del_event(event, ctx);

	if (!ctx->nr_events && ctx->is_active) {
		ctx->is_active = 0;
		if (ctx->task) {
			WARN_ON_ONCE(cpuctx->task_ctx != ctx);
			cpuctx->task_ctx = NULL;
		}
	}
}

/*
 * Remove the event from a task's (or a CPU's) list of events.
 *
 * If event->ctx is a cloned context, callers must make sure that
 * every task struct that event->ctx->task could possibly point to
 * remains valid.  This is OK when called from perf_release since
 * that only calls us on the top-level context, which can't be a clone.
 * When called from perf_event_exit_task, it's OK because the
 * context has been detached from its task.
 */
static void perf_remove_from_context(struct perf_event *event, unsigned long flags)
{
	struct perf_event_context *ctx = event->ctx;

	lockdep_assert_held(&ctx->mutex);

	event_function_call(event, __perf_remove_from_context, (void *)flags);

	/*
	 * The above event_function_call() can NO-OP when it hits
	 * TASK_TOMBSTONE. In that case we must already have been detached
	 * from the context (by perf_event_exit_event()) but the grouping
	 * might still be in-tact.
	 */
	WARN_ON_ONCE(event->attach_state & PERF_ATTACH_CONTEXT);
	if ((flags & DETACH_GROUP) &&
	    (event->attach_state & PERF_ATTACH_GROUP)) {
		/*
		 * Since in that case we cannot possibly be scheduled, simply
		 * detach now.
		 */
		raw_spin_lock_irq(&ctx->lock);
		perf_group_detach(event);
		raw_spin_unlock_irq(&ctx->lock);
	}
}

/*
 * Cross CPU call to disable a performance event
 */
static void __perf_event_disable(struct perf_event *event,
				 struct perf_cpu_context *cpuctx,
				 struct perf_event_context *ctx,
				 void *info)
{
	if (event->state < PERF_EVENT_STATE_INACTIVE)
		return;

	update_context_time(ctx);
	update_cgrp_time_from_event(event);
	update_group_times(event);
	if (event == event->group_leader)
		group_sched_out(event, cpuctx, ctx);
	else
		event_sched_out(event, cpuctx, ctx);
	event->state = PERF_EVENT_STATE_OFF;
}

/*
 * Disable a event.
 *
 * If event->ctx is a cloned context, callers must make sure that
 * every task struct that event->ctx->task could possibly point to
 * remains valid.  This condition is satisifed when called through
 * perf_event_for_each_child or perf_event_for_each because they
 * hold the top-level event's child_mutex, so any descendant that
 * goes to exit will block in perf_event_exit_event().
 *
 * When called from perf_pending_event it's OK because event->ctx
 * is the current context on this CPU and preemption is disabled,
 * hence we can't get into perf_event_task_sched_out for this context.
 */
static void _perf_event_disable(struct perf_event *event)
{
	struct perf_event_context *ctx = event->ctx;

	raw_spin_lock_irq(&ctx->lock);
	if (event->state <= PERF_EVENT_STATE_OFF) {
		raw_spin_unlock_irq(&ctx->lock);
		return;
	}
	raw_spin_unlock_irq(&ctx->lock);

	event_function_call(event, __perf_event_disable, NULL);
}

void perf_event_disable_local(struct perf_event *event)
{
	event_function_local(event, __perf_event_disable, NULL);
}

/*
 * Strictly speaking kernel users cannot create groups and therefore this
 * interface does not need the perf_event_ctx_lock() magic.
 */
void perf_event_disable(struct perf_event *event)
{
	struct perf_event_context *ctx;

	ctx = perf_event_ctx_lock(event);
	_perf_event_disable(event);
	perf_event_ctx_unlock(event, ctx);
}
EXPORT_SYMBOL_GPL(perf_event_disable);

void perf_event_disable_inatomic(struct perf_event *event)
{
	event->pending_disable = 1;
	irq_work_queue(&event->pending);
}

static void perf_set_shadow_time(struct perf_event *event,
				 struct perf_event_context *ctx,
				 u64 tstamp)
{
	/*
	 * use the correct time source for the time snapshot
	 *
	 * We could get by without this by leveraging the
	 * fact that to get to this function, the caller
	 * has most likely already called update_context_time()
	 * and update_cgrp_time_xx() and thus both timestamp
	 * are identical (or very close). Given that tstamp is,
	 * already adjusted for cgroup, we could say that:
	 *    tstamp - ctx->timestamp
	 * is equivalent to
	 *    tstamp - cgrp->timestamp.
	 *
	 * Then, in perf_output_read(), the calculation would
	 * work with no changes because:
	 * - event is guaranteed scheduled in
	 * - no scheduled out in between
	 * - thus the timestamp would be the same
	 *
	 * But this is a bit hairy.
	 *
	 * So instead, we have an explicit cgroup call to remain
	 * within the time time source all along. We believe it
	 * is cleaner and simpler to understand.
	 */
	if (is_cgroup_event(event))
		perf_cgroup_set_shadow_time(event, tstamp);
	else
		event->shadow_ctx_time = tstamp - ctx->timestamp;
}

#define MAX_INTERRUPTS (~0ULL)

static void perf_log_throttle(struct perf_event *event, int enable);
static void perf_log_itrace_start(struct perf_event *event);

static int
event_sched_in(struct perf_event *event,
		 struct perf_cpu_context *cpuctx,
		 struct perf_event_context *ctx)
{
	u64 tstamp = perf_event_time(event);
	int ret = 0;

	lockdep_assert_held(&ctx->lock);

	if (event->state <= PERF_EVENT_STATE_OFF)
		return 0;

	WRITE_ONCE(event->oncpu, smp_processor_id());
	/*
	 * Order event::oncpu write to happen before the ACTIVE state
	 * is visible.
	 */
	smp_wmb();
	WRITE_ONCE(event->state, PERF_EVENT_STATE_ACTIVE);

	/*
	 * Unthrottle events, since we scheduled we might have missed several
	 * ticks already, also for a heavily scheduling task there is little
	 * guarantee it'll get a tick in a timely manner.
	 */
	if (unlikely(event->hw.interrupts == MAX_INTERRUPTS)) {
		perf_log_throttle(event, 1);
		event->hw.interrupts = 0;
	}

	/*
	 * The new state must be visible before we turn it on in the hardware:
	 */
	smp_wmb();

	perf_pmu_disable(event->pmu);

	perf_set_shadow_time(event, ctx, tstamp);

	perf_log_itrace_start(event);

	if (event->pmu->add(event, PERF_EF_START)) {
		event->state = PERF_EVENT_STATE_INACTIVE;
		event->oncpu = -1;
		ret = -EAGAIN;
		goto out;
	}

	event->tstamp_running += tstamp - event->tstamp_stopped;

	if (!is_software_event(event))
		cpuctx->active_oncpu++;
	if (!ctx->nr_active++)
		perf_event_ctx_activate(ctx);
	if (event->attr.freq && event->attr.sample_freq)
		ctx->nr_freq++;

	if (event->attr.exclusive)
		cpuctx->exclusive = 1;

out:
	perf_pmu_enable(event->pmu);

	return ret;
}

static int
group_sched_in(struct perf_event *group_event,
	       struct perf_cpu_context *cpuctx,
	       struct perf_event_context *ctx)
{
	struct perf_event *event, *partial_group = NULL;
	struct pmu *pmu = ctx->pmu;
	u64 now = ctx->time;
	bool simulate = false;

	if (group_event->state == PERF_EVENT_STATE_OFF)
		return 0;

	pmu->start_txn(pmu, PERF_PMU_TXN_ADD);

	if (event_sched_in(group_event, cpuctx, ctx)) {
		pmu->cancel_txn(pmu);
		perf_mux_hrtimer_restart(cpuctx);
		return -EAGAIN;
	}

	/*
	 * Schedule in siblings as one group (if any):
	 */
	list_for_each_entry(event, &group_event->sibling_list, group_entry) {
		if (event_sched_in(event, cpuctx, ctx)) {
			partial_group = event;
			goto group_error;
		}
	}

	if (!pmu->commit_txn(pmu))
		return 0;

group_error:
	/*
	 * Groups can be scheduled in as one unit only, so undo any
	 * partial group before returning:
	 * The events up to the failed event are scheduled out normally,
	 * tstamp_stopped will be updated.
	 *
	 * The failed events and the remaining siblings need to have
	 * their timings updated as if they had gone thru event_sched_in()
	 * and event_sched_out(). This is required to get consistent timings
	 * across the group. This also takes care of the case where the group
	 * could never be scheduled by ensuring tstamp_stopped is set to mark
	 * the time the event was actually stopped, such that time delta
	 * calculation in update_event_times() is correct.
	 */
	list_for_each_entry(event, &group_event->sibling_list, group_entry) {
		if (event == partial_group)
			simulate = true;

		if (simulate) {
			event->tstamp_running += now - event->tstamp_stopped;
			event->tstamp_stopped = now;
		} else {
			event_sched_out(event, cpuctx, ctx);
		}
	}
	event_sched_out(group_event, cpuctx, ctx);

	pmu->cancel_txn(pmu);

	perf_mux_hrtimer_restart(cpuctx);

	return -EAGAIN;
}

/*
 * Work out whether we can put this event group on the CPU now.
 */
static int group_can_go_on(struct perf_event *event,
			   struct perf_cpu_context *cpuctx,
			   int can_add_hw)
{
	/*
	 * Groups consisting entirely of software events can always go on.
	 */
	if (event->group_caps & PERF_EV_CAP_SOFTWARE)
		return 1;
	/*
	 * If an exclusive group is already on, no other hardware
	 * events can go on.
	 */
	if (cpuctx->exclusive)
		return 0;
	/*
	 * If this group is exclusive and there are already
	 * events on the CPU, it can't go on.
	 */
	if (event->attr.exclusive && cpuctx->active_oncpu)
		return 0;
	/*
	 * Otherwise, try to add it if all previous groups were able
	 * to go on.
	 */
	return can_add_hw;
}

/*
 * Complement to update_event_times(). This computes the tstamp_* values to
 * continue 'enabled' state from @now, and effectively discards the time
 * between the prior tstamp_stopped and now (as we were in the OFF state, or
 * just switched (context) time base).
 *
 * This further assumes '@event->state == INACTIVE' (we just came from OFF) and
 * cannot have been scheduled in yet. And going into INACTIVE state means
 * '@event->tstamp_stopped = @now'.
 *
 * Thus given the rules of update_event_times():
 *
 *   total_time_enabled = tstamp_stopped - tstamp_enabled
 *   total_time_running = tstamp_stopped - tstamp_running
 *
 * We can insert 'tstamp_stopped == now' and reverse them to compute new
 * tstamp_* values.
 */
static void __perf_event_enable_time(struct perf_event *event, u64 now)
{
	WARN_ON_ONCE(event->state != PERF_EVENT_STATE_INACTIVE);

	event->tstamp_stopped = now;
	event->tstamp_enabled = now - event->total_time_enabled;
	event->tstamp_running = now - event->total_time_running;
}

static void add_event_to_ctx(struct perf_event *event,
			       struct perf_event_context *ctx)
{
	u64 tstamp = perf_event_time(event);

	list_add_event(event, ctx);
	perf_group_attach(event);
	/*
	 * We can be called with event->state == STATE_OFF when we create with
	 * .disabled = 1. In that case the IOC_ENABLE will call this function.
	 */
	if (event->state == PERF_EVENT_STATE_INACTIVE)
		__perf_event_enable_time(event, tstamp);
}

static void ctx_sched_out(struct perf_event_context *ctx,
			  struct perf_cpu_context *cpuctx,
			  enum event_type_t event_type);
static void
ctx_sched_in(struct perf_event_context *ctx,
	     struct perf_cpu_context *cpuctx,
	     enum event_type_t event_type,
	     struct task_struct *task);

static void task_ctx_sched_out(struct perf_cpu_context *cpuctx,
			       struct perf_event_context *ctx,
			       enum event_type_t event_type)
{
	if (!cpuctx->task_ctx)
		return;

	if (WARN_ON_ONCE(ctx != cpuctx->task_ctx))
		return;

	ctx_sched_out(ctx, cpuctx, event_type);
}

static void perf_event_sched_in(struct perf_cpu_context *cpuctx,
				struct perf_event_context *ctx,
				struct task_struct *task)
{
	cpu_ctx_sched_in(cpuctx, EVENT_PINNED, task);
	if (ctx)
		ctx_sched_in(ctx, cpuctx, EVENT_PINNED, task);
	cpu_ctx_sched_in(cpuctx, EVENT_FLEXIBLE, task);
	if (ctx)
		ctx_sched_in(ctx, cpuctx, EVENT_FLEXIBLE, task);
}

/*
 * We want to maintain the following priority of scheduling:
 *  - CPU pinned (EVENT_CPU | EVENT_PINNED)
 *  - task pinned (EVENT_PINNED)
 *  - CPU flexible (EVENT_CPU | EVENT_FLEXIBLE)
 *  - task flexible (EVENT_FLEXIBLE).
 *
 * In order to avoid unscheduling and scheduling back in everything every
 * time an event is added, only do it for the groups of equal priority and
 * below.
 *
 * This can be called after a batch operation on task events, in which case
 * event_type is a bit mask of the types of events involved. For CPU events,
 * event_type is only either EVENT_PINNED or EVENT_FLEXIBLE.
 */
static void ctx_resched(struct perf_cpu_context *cpuctx,
			struct perf_event_context *task_ctx,
			enum event_type_t event_type)
{
	enum event_type_t ctx_event_type;
	bool cpu_event = !!(event_type & EVENT_CPU);

	/*
	 * If pinned groups are involved, flexible groups also need to be
	 * scheduled out.
	 */
	if (event_type & EVENT_PINNED)
		event_type |= EVENT_FLEXIBLE;

	ctx_event_type = event_type & EVENT_ALL;

	perf_pmu_disable(cpuctx->ctx.pmu);
	if (task_ctx)
		task_ctx_sched_out(cpuctx, task_ctx, event_type);

	/*
	 * Decide which cpu ctx groups to schedule out based on the types
	 * of events that caused rescheduling:
	 *  - EVENT_CPU: schedule out corresponding groups;
	 *  - EVENT_PINNED task events: schedule out EVENT_FLEXIBLE groups;
	 *  - otherwise, do nothing more.
	 */
	if (cpu_event)
		cpu_ctx_sched_out(cpuctx, ctx_event_type);
	else if (ctx_event_type & EVENT_PINNED)
		cpu_ctx_sched_out(cpuctx, EVENT_FLEXIBLE);

	perf_event_sched_in(cpuctx, task_ctx, current);
	perf_pmu_enable(cpuctx->ctx.pmu);
}

#if defined CONFIG_HOTPLUG_CPU || defined CONFIG_KEXEC_CORE
static LIST_HEAD(dormant_event_list);
static DEFINE_SPINLOCK(dormant_event_list_lock);

static void perf_prepare_install_in_context(struct perf_event *event)
{
	spin_lock(&dormant_event_list_lock);
	if (event->state == PERF_EVENT_STATE_DORMANT)
		goto out;

	event->state = PERF_EVENT_STATE_DORMANT;
	list_add_tail(&event->dormant_event_entry, &dormant_event_list);
out:
	spin_unlock(&dormant_event_list_lock);
}
#endif

/*
 * Cross CPU call to install and enable a performance event
 *
 * Very similar to remote_function() + event_function() but cannot assume that
 * things like ctx->is_active and cpuctx->task_ctx are set.
 */
static int  __perf_install_in_context(void *info)
{
	struct perf_event *event = info;
	struct perf_event_context *ctx = event->ctx;
	struct perf_cpu_context *cpuctx = __get_cpu_context(ctx);
	struct perf_event_context *task_ctx = cpuctx->task_ctx;
	bool reprogram = true;
	int ret = 0;

	raw_spin_lock(&cpuctx->ctx.lock);
	if (ctx->task) {
		raw_spin_lock(&ctx->lock);
		task_ctx = ctx;

		reprogram = (ctx->task == current);

		/*
		 * If the task is running, it must be running on this CPU,
		 * otherwise we cannot reprogram things.
		 *
		 * If its not running, we don't care, ctx->lock will
		 * serialize against it becoming runnable.
		 */
		if (task_curr(ctx->task) && !reprogram) {
			ret = -ESRCH;
			goto unlock;
		}

		WARN_ON_ONCE(reprogram && cpuctx->task_ctx && cpuctx->task_ctx != ctx);
	} else if (task_ctx) {
		raw_spin_lock(&task_ctx->lock);
	}

#ifdef CONFIG_CGROUP_PERF
	if (is_cgroup_event(event)) {
		/*
		 * If the current cgroup doesn't match the event's
		 * cgroup, we should not try to schedule it.
		 */
		struct perf_cgroup *cgrp = perf_cgroup_from_task(current, ctx);
		reprogram = cgroup_is_descendant(cgrp->css.cgroup,
					event->cgrp->css.cgroup);
	}
#endif

	if (reprogram) {
		ctx_sched_out(ctx, cpuctx, EVENT_TIME);
		add_event_to_ctx(event, ctx);
		ctx_resched(cpuctx, task_ctx, get_event_type(event));
	} else {
		add_event_to_ctx(event, ctx);
	}

unlock:
	perf_ctx_unlock(cpuctx, task_ctx);

	return ret;
}

/*
 * Attach a performance event to a context.
 *
 * Very similar to event_function_call, see comment there.
 */
static void
perf_install_in_context(struct perf_event_context *ctx,
			struct perf_event *event,
			int cpu)
{
	struct task_struct *task = READ_ONCE(ctx->task);

	lockdep_assert_held(&ctx->mutex);

	if (event->cpu != -1)
		event->cpu = cpu;

	/*
	 * Ensures that if we can observe event->ctx, both the event and ctx
	 * will be 'complete'. See perf_iterate_sb_cpu().
	 */
	smp_store_release(&event->ctx, ctx);

	if (!task) {
#if defined CONFIG_HOTPLUG_CPU || defined CONFIG_KEXEC_CORE
		if (per_cpu(is_hotplugging, cpu)) {
			perf_prepare_install_in_context(event);
			return;
		}
#endif
		cpu_function_call(cpu, __perf_install_in_context, event);
		return;
	}

	/*
	 * Should not happen, we validate the ctx is still alive before calling.
	 */
	if (WARN_ON_ONCE(task == TASK_TOMBSTONE))
		return;

	/*
	 * Installing events is tricky because we cannot rely on ctx->is_active
	 * to be set in case this is the nr_events 0 -> 1 transition.
	 *
	 * Instead we use task_curr(), which tells us if the task is running.
	 * However, since we use task_curr() outside of rq::lock, we can race
	 * against the actual state. This means the result can be wrong.
	 *
	 * If we get a false positive, we retry, this is harmless.
	 *
	 * If we get a false negative, things are complicated. If we are after
	 * perf_event_context_sched_in() ctx::lock will serialize us, and the
	 * value must be correct. If we're before, it doesn't matter since
	 * perf_event_context_sched_in() will program the counter.
	 *
	 * However, this hinges on the remote context switch having observed
	 * our task->perf_event_ctxp[] store, such that it will in fact take
	 * ctx::lock in perf_event_context_sched_in().
	 *
	 * We do this by task_function_call(), if the IPI fails to hit the task
	 * we know any future context switch of task must see the
	 * perf_event_ctpx[] store.
	 */

	/*
	 * This smp_mb() orders the task->perf_event_ctxp[] store with the
	 * task_cpu() load, such that if the IPI then does not find the task
	 * running, a future context switch of that task must observe the
	 * store.
	 */
	smp_mb();
again:
	if (!task_function_call(task, __perf_install_in_context, event))
		return;

	raw_spin_lock_irq(&ctx->lock);
	task = ctx->task;
	if (WARN_ON_ONCE(task == TASK_TOMBSTONE)) {
		/*
		 * Cannot happen because we already checked above (which also
		 * cannot happen), and we hold ctx->mutex, which serializes us
		 * against perf_event_exit_task_context().
		 */
		raw_spin_unlock_irq(&ctx->lock);
		return;
	}
	/*
	 * If the task is not running, ctx->lock will avoid it becoming so,
	 * thus we can safely install the event.
	 */
	if (task_curr(task)) {
		raw_spin_unlock_irq(&ctx->lock);
		goto again;
	}
	add_event_to_ctx(event, ctx);
	raw_spin_unlock_irq(&ctx->lock);
}

#if defined CONFIG_HOTPLUG_CPU || defined CONFIG_KEXEC_CORE
static void perf_deferred_install_in_context(int cpu)
{
	struct perf_event *event, *tmp;
	struct perf_event_context *ctx;

	spin_lock(&dormant_event_list_lock);
	list_for_each_entry_safe(event, tmp, &dormant_event_list,
						dormant_event_entry) {
		if (cpu != event->cpu)
			continue;

		list_del(&event->dormant_event_entry);
		event->state = PERF_EVENT_STATE_INACTIVE;
		spin_unlock(&dormant_event_list_lock);

		ctx = event->ctx;

		mutex_lock(&ctx->mutex);
		perf_install_in_context(ctx, event, cpu);
		mutex_unlock(&ctx->mutex);

		spin_lock(&dormant_event_list_lock);
	}
	spin_unlock(&dormant_event_list_lock);
}
#endif

/*
 * Put a event into inactive state and update time fields.
 * Enabling the leader of a group effectively enables all
 * the group members that aren't explicitly disabled, so we
 * have to update their ->tstamp_enabled also.
 * Note: this works for group members as well as group leaders
 * since the non-leader members' sibling_lists will be empty.
 */
static void __perf_event_mark_enabled(struct perf_event *event)
{
	struct perf_event *sub;
	u64 tstamp = perf_event_time(event);

	event->state = PERF_EVENT_STATE_INACTIVE;
	__perf_event_enable_time(event, tstamp);
	list_for_each_entry(sub, &event->sibling_list, group_entry) {
		/* XXX should not be > INACTIVE if event isn't */
		if (sub->state >= PERF_EVENT_STATE_INACTIVE)
			__perf_event_enable_time(sub, tstamp);
	}
}

/*
 * Cross CPU call to enable a performance event
 */
static void __perf_event_enable(struct perf_event *event,
				struct perf_cpu_context *cpuctx,
				struct perf_event_context *ctx,
				void *info)
{
	struct perf_event *leader = event->group_leader;
	struct perf_event_context *task_ctx;

	if (event->state >= PERF_EVENT_STATE_INACTIVE ||
	    event->state <= PERF_EVENT_STATE_ERROR)
		return;

	if (ctx->is_active)
		ctx_sched_out(ctx, cpuctx, EVENT_TIME);

	__perf_event_mark_enabled(event);

	if (!ctx->is_active)
		return;

	if (!event_filter_match(event)) {
		if (is_cgroup_event(event))
			perf_cgroup_defer_enabled(event);
		ctx_sched_in(ctx, cpuctx, EVENT_TIME, current);
		return;
	}

	/*
	 * If the event is in a group and isn't the group leader,
	 * then don't put it on unless the group is on.
	 */
	if (leader != event && leader->state != PERF_EVENT_STATE_ACTIVE) {
		ctx_sched_in(ctx, cpuctx, EVENT_TIME, current);
		return;
	}

	task_ctx = cpuctx->task_ctx;
	if (ctx->task)
		WARN_ON_ONCE(task_ctx != ctx);

	ctx_resched(cpuctx, task_ctx, get_event_type(event));
}

/*
 * Enable a event.
 *
 * If event->ctx is a cloned context, callers must make sure that
 * every task struct that event->ctx->task could possibly point to
 * remains valid.  This condition is satisfied when called through
 * perf_event_for_each_child or perf_event_for_each as described
 * for perf_event_disable.
 */
static void _perf_event_enable(struct perf_event *event)
{
	struct perf_event_context *ctx = event->ctx;

	raw_spin_lock_irq(&ctx->lock);
	if (event->state >= PERF_EVENT_STATE_INACTIVE ||
	    event->state <  PERF_EVENT_STATE_ERROR) {
		raw_spin_unlock_irq(&ctx->lock);
		return;
	}

	/*
	 * If the event is in error state, clear that first.
	 *
	 * That way, if we see the event in error state below, we know that it
	 * has gone back into error state, as distinct from the task having
	 * been scheduled away before the cross-call arrived.
	 */
	if (event->state == PERF_EVENT_STATE_ERROR)
		event->state = PERF_EVENT_STATE_OFF;
	raw_spin_unlock_irq(&ctx->lock);

	event_function_call(event, __perf_event_enable, NULL);
}

/*
 * See perf_event_disable();
 */
void perf_event_enable(struct perf_event *event)
{
	struct perf_event_context *ctx;

	ctx = perf_event_ctx_lock(event);
	_perf_event_enable(event);
	perf_event_ctx_unlock(event, ctx);
}
EXPORT_SYMBOL_GPL(perf_event_enable);

struct stop_event_data {
	struct perf_event	*event;
	unsigned int		restart;
};

static int __perf_event_stop(void *info)
{
	struct stop_event_data *sd = info;
	struct perf_event *event = sd->event;

	/* if it's already INACTIVE, do nothing */
	if (READ_ONCE(event->state) != PERF_EVENT_STATE_ACTIVE)
		return 0;

	/* matches smp_wmb() in event_sched_in() */
	smp_rmb();

	/*
	 * There is a window with interrupts enabled before we get here,
	 * so we need to check again lest we try to stop another CPU's event.
	 */
	if (READ_ONCE(event->oncpu) != smp_processor_id())
		return -EAGAIN;

	event->pmu->stop(event, PERF_EF_UPDATE);

	/*
	 * May race with the actual stop (through perf_pmu_output_stop()),
	 * but it is only used for events with AUX ring buffer, and such
	 * events will refuse to restart because of rb::aux_mmap_count==0,
	 * see comments in perf_aux_output_begin().
	 *
	 * Since this is happening on a event-local CPU, no trace is lost
	 * while restarting.
	 */
	if (sd->restart)
		event->pmu->start(event, 0);

	return 0;
}

static int perf_event_stop(struct perf_event *event, int restart)
{
	struct stop_event_data sd = {
		.event		= event,
		.restart	= restart,
	};
	int ret = 0;

	do {
		if (READ_ONCE(event->state) != PERF_EVENT_STATE_ACTIVE)
			return 0;

		/* matches smp_wmb() in event_sched_in() */
		smp_rmb();

		/*
		 * We only want to restart ACTIVE events, so if the event goes
		 * inactive here (event->oncpu==-1), there's nothing more to do;
		 * fall through with ret==-ENXIO.
		 */
		ret = cpu_function_call(READ_ONCE(event->oncpu),
					__perf_event_stop, &sd);
	} while (ret == -EAGAIN);

	return ret;
}

/*
 * In order to contain the amount of racy and tricky in the address filter
 * configuration management, it is a two part process:
 *
 * (p1) when userspace mappings change as a result of (1) or (2) or (3) below,
 *      we update the addresses of corresponding vmas in
 *	event::addr_filters_offs array and bump the event::addr_filters_gen;
 * (p2) when an event is scheduled in (pmu::add), it calls
 *      perf_event_addr_filters_sync() which calls pmu::addr_filters_sync()
 *      if the generation has changed since the previous call.
 *
 * If (p1) happens while the event is active, we restart it to force (p2).
 *
 * (1) perf_addr_filters_apply(): adjusting filters' offsets based on
 *     pre-existing mappings, called once when new filters arrive via SET_FILTER
 *     ioctl;
 * (2) perf_addr_filters_adjust(): adjusting filters' offsets based on newly
 *     registered mapping, called for every new mmap(), with mm::mmap_sem down
 *     for reading;
 * (3) perf_event_addr_filters_exec(): clearing filters' offsets in the process
 *     of exec.
 */
void perf_event_addr_filters_sync(struct perf_event *event)
{
	struct perf_addr_filters_head *ifh = perf_event_addr_filters(event);

	if (!has_addr_filter(event))
		return;

	raw_spin_lock(&ifh->lock);
	if (event->addr_filters_gen != event->hw.addr_filters_gen) {
		event->pmu->addr_filters_sync(event);
		event->hw.addr_filters_gen = event->addr_filters_gen;
	}
	raw_spin_unlock(&ifh->lock);
}
EXPORT_SYMBOL_GPL(perf_event_addr_filters_sync);

static int _perf_event_refresh(struct perf_event *event, int refresh)
{
	/*
	 * not supported on inherited events
	 */
	if (event->attr.inherit || !is_sampling_event(event))
		return -EINVAL;

	atomic_add(refresh, &event->event_limit);
	_perf_event_enable(event);

	return 0;
}

/*
 * See perf_event_disable()
 */
int perf_event_refresh(struct perf_event *event, int refresh)
{
	struct perf_event_context *ctx;
	int ret;

	ctx = perf_event_ctx_lock(event);
	ret = _perf_event_refresh(event, refresh);
	perf_event_ctx_unlock(event, ctx);

	return ret;
}
EXPORT_SYMBOL_GPL(perf_event_refresh);

static void ctx_sched_out(struct perf_event_context *ctx,
			  struct perf_cpu_context *cpuctx,
			  enum event_type_t event_type)
{
	int is_active = ctx->is_active;
	struct perf_event *event;

	lockdep_assert_held(&ctx->lock);

	if (likely(!ctx->nr_events)) {
		/*
		 * See __perf_remove_from_context().
		 */
		WARN_ON_ONCE(ctx->is_active);
		if (ctx->task)
			WARN_ON_ONCE(cpuctx->task_ctx);
		return;
	}

	ctx->is_active &= ~event_type;
	if (!(ctx->is_active & EVENT_ALL))
		ctx->is_active = 0;

	if (ctx->task) {
		WARN_ON_ONCE(cpuctx->task_ctx != ctx);
		if (!ctx->is_active)
			cpuctx->task_ctx = NULL;
	}

	/*
	 * Always update time if it was set; not only when it changes.
	 * Otherwise we can 'forget' to update time for any but the last
	 * context we sched out. For example:
	 *
	 *   ctx_sched_out(.event_type = EVENT_FLEXIBLE)
	 *   ctx_sched_out(.event_type = EVENT_PINNED)
	 *
	 * would only update time for the pinned events.
	 */
	if (is_active & EVENT_TIME) {
		/* update (and stop) ctx time */
		update_context_time(ctx);
		update_cgrp_time_from_cpuctx(cpuctx);
	}

	is_active ^= ctx->is_active; /* changed bits */

	if (!ctx->nr_active || !(is_active & EVENT_ALL))
		return;

	perf_pmu_disable(ctx->pmu);
	if (is_active & EVENT_PINNED) {
		list_for_each_entry(event, &ctx->pinned_groups, group_entry)
			group_sched_out(event, cpuctx, ctx);
	}

	if (is_active & EVENT_FLEXIBLE) {
		list_for_each_entry(event, &ctx->flexible_groups, group_entry)
			group_sched_out(event, cpuctx, ctx);
	}
	perf_pmu_enable(ctx->pmu);
}

/*
 * Test whether two contexts are equivalent, i.e. whether they have both been
 * cloned from the same version of the same context.
 *
 * Equivalence is measured using a generation number in the context that is
 * incremented on each modification to it; see unclone_ctx(), list_add_event()
 * and list_del_event().
 */
static int context_equiv(struct perf_event_context *ctx1,
			 struct perf_event_context *ctx2)
{
	lockdep_assert_held(&ctx1->lock);
	lockdep_assert_held(&ctx2->lock);

	/* Pinning disables the swap optimization */
	if (ctx1->pin_count || ctx2->pin_count)
		return 0;

	/* If ctx1 is the parent of ctx2 */
	if (ctx1 == ctx2->parent_ctx && ctx1->generation == ctx2->parent_gen)
		return 1;

	/* If ctx2 is the parent of ctx1 */
	if (ctx1->parent_ctx == ctx2 && ctx1->parent_gen == ctx2->generation)
		return 1;

	/*
	 * If ctx1 and ctx2 have the same parent; we flatten the parent
	 * hierarchy, see perf_event_init_context().
	 */
	if (ctx1->parent_ctx && ctx1->parent_ctx == ctx2->parent_ctx &&
			ctx1->parent_gen == ctx2->parent_gen)
		return 1;

	/* Unmatched */
	return 0;
}

static void __perf_event_sync_stat(struct perf_event *event,
				     struct perf_event *next_event)
{
	u64 value;

	if (!event->attr.inherit_stat)
		return;

	/*
	 * Update the event value, we cannot use perf_event_read()
	 * because we're in the middle of a context switch and have IRQs
	 * disabled, which upsets smp_call_function_single(), however
	 * we know the event must be on the current CPU, therefore we
	 * don't need to use it.
	 */
	switch (event->state) {
	case PERF_EVENT_STATE_ACTIVE:
		event->pmu->read(event);
		/* fall-through */

	case PERF_EVENT_STATE_INACTIVE:
		update_event_times(event);
		break;

	default:
		break;
	}

	/*
	 * In order to keep per-task stats reliable we need to flip the event
	 * values when we flip the contexts.
	 */
	value = local64_read(&next_event->count);
	value = local64_xchg(&event->count, value);
	local64_set(&next_event->count, value);

	swap(event->total_time_enabled, next_event->total_time_enabled);
	swap(event->total_time_running, next_event->total_time_running);

	/*
	 * Since we swizzled the values, update the user visible data too.
	 */
	perf_event_update_userpage(event);
	perf_event_update_userpage(next_event);
}

static void perf_event_sync_stat(struct perf_event_context *ctx,
				   struct perf_event_context *next_ctx)
{
	struct perf_event *event, *next_event;

	if (!ctx->nr_stat)
		return;

	update_context_time(ctx);

	event = list_first_entry(&ctx->event_list,
				   struct perf_event, event_entry);

	next_event = list_first_entry(&next_ctx->event_list,
					struct perf_event, event_entry);

	while (&event->event_entry != &ctx->event_list &&
	       &next_event->event_entry != &next_ctx->event_list) {

		__perf_event_sync_stat(event, next_event);

		event = list_next_entry(event, event_entry);
		next_event = list_next_entry(next_event, event_entry);
	}
}

static void perf_event_context_sched_out(struct task_struct *task, int ctxn,
					 struct task_struct *next)
{
	struct perf_event_context *ctx = task->perf_event_ctxp[ctxn];
	struct perf_event_context *next_ctx;
	struct perf_event_context *parent, *next_parent;
	struct perf_cpu_context *cpuctx;
	int do_switch = 1;

	if (likely(!ctx))
		return;

	cpuctx = __get_cpu_context(ctx);
	if (!cpuctx->task_ctx)
		return;

	rcu_read_lock();
	next_ctx = next->perf_event_ctxp[ctxn];
	if (!next_ctx)
		goto unlock;

	parent = rcu_dereference(ctx->parent_ctx);
	next_parent = rcu_dereference(next_ctx->parent_ctx);

	/* If neither context have a parent context; they cannot be clones. */
	if (!parent && !next_parent)
		goto unlock;

	if (next_parent == ctx || next_ctx == parent || next_parent == parent) {
		/*
		 * Looks like the two contexts are clones, so we might be
		 * able to optimize the context switch.  We lock both
		 * contexts and check that they are clones under the
		 * lock (including re-checking that neither has been
		 * uncloned in the meantime).  It doesn't matter which
		 * order we take the locks because no other cpu could
		 * be trying to lock both of these tasks.
		 */
		raw_spin_lock(&ctx->lock);
		raw_spin_lock_nested(&next_ctx->lock, SINGLE_DEPTH_NESTING);
		if (context_equiv(ctx, next_ctx)) {
			WRITE_ONCE(ctx->task, next);
			WRITE_ONCE(next_ctx->task, task);

			swap(ctx->task_ctx_data, next_ctx->task_ctx_data);

			/*
			 * RCU_INIT_POINTER here is safe because we've not
			 * modified the ctx and the above modification of
			 * ctx->task and ctx->task_ctx_data are immaterial
			 * since those values are always verified under
			 * ctx->lock which we're now holding.
			 */
			RCU_INIT_POINTER(task->perf_event_ctxp[ctxn], next_ctx);
			RCU_INIT_POINTER(next->perf_event_ctxp[ctxn], ctx);

			do_switch = 0;

			perf_event_sync_stat(ctx, next_ctx);
		}
		raw_spin_unlock(&next_ctx->lock);
		raw_spin_unlock(&ctx->lock);
	}
unlock:
	rcu_read_unlock();

	if (do_switch) {
		raw_spin_lock(&ctx->lock);
		task_ctx_sched_out(cpuctx, ctx, EVENT_ALL);
		raw_spin_unlock(&ctx->lock);
	}
}

static DEFINE_PER_CPU(struct list_head, sched_cb_list);

void perf_sched_cb_dec(struct pmu *pmu)
{
	struct perf_cpu_context *cpuctx = this_cpu_ptr(pmu->pmu_cpu_context);

	this_cpu_dec(perf_sched_cb_usages);

	if (!--cpuctx->sched_cb_usage)
		list_del(&cpuctx->sched_cb_entry);
}


void perf_sched_cb_inc(struct pmu *pmu)
{
	struct perf_cpu_context *cpuctx = this_cpu_ptr(pmu->pmu_cpu_context);

	if (!cpuctx->sched_cb_usage++)
		list_add(&cpuctx->sched_cb_entry, this_cpu_ptr(&sched_cb_list));

	this_cpu_inc(perf_sched_cb_usages);
}

/*
 * This function provides the context switch callback to the lower code
 * layer. It is invoked ONLY when the context switch callback is enabled.
 *
 * This callback is relevant even to per-cpu events; for example multi event
 * PEBS requires this to provide PID/TID information. This requires we flush
 * all queued PEBS records before we context switch to a new task.
 */
static void perf_pmu_sched_task(struct task_struct *prev,
				struct task_struct *next,
				bool sched_in)
{
	struct perf_cpu_context *cpuctx;
	struct pmu *pmu;

	if (prev == next)
		return;

	list_for_each_entry(cpuctx, this_cpu_ptr(&sched_cb_list), sched_cb_entry) {
		pmu = cpuctx->ctx.pmu; /* software PMUs will not have sched_task */

		if (WARN_ON_ONCE(!pmu->sched_task))
			continue;

		perf_ctx_lock(cpuctx, cpuctx->task_ctx);
		perf_pmu_disable(pmu);

		pmu->sched_task(cpuctx->task_ctx, sched_in);

		perf_pmu_enable(pmu);
		perf_ctx_unlock(cpuctx, cpuctx->task_ctx);
	}
}

static void perf_event_switch(struct task_struct *task,
			      struct task_struct *next_prev, bool sched_in);

#define for_each_task_context_nr(ctxn)					\
	for ((ctxn) = 0; (ctxn) < perf_nr_task_contexts; (ctxn)++)

/*
 * Called from scheduler to remove the events of the current task,
 * with interrupts disabled.
 *
 * We stop each event and update the event value in event->count.
 *
 * This does not protect us against NMI, but disable()
 * sets the disabled bit in the control field of event _before_
 * accessing the event control register. If a NMI hits, then it will
 * not restart the event.
 */
void __perf_event_task_sched_out(struct task_struct *task,
				 struct task_struct *next)
{
	int ctxn;

	if (__this_cpu_read(perf_sched_cb_usages))
		perf_pmu_sched_task(task, next, false);

	if (atomic_read(&nr_switch_events))
		perf_event_switch(task, next, false);

	for_each_task_context_nr(ctxn)
		perf_event_context_sched_out(task, ctxn, next);

	/*
	 * if cgroup events exist on this CPU, then we need
	 * to check if we have to switch out PMU state.
	 * cgroup event are system-wide mode only
	 */
	if (atomic_read(this_cpu_ptr(&perf_cgroup_events)))
		perf_cgroup_sched_out(task, next);
}

/*
 * Called with IRQs disabled
 */
static void cpu_ctx_sched_out(struct perf_cpu_context *cpuctx,
			      enum event_type_t event_type)
{
	ctx_sched_out(&cpuctx->ctx, cpuctx, event_type);
}

static void
ctx_pinned_sched_in(struct perf_event_context *ctx,
		    struct perf_cpu_context *cpuctx)
{
	struct perf_event *event;

	list_for_each_entry(event, &ctx->pinned_groups, group_entry) {
		if (event->state <= PERF_EVENT_STATE_OFF)
			continue;
		if (!event_filter_match(event))
			continue;

		/* may need to reset tstamp_enabled */
		if (is_cgroup_event(event))
			perf_cgroup_mark_enabled(event, ctx);

		if (group_can_go_on(event, cpuctx, 1))
			group_sched_in(event, cpuctx, ctx);

		/*
		 * If this pinned group hasn't been scheduled,
		 * put it in error state.
		 */
		if (event->state == PERF_EVENT_STATE_INACTIVE) {
			update_group_times(event);
			event->state = PERF_EVENT_STATE_ERROR;
		}
	}
}

static void
ctx_flexible_sched_in(struct perf_event_context *ctx,
		      struct perf_cpu_context *cpuctx)
{
	struct perf_event *event;
	int can_add_hw = 1;

	list_for_each_entry(event, &ctx->flexible_groups, group_entry) {
		/* Ignore events in OFF or ERROR state */
		if (event->state <= PERF_EVENT_STATE_OFF)
			continue;
		/*
		 * Listen to the 'cpu' scheduling filter constraint
		 * of events:
		 */
		if (!event_filter_match(event))
			continue;

		/* may need to reset tstamp_enabled */
		if (is_cgroup_event(event))
			perf_cgroup_mark_enabled(event, ctx);

		if (group_can_go_on(event, cpuctx, can_add_hw)) {
			if (group_sched_in(event, cpuctx, ctx))
				can_add_hw = 0;
		}
	}
}

static void
ctx_sched_in(struct perf_event_context *ctx,
	     struct perf_cpu_context *cpuctx,
	     enum event_type_t event_type,
	     struct task_struct *task)
{
	int is_active = ctx->is_active;
	u64 now;

	lockdep_assert_held(&ctx->lock);

	if (likely(!ctx->nr_events))
		return;

	ctx->is_active |= (event_type | EVENT_TIME);
	if (ctx->task) {
		if (!is_active)
			cpuctx->task_ctx = ctx;
		else
			WARN_ON_ONCE(cpuctx->task_ctx != ctx);
	}

	is_active ^= ctx->is_active; /* changed bits */

	if (is_active & EVENT_TIME) {
		/* start ctx time */
		now = perf_clock();
		ctx->timestamp = now;
		perf_cgroup_set_timestamp(task, ctx);
	}

	/*
	 * First go through the list and put on any pinned groups
	 * in order to give them the best chance of going on.
	 */
	if (is_active & EVENT_PINNED)
		ctx_pinned_sched_in(ctx, cpuctx);

	/* Then walk through the lower prio flexible groups */
	if (is_active & EVENT_FLEXIBLE)
		ctx_flexible_sched_in(ctx, cpuctx);
}

static void cpu_ctx_sched_in(struct perf_cpu_context *cpuctx,
			     enum event_type_t event_type,
			     struct task_struct *task)
{
	struct perf_event_context *ctx = &cpuctx->ctx;

	ctx_sched_in(ctx, cpuctx, event_type, task);
}

static void perf_event_context_sched_in(struct perf_event_context *ctx,
					struct task_struct *task)
{
	struct perf_cpu_context *cpuctx;

	cpuctx = __get_cpu_context(ctx);
	if (cpuctx->task_ctx == ctx)
		return;

	perf_ctx_lock(cpuctx, ctx);
	/*
	 * We must check ctx->nr_events while holding ctx->lock, such
	 * that we serialize against perf_install_in_context().
	 */
	if (!ctx->nr_events)
		goto unlock;

	perf_pmu_disable(ctx->pmu);
	/*
	 * We want to keep the following priority order:
	 * cpu pinned (that don't need to move), task pinned,
	 * cpu flexible, task flexible.
	 *
	 * However, if task's ctx is not carrying any pinned
	 * events, no need to flip the cpuctx's events around.
	 */
	if (!list_empty(&ctx->pinned_groups))
		cpu_ctx_sched_out(cpuctx, EVENT_FLEXIBLE);
	perf_event_sched_in(cpuctx, ctx, task);
	perf_pmu_enable(ctx->pmu);

unlock:
	perf_ctx_unlock(cpuctx, ctx);
}

/*
 * Called from scheduler to add the events of the current task
 * with interrupts disabled.
 *
 * We restore the event value and then enable it.
 *
 * This does not protect us against NMI, but enable()
 * sets the enabled bit in the control field of event _before_
 * accessing the event control register. If a NMI hits, then it will
 * keep the event running.
 */
void __perf_event_task_sched_in(struct task_struct *prev,
				struct task_struct *task)
{
	struct perf_event_context *ctx;
	int ctxn;

	/*
	 * If cgroup events exist on this CPU, then we need to check if we have
	 * to switch in PMU state; cgroup event are system-wide mode only.
	 *
	 * Since cgroup events are CPU events, we must schedule these in before
	 * we schedule in the task events.
	 */
	if (atomic_read(this_cpu_ptr(&perf_cgroup_events)))
		perf_cgroup_sched_in(prev, task);

	for_each_task_context_nr(ctxn) {
		ctx = task->perf_event_ctxp[ctxn];
		if (likely(!ctx))
			continue;

		perf_event_context_sched_in(ctx, task);
	}

	if (atomic_read(&nr_switch_events))
		perf_event_switch(task, prev, true);

	if (__this_cpu_read(perf_sched_cb_usages))
		perf_pmu_sched_task(prev, task, true);
}

static u64 perf_calculate_period(struct perf_event *event, u64 nsec, u64 count)
{
	u64 frequency = event->attr.sample_freq;
	u64 sec = NSEC_PER_SEC;
	u64 divisor, dividend;

	int count_fls, nsec_fls, frequency_fls, sec_fls;

	count_fls = fls64(count);
	nsec_fls = fls64(nsec);
	frequency_fls = fls64(frequency);
	sec_fls = 30;

	/*
	 * We got @count in @nsec, with a target of sample_freq HZ
	 * the target period becomes:
	 *
	 *             @count * 10^9
	 * period = -------------------
	 *          @nsec * sample_freq
	 *
	 */

	/*
	 * Reduce accuracy by one bit such that @a and @b converge
	 * to a similar magnitude.
	 */
#define REDUCE_FLS(a, b)		\
do {					\
	if (a##_fls > b##_fls) {	\
		a >>= 1;		\
		a##_fls--;		\
	} else {			\
		b >>= 1;		\
		b##_fls--;		\
	}				\
} while (0)

	/*
	 * Reduce accuracy until either term fits in a u64, then proceed with
	 * the other, so that finally we can do a u64/u64 division.
	 */
	while (count_fls + sec_fls > 64 && nsec_fls + frequency_fls > 64) {
		REDUCE_FLS(nsec, frequency);
		REDUCE_FLS(sec, count);
	}

	if (count_fls + sec_fls > 64) {
		divisor = nsec * frequency;

		while (count_fls + sec_fls > 64) {
			REDUCE_FLS(count, sec);
			divisor >>= 1;
		}

		dividend = count * sec;
	} else {
		dividend = count * sec;

		while (nsec_fls + frequency_fls > 64) {
			REDUCE_FLS(nsec, frequency);
			dividend >>= 1;
		}

		divisor = nsec * frequency;
	}

	if (!divisor)
		return dividend;

	return div64_u64(dividend, divisor);
}

static DEFINE_PER_CPU(int, perf_throttled_count);
static DEFINE_PER_CPU(u64, perf_throttled_seq);

static void perf_adjust_period(struct perf_event *event, u64 nsec, u64 count, bool disable)
{
	struct hw_perf_event *hwc = &event->hw;
	s64 period, sample_period;
	s64 delta;

	period = perf_calculate_period(event, nsec, count);

	delta = (s64)(period - hwc->sample_period);
	delta = (delta + 7) / 8; /* low pass filter */

	sample_period = hwc->sample_period + delta;

	if (!sample_period)
		sample_period = 1;

	hwc->sample_period = sample_period;

	if (local64_read(&hwc->period_left) > 8*sample_period) {
		if (disable)
			event->pmu->stop(event, PERF_EF_UPDATE);

		local64_set(&hwc->period_left, 0);

		if (disable)
			event->pmu->start(event, PERF_EF_RELOAD);
	}
}

/*
 * combine freq adjustment with unthrottling to avoid two passes over the
 * events. At the same time, make sure, having freq events does not change
 * the rate of unthrottling as that would introduce bias.
 */
static void perf_adjust_freq_unthr_context(struct perf_event_context *ctx,
					   int needs_unthr)
{
	struct perf_event *event;
	struct hw_perf_event *hwc;
	u64 now, period = TICK_NSEC;
	s64 delta;

	/*
	 * only need to iterate over all events iff:
	 * - context have events in frequency mode (needs freq adjust)
	 * - there are events to unthrottle on this cpu
	 */
	if (!(ctx->nr_freq || needs_unthr))
		return;

	raw_spin_lock(&ctx->lock);
	perf_pmu_disable(ctx->pmu);

	list_for_each_entry_rcu(event, &ctx->event_list, event_entry) {
		if (event->state != PERF_EVENT_STATE_ACTIVE)
			continue;

		if (!event_filter_match(event))
			continue;

		perf_pmu_disable(event->pmu);

		hwc = &event->hw;

		if (hwc->interrupts == MAX_INTERRUPTS) {
			hwc->interrupts = 0;
			perf_log_throttle(event, 1);
			event->pmu->start(event, 0);
		}

		if (!event->attr.freq || !event->attr.sample_freq)
			goto next;

		/*
		 * stop the event and update event->count
		 */
		event->pmu->stop(event, PERF_EF_UPDATE);

		now = local64_read(&event->count);
		delta = now - hwc->freq_count_stamp;
		hwc->freq_count_stamp = now;

		/*
		 * restart the event
		 * reload only if value has changed
		 * we have stopped the event so tell that
		 * to perf_adjust_period() to avoid stopping it
		 * twice.
		 */
		if (delta > 0)
			perf_adjust_period(event, period, delta, false);

		event->pmu->start(event, delta > 0 ? PERF_EF_RELOAD : 0);
	next:
		perf_pmu_enable(event->pmu);
	}

	perf_pmu_enable(ctx->pmu);
	raw_spin_unlock(&ctx->lock);
}

/*
 * Round-robin a context's events:
 */
static void rotate_ctx(struct perf_event_context *ctx)
{
	/*
	 * Rotate the first entry last of non-pinned groups. Rotation might be
	 * disabled by the inheritance code.
	 */
	if (!ctx->rotate_disable)
		list_rotate_left(&ctx->flexible_groups);
}

static int perf_rotate_context(struct perf_cpu_context *cpuctx)
{
	struct perf_event_context *ctx = NULL;
	int rotate = 0;

	if (cpuctx->ctx.nr_events) {
		if (cpuctx->ctx.nr_events != cpuctx->ctx.nr_active)
			rotate = 1;
	}

	ctx = cpuctx->task_ctx;
	if (ctx && ctx->nr_events) {
		if (ctx->nr_events != ctx->nr_active)
			rotate = 1;
	}

	if (!rotate)
		goto done;

	perf_ctx_lock(cpuctx, cpuctx->task_ctx);
	perf_pmu_disable(cpuctx->ctx.pmu);

	cpu_ctx_sched_out(cpuctx, EVENT_FLEXIBLE);
	if (ctx)
		ctx_sched_out(ctx, cpuctx, EVENT_FLEXIBLE);

	rotate_ctx(&cpuctx->ctx);
	if (ctx)
		rotate_ctx(ctx);

	perf_event_sched_in(cpuctx, ctx, current);

	perf_pmu_enable(cpuctx->ctx.pmu);
	perf_ctx_unlock(cpuctx, cpuctx->task_ctx);
done:

	return rotate;
}

void perf_event_task_tick(void)
{
	struct list_head *head = this_cpu_ptr(&active_ctx_list);
	struct perf_event_context *ctx, *tmp;
	int throttled;

	WARN_ON(!irqs_disabled());

	__this_cpu_inc(perf_throttled_seq);
	throttled = __this_cpu_xchg(perf_throttled_count, 0);
	tick_dep_clear_cpu(smp_processor_id(), TICK_DEP_BIT_PERF_EVENTS);

	list_for_each_entry_safe(ctx, tmp, head, active_ctx_list)
		perf_adjust_freq_unthr_context(ctx, throttled);
}

static int event_enable_on_exec(struct perf_event *event,
				struct perf_event_context *ctx)
{
	if (!event->attr.enable_on_exec)
		return 0;

	event->attr.enable_on_exec = 0;
	if (event->state >= PERF_EVENT_STATE_INACTIVE)
		return 0;

	__perf_event_mark_enabled(event);

	return 1;
}

/*
 * Enable all of a task's events that have been marked enable-on-exec.
 * This expects task == current.
 */
static void perf_event_enable_on_exec(int ctxn)
{
	struct perf_event_context *ctx, *clone_ctx = NULL;
	enum event_type_t event_type = 0;
	struct perf_cpu_context *cpuctx;
	struct perf_event *event;
	unsigned long flags;
	int enabled = 0;

	local_irq_save(flags);
	ctx = current->perf_event_ctxp[ctxn];
	if (!ctx || !ctx->nr_events)
		goto out;

	cpuctx = __get_cpu_context(ctx);
	perf_ctx_lock(cpuctx, ctx);
	ctx_sched_out(ctx, cpuctx, EVENT_TIME);
	list_for_each_entry(event, &ctx->event_list, event_entry) {
		enabled |= event_enable_on_exec(event, ctx);
		event_type |= get_event_type(event);
	}

	/*
	 * Unclone and reschedule this context if we enabled any event.
	 */
	if (enabled) {
		clone_ctx = unclone_ctx(ctx);
		ctx_resched(cpuctx, ctx, event_type);
	} else {
		ctx_sched_in(ctx, cpuctx, EVENT_TIME, current);
	}
	perf_ctx_unlock(cpuctx, ctx);

out:
	local_irq_restore(flags);

	if (clone_ctx)
		put_ctx(clone_ctx);
}

struct perf_read_data {
	struct perf_event *event;
	bool group;
	int ret;
};

static int __perf_event_read_cpu(struct perf_event *event, int event_cpu)
{
	u16 local_pkg, event_pkg;
	int local_cpu = smp_processor_id();

	if (cpumask_test_cpu(local_cpu, &event->readable_on_cpus))
		return local_cpu;

	if (event->group_caps & PERF_EV_CAP_READ_ACTIVE_PKG) {
		event_pkg = topology_physical_package_id(event_cpu);
		local_pkg = topology_physical_package_id(local_cpu);

		if (event_pkg == local_pkg)
			return local_cpu;
	}

	return event_cpu;
}

/*
 * Cross CPU call to read the hardware event
 */
static void __perf_event_read(void *info)
{
	struct perf_read_data *data = info;
	struct perf_event *sub, *event = data->event;
	struct perf_event_context *ctx = event->ctx;
	struct perf_cpu_context *cpuctx = __get_cpu_context(ctx);
	struct pmu *pmu = event->pmu;

	if (__this_cpu_read(is_hotplugging))
		return;

	/*
	 * If this is a task context, we need to check whether it is
	 * the current task context of this cpu.  If not it has been
	 * scheduled out before the smp call arrived.  In that case
	 * event->count would have been updated to a recent sample
	 * when the event was scheduled out.
	 */
	if (ctx->task && cpuctx->task_ctx != ctx)
		return;

	raw_spin_lock(&ctx->lock);
	if (ctx->is_active) {
		update_context_time(ctx);
		update_cgrp_time_from_event(event);
	}

	update_event_times(event);
	if (event->state != PERF_EVENT_STATE_ACTIVE)
		goto unlock;

	if (!data->group) {
		pmu->read(event);
		data->ret = 0;
		goto unlock;
	}

	pmu->start_txn(pmu, PERF_PMU_TXN_READ);

	pmu->read(event);

	list_for_each_entry(sub, &event->sibling_list, group_entry) {
		update_event_times(sub);
		if (sub->state == PERF_EVENT_STATE_ACTIVE) {
			/*
			 * Use sibling's PMU rather than @event's since
			 * sibling could be on different (eg: software) PMU.
			 */
			sub->pmu->read(sub);
		}
	}

	data->ret = pmu->commit_txn(pmu);

unlock:
	raw_spin_unlock(&ctx->lock);
}

static inline u64 perf_event_count(struct perf_event *event)
{
	return local64_read(&event->count) + atomic64_read(&event->child_count);
}

/*
 * NMI-safe method to read a local event, that is an event that
 * is:
 *   - either for the current task, or for this CPU
 *   - does not have inherit set, for inherited task events
 *     will not be local and we cannot read them atomically
 *   - must not have a pmu::count method
 */
int perf_event_read_local(struct perf_event *event, u64 *value)
{
	unsigned long flags;
	int ret = 0;
	int local_cpu = smp_processor_id();
	bool readable = cpumask_test_cpu(local_cpu, &event->readable_on_cpus);
	/*
	 * Disabling interrupts avoids all counter scheduling (context
	 * switches, timer based rotation and IPIs).
	 */
	local_irq_save(flags);

	/*
	 * It must not be an event with inherit set, we cannot read
	 * all child counters from atomic context.
	 */
	if (event->attr.inherit) {
		ret = -EOPNOTSUPP;
		goto out;
	}

	/* If this is a per-task event, it must be for current */
	if ((event->attach_state & PERF_ATTACH_TASK) &&
	    event->hw.target != current) {
		ret = -EINVAL;
		goto out;
	}

	/* If this is a per-CPU event, it must be for this CPU */
	if (!(event->attach_state & PERF_ATTACH_TASK) &&
	    event->cpu != local_cpu &&
	    !readable) {
		ret = -EINVAL;
		goto out;
	}

	/* If this is a pinned event it must be running on this CPU */
	if (event->attr.pinned && event->oncpu != smp_processor_id()) {
		ret = -EBUSY;
		goto out;
	}

	/*
	 * If the event is currently on this CPU, its either a per-task event,
	 * or local to this CPU. Furthermore it means its ACTIVE (otherwise
	 * oncpu == -1).
	 */
	if (event->oncpu == smp_processor_id() || readable)
		event->pmu->read(event);

	*value = local64_read(&event->count);
out:
	local_irq_restore(flags);

	return ret;
}

static int perf_event_read(struct perf_event *event, bool group)
{
	int event_cpu, ret = 0;
	bool active_event_skip_read = false;
	bool readable;

	/*
	 * If event is enabled and currently active on a CPU, update the
	 * value in the event structure:
	 */
	event_cpu = READ_ONCE(event->oncpu);

	preempt_disable();
	readable = cpumask_test_cpu(smp_processor_id(),
				    &event->readable_on_cpus);

	if (event->state == PERF_EVENT_STATE_ACTIVE) {
		if ((unsigned int)event_cpu >= nr_cpu_ids) {
			preempt_enable();
			return 0;
		}
		if (cpu_isolated(event_cpu) ||
			(event->attr.exclude_idle &&
				per_cpu(is_idle, event_cpu) && !readable) ||
				per_cpu(is_hotplugging, event_cpu))
			active_event_skip_read = true;
	}

	if (event->state == PERF_EVENT_STATE_ACTIVE &&
		!active_event_skip_read) {
		struct perf_read_data data = {
			.event = event,
			.group = group,
			.ret = 0,
		};

		event_cpu = __perf_event_read_cpu(event, event_cpu);

		/*
		 * Purposely ignore the smp_call_function_single() return
		 * value.
		 *
		 * If event_cpu isn't a valid CPU it means the event got
		 * scheduled out and that will have updated the event count.
		 *
		 * Therefore, either way, we'll have an up-to-date event count
		 * after this.
		 */
		(void)smp_call_function_single(event_cpu,
				__perf_event_read, &data, 1);
		ret = data.ret;
	} else if (event->state == PERF_EVENT_STATE_INACTIVE ||
			(active_event_skip_read &&
			!per_cpu(is_hotplugging, event_cpu))) {
		struct perf_event_context *ctx = event->ctx;
		unsigned long flags;

		raw_spin_lock_irqsave(&ctx->lock, flags);
		/*
		 * may read while context is not active
		 * (e.g., thread is blocked), in that case
		 * we cannot update context time
		 */
		if (ctx->is_active) {
			update_context_time(ctx);
			update_cgrp_time_from_event(event);
		}
		if (group)
			update_group_times(event);
		else
			update_event_times(event);
		raw_spin_unlock_irqrestore(&ctx->lock, flags);
	}

	preempt_enable();

	return ret;
}

/*
 * Initialize the perf_event context in a task_struct:
 */
static void __perf_event_init_context(struct perf_event_context *ctx)
{
	raw_spin_lock_init(&ctx->lock);
	mutex_init(&ctx->mutex);
	INIT_LIST_HEAD(&ctx->active_ctx_list);
	INIT_LIST_HEAD(&ctx->pinned_groups);
	INIT_LIST_HEAD(&ctx->flexible_groups);
	INIT_LIST_HEAD(&ctx->event_list);
	atomic_set(&ctx->refcount, 1);
}

static struct perf_event_context *
alloc_perf_context(struct pmu *pmu, struct task_struct *task)
{
	struct perf_event_context *ctx;

	ctx = kzalloc(sizeof(struct perf_event_context), GFP_KERNEL);
	if (!ctx)
		return NULL;

	__perf_event_init_context(ctx);
	if (task) {
		ctx->task = task;
		get_task_struct(task);
	}
	ctx->pmu = pmu;

	return ctx;
}

static struct task_struct *
find_lively_task_by_vpid(pid_t vpid)
{
	struct task_struct *task;

	rcu_read_lock();
	if (!vpid)
		task = current;
	else
		task = find_task_by_vpid(vpid);
	if (task)
		get_task_struct(task);
	rcu_read_unlock();

	if (!task)
		return ERR_PTR(-ESRCH);

	return task;
}

/*
 * Returns a matching context with refcount and pincount.
 */
static struct perf_event_context *
find_get_context(struct pmu *pmu, struct task_struct *task,
		struct perf_event *event)
{
	struct perf_event_context *ctx, *clone_ctx = NULL;
	struct perf_cpu_context *cpuctx;
	void *task_ctx_data = NULL;
	unsigned long flags;
	int ctxn, err;
	int cpu = event->cpu;

	if (!task) {
		/* Must be root to operate on a CPU event: */
		if (!is_kernel_event(event) && perf_paranoid_cpu() &&
			!capable(CAP_SYS_ADMIN))
			return ERR_PTR(-EACCES);

		cpuctx = per_cpu_ptr(pmu->pmu_cpu_context, cpu);
		ctx = &cpuctx->ctx;
		get_ctx(ctx);
		++ctx->pin_count;

		return ctx;
	}

	err = -EINVAL;
	ctxn = pmu->task_ctx_nr;
	if (ctxn < 0)
		goto errout;

	if (event->attach_state & PERF_ATTACH_TASK_DATA) {
		task_ctx_data = kzalloc(pmu->task_ctx_size, GFP_KERNEL);
		if (!task_ctx_data) {
			err = -ENOMEM;
			goto errout;
		}
	}

retry:
	ctx = perf_lock_task_context(task, ctxn, &flags);
	if (ctx) {
		clone_ctx = unclone_ctx(ctx);
		++ctx->pin_count;

		if (task_ctx_data && !ctx->task_ctx_data) {
			ctx->task_ctx_data = task_ctx_data;
			task_ctx_data = NULL;
		}
		raw_spin_unlock_irqrestore(&ctx->lock, flags);

		if (clone_ctx)
			put_ctx(clone_ctx);
	} else {
		ctx = alloc_perf_context(pmu, task);
		err = -ENOMEM;
		if (!ctx)
			goto errout;

		if (task_ctx_data) {
			ctx->task_ctx_data = task_ctx_data;
			task_ctx_data = NULL;
		}

		err = 0;
		mutex_lock(&task->perf_event_mutex);
		/*
		 * If it has already passed perf_event_exit_task().
		 * we must see PF_EXITING, it takes this mutex too.
		 */
		if (task->flags & PF_EXITING)
			err = -ESRCH;
		else if (task->perf_event_ctxp[ctxn])
			err = -EAGAIN;
		else {
			get_ctx(ctx);
			++ctx->pin_count;
			rcu_assign_pointer(task->perf_event_ctxp[ctxn], ctx);
		}
		mutex_unlock(&task->perf_event_mutex);

		if (unlikely(err)) {
			put_ctx(ctx);

			if (err == -EAGAIN)
				goto retry;
			goto errout;
		}
	}

	kfree(task_ctx_data);
	return ctx;

errout:
	kfree(task_ctx_data);
	return ERR_PTR(err);
}

static void perf_event_free_filter(struct perf_event *event);
static void perf_event_free_bpf_prog(struct perf_event *event);

static void free_event_rcu(struct rcu_head *head)
{
	struct perf_event *event;

	event = container_of(head, struct perf_event, rcu_head);
	if (event->ns)
		put_pid_ns(event->ns);
	perf_event_free_filter(event);
	kfree(event);
}

static void ring_buffer_attach(struct perf_event *event,
			       struct ring_buffer *rb);

static void detach_sb_event(struct perf_event *event)
{
	struct pmu_event_list *pel = per_cpu_ptr(&pmu_sb_events, event->cpu);

	raw_spin_lock(&pel->lock);
	list_del_rcu(&event->sb_list);
	raw_spin_unlock(&pel->lock);
}

static bool is_sb_event(struct perf_event *event)
{
	struct perf_event_attr *attr = &event->attr;

	if (event->parent)
		return false;

	if (event->attach_state & PERF_ATTACH_TASK)
		return false;

	if (attr->mmap || attr->mmap_data || attr->mmap2 ||
	    attr->comm || attr->comm_exec ||
	    attr->task ||
	    attr->context_switch)
		return true;
	return false;
}

static void unaccount_pmu_sb_event(struct perf_event *event)
{
	if (is_sb_event(event))
		detach_sb_event(event);
}

static void unaccount_event_cpu(struct perf_event *event, int cpu)
{
	if (event->parent)
		return;

	if (is_cgroup_event(event))
		atomic_dec(&per_cpu(perf_cgroup_events, cpu));
}

#ifdef CONFIG_NO_HZ_FULL
static DEFINE_SPINLOCK(nr_freq_lock);
#endif

static void unaccount_freq_event_nohz(void)
{
#ifdef CONFIG_NO_HZ_FULL
	spin_lock(&nr_freq_lock);
	if (atomic_dec_and_test(&nr_freq_events))
		tick_nohz_dep_clear(TICK_DEP_BIT_PERF_EVENTS);
	spin_unlock(&nr_freq_lock);
#endif
}

static void unaccount_freq_event(void)
{
	if (tick_nohz_full_enabled())
		unaccount_freq_event_nohz();
	else
		atomic_dec(&nr_freq_events);
}

static void unaccount_event(struct perf_event *event)
{
	bool dec = false;

	if (event->parent)
		return;

	if (event->attach_state & PERF_ATTACH_TASK)
		dec = true;
	if (event->attr.mmap || event->attr.mmap_data)
		atomic_dec(&nr_mmap_events);
	if (event->attr.comm)
		atomic_dec(&nr_comm_events);
	if (event->attr.namespaces)
		atomic_dec(&nr_namespaces_events);
	if (event->attr.task)
		atomic_dec(&nr_task_events);
	if (event->attr.freq)
		unaccount_freq_event();
	if (event->attr.context_switch) {
		dec = true;
		atomic_dec(&nr_switch_events);
	}
	if (is_cgroup_event(event))
		dec = true;
	if (has_branch_stack(event))
		dec = true;

	if (dec) {
		if (!atomic_add_unless(&perf_sched_count, -1, 1))
			schedule_delayed_work(&perf_sched_work, HZ);
	}

	unaccount_event_cpu(event, event->cpu);

	unaccount_pmu_sb_event(event);
}

static void perf_sched_delayed(struct work_struct *work)
{
	mutex_lock(&perf_sched_mutex);
	if (atomic_dec_and_test(&perf_sched_count))
		static_branch_disable(&perf_sched_events);
	mutex_unlock(&perf_sched_mutex);
}

/*
 * The following implement mutual exclusion of events on "exclusive" pmus
 * (PERF_PMU_CAP_EXCLUSIVE). Such pmus can only have one event scheduled
 * at a time, so we disallow creating events that might conflict, namely:
 *
 *  1) cpu-wide events in the presence of per-task events,
 *  2) per-task events in the presence of cpu-wide events,
 *  3) two matching events on the same context.
 *
 * The former two cases are handled in the allocation path (perf_event_alloc(),
 * _free_event()), the latter -- before the first perf_install_in_context().
 */
static int exclusive_event_init(struct perf_event *event)
{
	struct pmu *pmu = event->pmu;

	if (!(pmu->capabilities & PERF_PMU_CAP_EXCLUSIVE))
		return 0;

	/*
	 * Prevent co-existence of per-task and cpu-wide events on the
	 * same exclusive pmu.
	 *
	 * Negative pmu::exclusive_cnt means there are cpu-wide
	 * events on this "exclusive" pmu, positive means there are
	 * per-task events.
	 *
	 * Since this is called in perf_event_alloc() path, event::ctx
	 * doesn't exist yet; it is, however, safe to use PERF_ATTACH_TASK
	 * to mean "per-task event", because unlike other attach states it
	 * never gets cleared.
	 */
	if (event->attach_state & PERF_ATTACH_TASK) {
		if (!atomic_inc_unless_negative(&pmu->exclusive_cnt))
			return -EBUSY;
	} else {
		if (!atomic_dec_unless_positive(&pmu->exclusive_cnt))
			return -EBUSY;
	}

	return 0;
}

static void exclusive_event_destroy(struct perf_event *event)
{
	struct pmu *pmu = event->pmu;

	if (!(pmu->capabilities & PERF_PMU_CAP_EXCLUSIVE))
		return;

	/* see comment in exclusive_event_init() */
	if (event->attach_state & PERF_ATTACH_TASK)
		atomic_dec(&pmu->exclusive_cnt);
	else
		atomic_inc(&pmu->exclusive_cnt);
}

static bool exclusive_event_match(struct perf_event *e1, struct perf_event *e2)
{
	if ((e1->pmu == e2->pmu) &&
	    (e1->cpu == e2->cpu ||
	     e1->cpu == -1 ||
	     e2->cpu == -1))
		return true;
	return false;
}

/* Called under the same ctx::mutex as perf_install_in_context() */
static bool exclusive_event_installable(struct perf_event *event,
					struct perf_event_context *ctx)
{
	struct perf_event *iter_event;
	struct pmu *pmu = event->pmu;

	if (!(pmu->capabilities & PERF_PMU_CAP_EXCLUSIVE))
		return true;

	list_for_each_entry(iter_event, &ctx->event_list, event_entry) {
		if (exclusive_event_match(iter_event, event))
			return false;
	}

	return true;
}

static void perf_addr_filters_splice(struct perf_event *event,
				       struct list_head *head);

static int
perf_event_delete_kernel_shared(struct perf_event *event)
{
	int rc = -1, cpu = event->cpu;
	struct shared_events_str *shrd_events;
	unsigned long idx;

	if (!shared_events || (u32)cpu >= nr_cpu_ids)
		return 0;

	shrd_events = per_cpu_ptr(shared_events, cpu);

	mutex_lock(&shrd_events->list_mutex);

	for_each_set_bit(idx, shrd_events->used_mask, SHARED_EVENTS_MAX) {
		if (shrd_events->events[idx] == event) {
			if (atomic_dec_and_test(&shrd_events->refcount[idx])) {
				clear_bit(idx, shrd_events->used_mask);
				shrd_events->events[idx] = NULL;
			}
			rc = (int)atomic_read(&shrd_events->refcount[idx]);
			break;
		}
	}

	mutex_unlock(&shrd_events->list_mutex);
	return rc;
}

static void _free_event(struct perf_event *event)
{
	irq_work_sync(&event->pending);

	unaccount_event(event);

	if (event->rb) {
		/*
		 * Can happen when we close an event with re-directed output.
		 *
		 * Since we have a 0 refcount, perf_mmap_close() will skip
		 * over us; possibly making our ring_buffer_put() the last.
		 */
		mutex_lock(&event->mmap_mutex);
		ring_buffer_attach(event, NULL);
		mutex_unlock(&event->mmap_mutex);
	}

	if (is_cgroup_event(event))
		perf_detach_cgroup(event);

	if (!event->parent) {
		if (event->attr.sample_type & PERF_SAMPLE_CALLCHAIN)
			put_callchain_buffers();
	}

	perf_event_free_bpf_prog(event);
	perf_addr_filters_splice(event, NULL);
	kfree(event->addr_filters_offs);

	if (event->destroy)
		event->destroy(event);

	if (event->ctx)
		put_ctx(event->ctx);

	if (event->hw.target)
		put_task_struct(event->hw.target);

	exclusive_event_destroy(event);
	module_put(event->pmu->module);

	call_rcu(&event->rcu_head, free_event_rcu);
}

/*
 * Used to free events which have a known refcount of 1, such as in error paths
 * where the event isn't exposed yet and inherited events.
 */
static void free_event(struct perf_event *event)
{
	if (WARN(atomic_long_cmpxchg(&event->refcount, 1, 0) != 1,
				"unexpected event refcount: %ld; ptr=%p\n",
				atomic_long_read(&event->refcount), event)) {
		/* leak to avoid use-after-free */
		return;
	}

	_free_event(event);
}

/*
 * Remove user event from the owner task.
 */
static void perf_remove_from_owner(struct perf_event *event)
{
	struct task_struct *owner;

	rcu_read_lock();
	/*
	 * Matches the smp_store_release() in perf_event_exit_task(). If we
	 * observe !owner it means the list deletion is complete and we can
	 * indeed free this event, otherwise we need to serialize on
	 * owner->perf_event_mutex.
	 */
	owner = READ_ONCE(event->owner);
	if (owner) {
		/*
		 * Since delayed_put_task_struct() also drops the last
		 * task reference we can safely take a new reference
		 * while holding the rcu_read_lock().
		 */
		get_task_struct(owner);
	}
	rcu_read_unlock();

	if (owner) {
		/*
		 * If we're here through perf_event_exit_task() we're already
		 * holding ctx->mutex which would be an inversion wrt. the
		 * normal lock order.
		 *
		 * However we can safely take this lock because its the child
		 * ctx->mutex.
		 */
		mutex_lock_nested(&owner->perf_event_mutex, SINGLE_DEPTH_NESTING);

		/*
		 * We have to re-check the event->owner field, if it is cleared
		 * we raced with perf_event_exit_task(), acquiring the mutex
		 * ensured they're done, and we can proceed with freeing the
		 * event.
		 */
		if (event->owner) {
			list_del_init(&event->owner_entry);
			smp_store_release(&event->owner, NULL);
		}
		mutex_unlock(&owner->perf_event_mutex);
		put_task_struct(owner);
	}
}

static void put_event(struct perf_event *event)
{
	if (!atomic_long_dec_and_test(&event->refcount))
		return;

	_free_event(event);
}

/*
 * Kill an event dead; while event:refcount will preserve the event
 * object, it will not preserve its functionality. Once the last 'user'
 * gives up the object, we'll destroy the thing.
 */
static int __perf_event_release_kernel(struct perf_event *event)
{
	struct perf_event_context *ctx = event->ctx;
	struct perf_event *child, *tmp;

#if defined CONFIG_HOTPLUG_CPU || defined CONFIG_KEXEC_CORE
	if (event->cpu != -1) {
		spin_lock(&dormant_event_list_lock);
		if (event->state == PERF_EVENT_STATE_DORMANT)
			list_del(&event->dormant_event_entry);
		spin_unlock(&dormant_event_list_lock);
	}
#endif

	/*
	 * If we got here through err_file: fput(event_file); we will not have
	 * attached to a context yet.
	 */
	if (!ctx) {
		WARN_ON_ONCE(event->attach_state &
				(PERF_ATTACH_CONTEXT|PERF_ATTACH_GROUP));
		goto no_ctx;
	}

	if (!is_kernel_event(event)) {
		perf_remove_from_owner(event);
	}

	ctx = perf_event_ctx_lock(event);
	WARN_ON_ONCE(ctx->parent_ctx);
	perf_remove_from_context(event, DETACH_GROUP);

	if (perf_event_delete_kernel_shared(event) > 0) {
		perf_event__state_init(event);
		perf_install_in_context(ctx, event, event->cpu);

		perf_event_ctx_unlock(event, ctx);

		perf_event_enable(event);

		return 0;
	}

	raw_spin_lock_irq(&ctx->lock);
	/*
	 * Mark this event as STATE_DEAD, there is no external reference to it
	 * anymore.
	 *
	 * Anybody acquiring event->child_mutex after the below loop _must_
	 * also see this, most importantly inherit_event() which will avoid
	 * placing more children on the list.
	 *
	 * Thus this guarantees that we will in fact observe and kill _ALL_
	 * child events.
	 */
	event->state = PERF_EVENT_STATE_DEAD;
	raw_spin_unlock_irq(&ctx->lock);

	perf_event_ctx_unlock(event, ctx);

again:
	mutex_lock(&event->child_mutex);
	list_for_each_entry(child, &event->child_list, child_list) {

		/*
		 * Cannot change, child events are not migrated, see the
		 * comment with perf_event_ctx_lock_nested().
		 */
		ctx = READ_ONCE(child->ctx);
		/*
		 * Since child_mutex nests inside ctx::mutex, we must jump
		 * through hoops. We start by grabbing a reference on the ctx.
		 *
		 * Since the event cannot get freed while we hold the
		 * child_mutex, the context must also exist and have a !0
		 * reference count.
		 */
		get_ctx(ctx);

		/*
		 * Now that we have a ctx ref, we can drop child_mutex, and
		 * acquire ctx::mutex without fear of it going away. Then we
		 * can re-acquire child_mutex.
		 */
		mutex_unlock(&event->child_mutex);
		mutex_lock(&ctx->mutex);
		mutex_lock(&event->child_mutex);

		/*
		 * Now that we hold ctx::mutex and child_mutex, revalidate our
		 * state, if child is still the first entry, it didn't get freed
		 * and we can continue doing so.
		 */
		tmp = list_first_entry_or_null(&event->child_list,
					       struct perf_event, child_list);
		if (tmp == child) {
			perf_remove_from_context(child, DETACH_GROUP);
			list_del(&child->child_list);
			free_event(child);
			/*
			 * This matches the refcount bump in inherit_event();
			 * this can't be the last reference.
			 */
			put_event(event);
		}

		mutex_unlock(&event->child_mutex);
		mutex_unlock(&ctx->mutex);
		put_ctx(ctx);
		goto again;
	}
	mutex_unlock(&event->child_mutex);

no_ctx:
	put_event(event); /* Must be the 'last' reference */
	return 0;
}

int perf_event_release_kernel(struct perf_event *event)
{
	int ret;

	mutex_lock(&pmus_lock);
	ret = __perf_event_release_kernel(event);
	mutex_unlock(&pmus_lock);

	return ret;
}
EXPORT_SYMBOL_GPL(perf_event_release_kernel);

/*
 * Called when the last reference to the file is gone.
 */
static int perf_release(struct inode *inode, struct file *file)
{
	perf_event_release_kernel(file->private_data);
	return 0;
}

u64 perf_event_read_value(struct perf_event *event, u64 *enabled, u64 *running)
{
	struct perf_event *child;
	u64 total = 0;

	*enabled = 0;
	*running = 0;

	mutex_lock(&event->child_mutex);

	(void)perf_event_read(event, false);
	total += perf_event_count(event);

	*enabled += event->total_time_enabled +
			atomic64_read(&event->child_total_time_enabled);
	*running += event->total_time_running +
			atomic64_read(&event->child_total_time_running);

	list_for_each_entry(child, &event->child_list, child_list) {
		(void)perf_event_read(child, false);
		total += perf_event_count(child);
		*enabled += child->total_time_enabled;
		*running += child->total_time_running;
	}
	mutex_unlock(&event->child_mutex);

	return total;
}
EXPORT_SYMBOL_GPL(perf_event_read_value);

static int __perf_read_group_add(struct perf_event *leader,
					u64 read_format, u64 *values)
{
	struct perf_event_context *ctx = leader->ctx;
	struct perf_event *sub;
	unsigned long flags;
	int n = 1; /* skip @nr */
	int ret;

	ret = perf_event_read(leader, true);
	if (ret)
		return ret;

	raw_spin_lock_irqsave(&ctx->lock, flags);

	/*
	 * Since we co-schedule groups, {enabled,running} times of siblings
	 * will be identical to those of the leader, so we only publish one
	 * set.
	 */
	if (read_format & PERF_FORMAT_TOTAL_TIME_ENABLED) {
		values[n++] += leader->total_time_enabled +
			atomic64_read(&leader->child_total_time_enabled);
	}

	if (read_format & PERF_FORMAT_TOTAL_TIME_RUNNING) {
		values[n++] += leader->total_time_running +
			atomic64_read(&leader->child_total_time_running);
	}

	/*
	 * Write {count,id} tuples for every sibling.
	 */
	values[n++] += perf_event_count(leader);
	if (read_format & PERF_FORMAT_ID)
		values[n++] = primary_event_id(leader);

	list_for_each_entry(sub, &leader->sibling_list, group_entry) {
		values[n++] += perf_event_count(sub);
		if (read_format & PERF_FORMAT_ID)
			values[n++] = primary_event_id(sub);
	}

	raw_spin_unlock_irqrestore(&ctx->lock, flags);
	return 0;
}

static int perf_read_group(struct perf_event *event,
				   u64 read_format, char __user *buf)
{
	struct perf_event *leader = event->group_leader, *child;
	struct perf_event_context *ctx = leader->ctx;
	int ret;
	u64 *values;

	lockdep_assert_held(&ctx->mutex);

	values = kzalloc(event->read_size, GFP_KERNEL);
	if (!values)
		return -ENOMEM;

	values[0] = 1 + leader->nr_siblings;

	/*
	 * By locking the child_mutex of the leader we effectively
	 * lock the child list of all siblings.. XXX explain how.
	 */
	mutex_lock(&leader->child_mutex);

	ret = __perf_read_group_add(leader, read_format, values);
	if (ret)
		goto unlock;

	list_for_each_entry(child, &leader->child_list, child_list) {
		ret = __perf_read_group_add(child, read_format, values);
		if (ret)
			goto unlock;
	}

	mutex_unlock(&leader->child_mutex);

	ret = event->read_size;
	if (copy_to_user(buf, values, event->read_size))
		ret = -EFAULT;
	goto out;

unlock:
	mutex_unlock(&leader->child_mutex);
out:
	kfree(values);
	return ret;
}

static int perf_read_one(struct perf_event *event,
				 u64 read_format, char __user *buf)
{
	u64 enabled, running;
	u64 values[4];
	int n = 0;

	values[n++] = perf_event_read_value(event, &enabled, &running);
	if (read_format & PERF_FORMAT_TOTAL_TIME_ENABLED)
		values[n++] = enabled;
	if (read_format & PERF_FORMAT_TOTAL_TIME_RUNNING)
		values[n++] = running;
	if (read_format & PERF_FORMAT_ID)
		values[n++] = primary_event_id(event);

	if (copy_to_user(buf, values, n * sizeof(u64)))
		return -EFAULT;

	return n * sizeof(u64);
}

static bool is_event_hup(struct perf_event *event)
{
	bool no_children;

	if (event->state > PERF_EVENT_STATE_EXIT)
		return false;

	mutex_lock(&event->child_mutex);
	no_children = list_empty(&event->child_list);
	mutex_unlock(&event->child_mutex);
	return no_children;
}

/*
 * Read the performance event - simple non blocking version for now
 */
static ssize_t
__perf_read(struct perf_event *event, char __user *buf, size_t count)
{
	u64 read_format = event->attr.read_format;
	int ret;

	/*
	 * Return end-of-file for a read on a event that is in
	 * error state (i.e. because it was pinned but it couldn't be
	 * scheduled on to the CPU at some point).
	 */
	if (event->state == PERF_EVENT_STATE_ERROR)
		return 0;

	if (count < event->read_size)
		return -ENOSPC;

	WARN_ON_ONCE(event->ctx->parent_ctx);
	if (read_format & PERF_FORMAT_GROUP)
		ret = perf_read_group(event, read_format, buf);
	else
		ret = perf_read_one(event, read_format, buf);

	return ret;
}

static ssize_t
perf_read(struct file *file, char __user *buf, size_t count, loff_t *ppos)
{
	struct perf_event *event = file->private_data;
	struct perf_event_context *ctx;
	int ret;

#if defined CONFIG_HOTPLUG_CPU || defined CONFIG_KEXEC_CORE
	spin_lock(&dormant_event_list_lock);
	if (event->state == PERF_EVENT_STATE_DORMANT) {
		spin_unlock(&dormant_event_list_lock);
		return 0;
	}
	spin_unlock(&dormant_event_list_lock);
#endif

	ctx = perf_event_ctx_lock(event);
	ret = __perf_read(event, buf, count);
	perf_event_ctx_unlock(event, ctx);

	return ret;
}

static unsigned int perf_poll(struct file *file, poll_table *wait)
{
	struct perf_event *event = file->private_data;
	struct ring_buffer *rb;
	unsigned int events = POLLHUP;

	poll_wait(file, &event->waitq, wait);

	if (is_event_hup(event))
		return events;

	/*
	 * Pin the event->rb by taking event->mmap_mutex; otherwise
	 * perf_event_set_output() can swizzle our rb and make us miss wakeups.
	 */
	mutex_lock(&event->mmap_mutex);
	rb = event->rb;
	if (rb)
		events = atomic_xchg(&rb->poll, 0);
	mutex_unlock(&event->mmap_mutex);
	return events;
}

static void _perf_event_reset(struct perf_event *event)
{
	(void)perf_event_read(event, false);
	local64_set(&event->count, 0);
	perf_event_update_userpage(event);
}

/*
 * Holding the top-level event's child_mutex means that any
 * descendant process that has inherited this event will block
 * in perf_event_exit_event() if it goes to exit, thus satisfying the
 * task existence requirements of perf_event_enable/disable.
 */
static void perf_event_for_each_child(struct perf_event *event,
					void (*func)(struct perf_event *))
{
	struct perf_event *child;

	WARN_ON_ONCE(event->ctx->parent_ctx);

	mutex_lock(&event->child_mutex);
	func(event);
	list_for_each_entry(child, &event->child_list, child_list)
		func(child);
	mutex_unlock(&event->child_mutex);
}

static void perf_event_for_each(struct perf_event *event,
				  void (*func)(struct perf_event *))
{
	struct perf_event_context *ctx = event->ctx;
	struct perf_event *sibling;

	lockdep_assert_held(&ctx->mutex);

	event = event->group_leader;

	perf_event_for_each_child(event, func);
	list_for_each_entry(sibling, &event->sibling_list, group_entry)
		perf_event_for_each_child(sibling, func);
}

static void __perf_event_period(struct perf_event *event,
				struct perf_cpu_context *cpuctx,
				struct perf_event_context *ctx,
				void *info)
{
	u64 value = *((u64 *)info);
	bool active;

	if (event->attr.freq) {
		event->attr.sample_freq = value;
	} else {
		event->attr.sample_period = value;
		event->hw.sample_period = value;
	}

	active = (event->state == PERF_EVENT_STATE_ACTIVE);
	if (active) {
		perf_pmu_disable(ctx->pmu);
		/*
		 * We could be throttled; unthrottle now to avoid the tick
		 * trying to unthrottle while we already re-started the event.
		 */
		if (event->hw.interrupts == MAX_INTERRUPTS) {
			event->hw.interrupts = 0;
			perf_log_throttle(event, 1);
		}
		event->pmu->stop(event, PERF_EF_UPDATE);
	}

	local64_set(&event->hw.period_left, 0);

	if (active) {
		event->pmu->start(event, PERF_EF_RELOAD);
		perf_pmu_enable(ctx->pmu);
	}
}

static int perf_event_check_period(struct perf_event *event, u64 value)
{
	return event->pmu->check_period(event, value);
}

static int perf_event_period(struct perf_event *event, u64 __user *arg)
{
	u64 value;

	if (!is_sampling_event(event))
		return -EINVAL;

	if (copy_from_user(&value, arg, sizeof(value)))
		return -EFAULT;

	if (!value)
		return -EINVAL;

	if (event->attr.freq && value > sysctl_perf_event_sample_rate)
		return -EINVAL;

	if (perf_event_check_period(event, value))
		return -EINVAL;

<<<<<<< HEAD
=======
	if (!event->attr.freq && (value & (1ULL << 63)))
		return -EINVAL;

>>>>>>> c081cdb1
	event_function_call(event, __perf_event_period, &value);

	return 0;
}

static const struct file_operations perf_fops;

static inline int perf_fget_light(int fd, struct fd *p)
{
	struct fd f = fdget(fd);
	if (!f.file)
		return -EBADF;

	if (f.file->f_op != &perf_fops) {
		fdput(f);
		return -EBADF;
	}
	*p = f;
	return 0;
}

static int perf_event_set_output(struct perf_event *event,
				 struct perf_event *output_event);
static int perf_event_set_filter(struct perf_event *event, void __user *arg);
static int perf_event_set_bpf_prog(struct perf_event *event, u32 prog_fd);

static long _perf_ioctl(struct perf_event *event, unsigned int cmd, unsigned long arg)
{
	void (*func)(struct perf_event *);
	u32 flags = arg;

	switch (cmd) {
	case PERF_EVENT_IOC_ENABLE:
		func = _perf_event_enable;
		break;
	case PERF_EVENT_IOC_DISABLE:
		func = _perf_event_disable;
		break;
	case PERF_EVENT_IOC_RESET:
		func = _perf_event_reset;
		break;

	case PERF_EVENT_IOC_REFRESH:
		return _perf_event_refresh(event, arg);

	case PERF_EVENT_IOC_PERIOD:
		return perf_event_period(event, (u64 __user *)arg);

	case PERF_EVENT_IOC_ID:
	{
		u64 id = primary_event_id(event);

		if (copy_to_user((void __user *)arg, &id, sizeof(id)))
			return -EFAULT;
		return 0;
	}

	case PERF_EVENT_IOC_SET_OUTPUT:
	{
		int ret;
		if (arg != -1) {
			struct perf_event *output_event;
			struct fd output;
			ret = perf_fget_light(arg, &output);
			if (ret)
				return ret;
			output_event = output.file->private_data;
			ret = perf_event_set_output(event, output_event);
			fdput(output);
		} else {
			ret = perf_event_set_output(event, NULL);
		}
		return ret;
	}

	case PERF_EVENT_IOC_SET_FILTER:
		return perf_event_set_filter(event, (void __user *)arg);

	case PERF_EVENT_IOC_SET_BPF:
		return perf_event_set_bpf_prog(event, arg);

	case PERF_EVENT_IOC_PAUSE_OUTPUT: {
		struct ring_buffer *rb;

		rcu_read_lock();
		rb = rcu_dereference(event->rb);
		if (!rb || !rb->nr_pages) {
			rcu_read_unlock();
			return -EINVAL;
		}
		rb_toggle_paused(rb, !!arg);
		rcu_read_unlock();
		return 0;
	}
	default:
		return -ENOTTY;
	}

	if (flags & PERF_IOC_FLAG_GROUP)
		perf_event_for_each(event, func);
	else
		perf_event_for_each_child(event, func);

	return 0;
}

static long perf_ioctl(struct file *file, unsigned int cmd, unsigned long arg)
{
	struct perf_event *event = file->private_data;
	struct perf_event_context *ctx;
	long ret;

	ctx = perf_event_ctx_lock(event);
	ret = _perf_ioctl(event, cmd, arg);
	perf_event_ctx_unlock(event, ctx);

	return ret;
}

#ifdef CONFIG_COMPAT
static long perf_compat_ioctl(struct file *file, unsigned int cmd,
				unsigned long arg)
{
	switch (_IOC_NR(cmd)) {
	case _IOC_NR(PERF_EVENT_IOC_SET_FILTER):
	case _IOC_NR(PERF_EVENT_IOC_ID):
		/* Fix up pointer size (usually 4 -> 8 in 32-on-64-bit case */
		if (_IOC_SIZE(cmd) == sizeof(compat_uptr_t)) {
			cmd &= ~IOCSIZE_MASK;
			cmd |= sizeof(void *) << IOCSIZE_SHIFT;
		}
		break;
	}
	return perf_ioctl(file, cmd, arg);
}
#else
# define perf_compat_ioctl NULL
#endif

int perf_event_task_enable(void)
{
	struct perf_event_context *ctx;
	struct perf_event *event;

	mutex_lock(&current->perf_event_mutex);
	list_for_each_entry(event, &current->perf_event_list, owner_entry) {
		ctx = perf_event_ctx_lock(event);
		perf_event_for_each_child(event, _perf_event_enable);
		perf_event_ctx_unlock(event, ctx);
	}
	mutex_unlock(&current->perf_event_mutex);

	return 0;
}

int perf_event_task_disable(void)
{
	struct perf_event_context *ctx;
	struct perf_event *event;

	mutex_lock(&current->perf_event_mutex);
	list_for_each_entry(event, &current->perf_event_list, owner_entry) {
		ctx = perf_event_ctx_lock(event);
		perf_event_for_each_child(event, _perf_event_disable);
		perf_event_ctx_unlock(event, ctx);
	}
	mutex_unlock(&current->perf_event_mutex);

	return 0;
}

static int perf_event_index(struct perf_event *event)
{
	if (event->hw.state & PERF_HES_STOPPED)
		return 0;

	if (event->state != PERF_EVENT_STATE_ACTIVE)
		return 0;

	return event->pmu->event_idx(event);
}

static void calc_timer_values(struct perf_event *event,
				u64 *now,
				u64 *enabled,
				u64 *running)
{
	u64 ctx_time;

	*now = perf_clock();
	ctx_time = event->shadow_ctx_time + *now;
	*enabled = ctx_time - event->tstamp_enabled;
	*running = ctx_time - event->tstamp_running;
}

static void perf_event_init_userpage(struct perf_event *event)
{
	struct perf_event_mmap_page *userpg;
	struct ring_buffer *rb;

	rcu_read_lock();
	rb = rcu_dereference(event->rb);
	if (!rb)
		goto unlock;

	userpg = rb->user_page;

	/* Allow new userspace to detect that bit 0 is deprecated */
	userpg->cap_bit0_is_deprecated = 1;
	userpg->size = offsetof(struct perf_event_mmap_page, __reserved);
	userpg->data_offset = PAGE_SIZE;
	userpg->data_size = perf_data_size(rb);

unlock:
	rcu_read_unlock();
}

void __weak arch_perf_update_userpage(
	struct perf_event *event, struct perf_event_mmap_page *userpg, u64 now)
{
}

/*
 * Callers need to ensure there can be no nesting of this function, otherwise
 * the seqlock logic goes bad. We can not serialize this because the arch
 * code calls this from NMI context.
 */
void perf_event_update_userpage(struct perf_event *event)
{
	struct perf_event_mmap_page *userpg;
	struct ring_buffer *rb;
	u64 enabled, running, now;

	rcu_read_lock();
	rb = rcu_dereference(event->rb);
	if (!rb)
		goto unlock;

	/*
	 * compute total_time_enabled, total_time_running
	 * based on snapshot values taken when the event
	 * was last scheduled in.
	 *
	 * we cannot simply called update_context_time()
	 * because of locking issue as we can be called in
	 * NMI context
	 */
	calc_timer_values(event, &now, &enabled, &running);

	userpg = rb->user_page;
	/*
	 * Disable preemption so as to not let the corresponding user-space
	 * spin too long if we get preempted.
	 */
	preempt_disable();
	++userpg->lock;
	barrier();
	userpg->index = perf_event_index(event);
	userpg->offset = perf_event_count(event);
	if (userpg->index)
		userpg->offset -= local64_read(&event->hw.prev_count);

	userpg->time_enabled = enabled +
			atomic64_read(&event->child_total_time_enabled);

	userpg->time_running = running +
			atomic64_read(&event->child_total_time_running);

	arch_perf_update_userpage(event, userpg, now);

	barrier();
	++userpg->lock;
	preempt_enable();
unlock:
	rcu_read_unlock();
}
EXPORT_SYMBOL_GPL(perf_event_update_userpage);

static int perf_mmap_fault(struct vm_fault *vmf)
{
	struct perf_event *event = vmf->vma->vm_file->private_data;
	struct ring_buffer *rb;
	int ret = VM_FAULT_SIGBUS;

	if (vmf->flags & FAULT_FLAG_MKWRITE) {
		if (vmf->pgoff == 0)
			ret = 0;
		return ret;
	}

	rcu_read_lock();
	rb = rcu_dereference(event->rb);
	if (!rb)
		goto unlock;

	if (vmf->pgoff && (vmf->flags & FAULT_FLAG_WRITE))
		goto unlock;

	vmf->page = perf_mmap_to_page(rb, vmf->pgoff);
	if (!vmf->page)
		goto unlock;

	get_page(vmf->page);
	vmf->page->mapping = vmf->vma->vm_file->f_mapping;
	vmf->page->index   = vmf->pgoff;

	ret = 0;
unlock:
	rcu_read_unlock();

	return ret;
}

static void ring_buffer_attach(struct perf_event *event,
			       struct ring_buffer *rb)
{
	struct ring_buffer *old_rb = NULL;
	unsigned long flags;

	if (event->rb) {
		/*
		 * Should be impossible, we set this when removing
		 * event->rb_entry and wait/clear when adding event->rb_entry.
		 */
		WARN_ON_ONCE(event->rcu_pending);

		old_rb = event->rb;
		spin_lock_irqsave(&old_rb->event_lock, flags);
		list_del_rcu(&event->rb_entry);
		spin_unlock_irqrestore(&old_rb->event_lock, flags);

		event->rcu_batches = get_state_synchronize_rcu();
		event->rcu_pending = 1;
	}

	if (rb) {
		if (event->rcu_pending) {
			cond_synchronize_rcu(event->rcu_batches);
			event->rcu_pending = 0;
		}

		spin_lock_irqsave(&rb->event_lock, flags);
		list_add_rcu(&event->rb_entry, &rb->event_list);
		spin_unlock_irqrestore(&rb->event_lock, flags);
	}

	/*
	 * Avoid racing with perf_mmap_close(AUX): stop the event
	 * before swizzling the event::rb pointer; if it's getting
	 * unmapped, its aux_mmap_count will be 0 and it won't
	 * restart. See the comment in __perf_pmu_output_stop().
	 *
	 * Data will inevitably be lost when set_output is done in
	 * mid-air, but then again, whoever does it like this is
	 * not in for the data anyway.
	 */
	if (has_aux(event))
		perf_event_stop(event, 0);

	rcu_assign_pointer(event->rb, rb);

	if (old_rb) {
		ring_buffer_put(old_rb);
		/*
		 * Since we detached before setting the new rb, so that we
		 * could attach the new rb, we could have missed a wakeup.
		 * Provide it now.
		 */
		wake_up_all(&event->waitq);
	}
}

static void ring_buffer_wakeup(struct perf_event *event)
{
	struct ring_buffer *rb;

	rcu_read_lock();
	rb = rcu_dereference(event->rb);
	if (rb) {
		list_for_each_entry_rcu(event, &rb->event_list, rb_entry)
			wake_up_all(&event->waitq);
	}
	rcu_read_unlock();
}

struct ring_buffer *ring_buffer_get(struct perf_event *event)
{
	struct ring_buffer *rb;

	rcu_read_lock();
	rb = rcu_dereference(event->rb);
	if (rb) {
		if (!atomic_inc_not_zero(&rb->refcount))
			rb = NULL;
	}
	rcu_read_unlock();

	return rb;
}

void ring_buffer_put(struct ring_buffer *rb)
{
	if (!atomic_dec_and_test(&rb->refcount))
		return;

	WARN_ON_ONCE(!list_empty(&rb->event_list));

	call_rcu(&rb->rcu_head, rb_free_rcu);
}

static void perf_mmap_open(struct vm_area_struct *vma)
{
	struct perf_event *event = vma->vm_file->private_data;

	atomic_inc(&event->mmap_count);
	atomic_inc(&event->rb->mmap_count);

	if (vma->vm_pgoff)
		atomic_inc(&event->rb->aux_mmap_count);

	if (event->pmu->event_mapped)
		event->pmu->event_mapped(event, vma->vm_mm);
}

static void perf_pmu_output_stop(struct perf_event *event);

/*
 * A buffer can be mmap()ed multiple times; either directly through the same
 * event, or through other events by use of perf_event_set_output().
 *
 * In order to undo the VM accounting done by perf_mmap() we need to destroy
 * the buffer here, where we still have a VM context. This means we need
 * to detach all events redirecting to us.
 */
static void perf_mmap_close(struct vm_area_struct *vma)
{
	struct perf_event *event = vma->vm_file->private_data;

	struct ring_buffer *rb = ring_buffer_get(event);
	struct user_struct *mmap_user = rb->mmap_user;
	int mmap_locked = rb->mmap_locked;
	unsigned long size = perf_data_size(rb);

	if (event->pmu->event_unmapped)
		event->pmu->event_unmapped(event, vma->vm_mm);

	/*
	 * rb->aux_mmap_count will always drop before rb->mmap_count and
	 * event->mmap_count, so it is ok to use event->mmap_mutex to
	 * serialize with perf_mmap here.
	 */
	if (rb_has_aux(rb) && vma->vm_pgoff == rb->aux_pgoff &&
	    atomic_dec_and_mutex_lock(&rb->aux_mmap_count, &event->mmap_mutex)) {
		/*
		 * Stop all AUX events that are writing to this buffer,
		 * so that we can free its AUX pages and corresponding PMU
		 * data. Note that after rb::aux_mmap_count dropped to zero,
		 * they won't start any more (see perf_aux_output_begin()).
		 */
		perf_pmu_output_stop(event);

		/* now it's safe to free the pages */
		atomic_long_sub(rb->aux_nr_pages, &mmap_user->locked_vm);
		vma->vm_mm->pinned_vm -= rb->aux_mmap_locked;

		/* this has to be the last one */
		rb_free_aux(rb);
		WARN_ON_ONCE(atomic_read(&rb->aux_refcount));

		mutex_unlock(&event->mmap_mutex);
	}

	atomic_dec(&rb->mmap_count);

	if (!atomic_dec_and_mutex_lock(&event->mmap_count, &event->mmap_mutex))
		goto out_put;

	ring_buffer_attach(event, NULL);
	mutex_unlock(&event->mmap_mutex);

	/* If there's still other mmap()s of this buffer, we're done. */
	if (atomic_read(&rb->mmap_count))
		goto out_put;

	/*
	 * No other mmap()s, detach from all other events that might redirect
	 * into the now unreachable buffer. Somewhat complicated by the
	 * fact that rb::event_lock otherwise nests inside mmap_mutex.
	 */
again:
	rcu_read_lock();
	list_for_each_entry_rcu(event, &rb->event_list, rb_entry) {
		if (!atomic_long_inc_not_zero(&event->refcount)) {
			/*
			 * This event is en-route to free_event() which will
			 * detach it and remove it from the list.
			 */
			continue;
		}
		rcu_read_unlock();

		mutex_lock(&event->mmap_mutex);
		/*
		 * Check we didn't race with perf_event_set_output() which can
		 * swizzle the rb from under us while we were waiting to
		 * acquire mmap_mutex.
		 *
		 * If we find a different rb; ignore this event, a next
		 * iteration will no longer find it on the list. We have to
		 * still restart the iteration to make sure we're not now
		 * iterating the wrong list.
		 */
		if (event->rb == rb)
			ring_buffer_attach(event, NULL);

		mutex_unlock(&event->mmap_mutex);
		put_event(event);

		/*
		 * Restart the iteration; either we're on the wrong list or
		 * destroyed its integrity by doing a deletion.
		 */
		goto again;
	}
	rcu_read_unlock();

	/*
	 * It could be there's still a few 0-ref events on the list; they'll
	 * get cleaned up by free_event() -- they'll also still have their
	 * ref on the rb and will free it whenever they are done with it.
	 *
	 * Aside from that, this buffer is 'fully' detached and unmapped,
	 * undo the VM accounting.
	 */

	atomic_long_sub((size >> PAGE_SHIFT) + 1, &mmap_user->locked_vm);
	vma->vm_mm->pinned_vm -= mmap_locked;
	free_uid(mmap_user);

out_put:
	ring_buffer_put(rb); /* could be last */
}

static const struct vm_operations_struct perf_mmap_vmops = {
	.open		= perf_mmap_open,
	.close		= perf_mmap_close, /* non mergable */
	.fault		= perf_mmap_fault,
	.page_mkwrite	= perf_mmap_fault,
};

static int perf_mmap(struct file *file, struct vm_area_struct *vma)
{
	struct perf_event *event = file->private_data;
	unsigned long user_locked, user_lock_limit;
	struct user_struct *user = current_user();
	unsigned long locked, lock_limit;
	struct ring_buffer *rb = NULL;
	unsigned long vma_size;
	unsigned long nr_pages;
	long user_extra = 0, extra = 0;
	int ret = 0, flags = 0;

	/*
	 * Don't allow mmap() of inherited per-task counters. This would
	 * create a performance issue due to all children writing to the
	 * same rb.
	 */
	if (event->cpu == -1 && event->attr.inherit)
		return -EINVAL;

	if (!(vma->vm_flags & VM_SHARED))
		return -EINVAL;

	vma_size = vma->vm_end - vma->vm_start;

	if (vma->vm_pgoff == 0) {
		nr_pages = (vma_size / PAGE_SIZE) - 1;
	} else {
		/*
		 * AUX area mapping: if rb->aux_nr_pages != 0, it's already
		 * mapped, all subsequent mappings should have the same size
		 * and offset. Must be above the normal perf buffer.
		 */
		u64 aux_offset, aux_size;

		if (!event->rb)
			return -EINVAL;

		nr_pages = vma_size / PAGE_SIZE;

		mutex_lock(&event->mmap_mutex);
		ret = -EINVAL;

		rb = event->rb;
		if (!rb)
			goto aux_unlock;

		aux_offset = ACCESS_ONCE(rb->user_page->aux_offset);
		aux_size = ACCESS_ONCE(rb->user_page->aux_size);

		if (aux_offset < perf_data_size(rb) + PAGE_SIZE)
			goto aux_unlock;

		if (aux_offset != vma->vm_pgoff << PAGE_SHIFT)
			goto aux_unlock;

		/* already mapped with a different offset */
		if (rb_has_aux(rb) && rb->aux_pgoff != vma->vm_pgoff)
			goto aux_unlock;

		if (aux_size != vma_size || aux_size != nr_pages * PAGE_SIZE)
			goto aux_unlock;

		/* already mapped with a different size */
		if (rb_has_aux(rb) && rb->aux_nr_pages != nr_pages)
			goto aux_unlock;

		if (!is_power_of_2(nr_pages))
			goto aux_unlock;

		if (!atomic_inc_not_zero(&rb->mmap_count))
			goto aux_unlock;

		if (rb_has_aux(rb)) {
			atomic_inc(&rb->aux_mmap_count);
			ret = 0;
			goto unlock;
		}

		atomic_set(&rb->aux_mmap_count, 1);
		user_extra = nr_pages;

		goto accounting;
	}

	/*
	 * If we have rb pages ensure they're a power-of-two number, so we
	 * can do bitmasks instead of modulo.
	 */
	if (nr_pages != 0 && !is_power_of_2(nr_pages))
		return -EINVAL;

	if (vma_size != PAGE_SIZE * (1 + nr_pages))
		return -EINVAL;

	WARN_ON_ONCE(event->ctx->parent_ctx);
again:
	mutex_lock(&event->mmap_mutex);
	if (event->rb) {
		if (event->rb->nr_pages != nr_pages) {
			ret = -EINVAL;
			goto unlock;
		}

		if (!atomic_inc_not_zero(&event->rb->mmap_count)) {
			/*
			 * Raced against perf_mmap_close() through
			 * perf_event_set_output(). Try again, hope for better
			 * luck.
			 */
			mutex_unlock(&event->mmap_mutex);
			goto again;
		}

		goto unlock;
	}

	user_extra = nr_pages + 1;

accounting:
	user_lock_limit = sysctl_perf_event_mlock >> (PAGE_SHIFT - 10);

	/*
	 * Increase the limit linearly with more CPUs:
	 */
	user_lock_limit *= num_online_cpus();

	user_locked = atomic_long_read(&user->locked_vm);

	/*
	 * sysctl_perf_event_mlock may have changed, so that
	 *     user->locked_vm > user_lock_limit
	 */
	if (user_locked > user_lock_limit)
		user_locked = user_lock_limit;
	user_locked += user_extra;

	if (user_locked > user_lock_limit)
		extra = user_locked - user_lock_limit;

	lock_limit = rlimit(RLIMIT_MEMLOCK);
	lock_limit >>= PAGE_SHIFT;
	locked = vma->vm_mm->pinned_vm + extra;

	if ((locked > lock_limit) && perf_paranoid_tracepoint_raw() &&
		!capable(CAP_IPC_LOCK)) {
		ret = -EPERM;
		goto unlock;
	}

	WARN_ON(!rb && event->rb);

	if (vma->vm_flags & VM_WRITE)
		flags |= RING_BUFFER_WRITABLE;

	if (!rb) {
		rb = rb_alloc(nr_pages,
			      event->attr.watermark ? event->attr.wakeup_watermark : 0,
			      event->cpu, flags);

		if (!rb) {
			ret = -ENOMEM;
			goto unlock;
		}

		atomic_set(&rb->mmap_count, 1);
		rb->mmap_user = get_current_user();
		rb->mmap_locked = extra;

		ring_buffer_attach(event, rb);

		perf_event_init_userpage(event);
		perf_event_update_userpage(event);
	} else {
		ret = rb_alloc_aux(rb, event, vma->vm_pgoff, nr_pages,
				   event->attr.aux_watermark, flags);
		if (!ret)
			rb->aux_mmap_locked = extra;
	}

unlock:
	if (!ret) {
		atomic_long_add(user_extra, &user->locked_vm);
		vma->vm_mm->pinned_vm += extra;

		atomic_inc(&event->mmap_count);
	} else if (rb) {
		atomic_dec(&rb->mmap_count);
	}
aux_unlock:
	mutex_unlock(&event->mmap_mutex);

	/*
	 * Since pinned accounting is per vm we cannot allow fork() to copy our
	 * vma.
	 */
	vma->vm_flags |= VM_DONTCOPY | VM_DONTEXPAND | VM_DONTDUMP;
	vma->vm_ops = &perf_mmap_vmops;

	if (event->pmu->event_mapped)
		event->pmu->event_mapped(event, vma->vm_mm);

	return ret;
}

static int perf_fasync(int fd, struct file *filp, int on)
{
	struct inode *inode = file_inode(filp);
	struct perf_event *event = filp->private_data;
	int retval;

	inode_lock(inode);
	retval = fasync_helper(fd, filp, on, &event->fasync);
	inode_unlock(inode);

	if (retval < 0)
		return retval;

	return 0;
}

static const struct file_operations perf_fops = {
	.llseek			= no_llseek,
	.release		= perf_release,
	.read			= perf_read,
	.poll			= perf_poll,
	.unlocked_ioctl		= perf_ioctl,
	.compat_ioctl		= perf_compat_ioctl,
	.mmap			= perf_mmap,
	.fasync			= perf_fasync,
};

/*
 * Perf event wakeup
 *
 * If there's data, ensure we set the poll() state and publish everything
 * to user-space before waking everybody up.
 */

static inline struct fasync_struct **perf_event_fasync(struct perf_event *event)
{
	/* only the parent has fasync state */
	if (event->parent)
		event = event->parent;
	return &event->fasync;
}

void perf_event_wakeup(struct perf_event *event)
{
	ring_buffer_wakeup(event);

	if (event->pending_kill) {
		kill_fasync(perf_event_fasync(event), SIGIO, event->pending_kill);
		event->pending_kill = 0;
	}
}

static void perf_pending_event(struct irq_work *entry)
{
	struct perf_event *event = container_of(entry,
			struct perf_event, pending);
	int rctx;

	rctx = perf_swevent_get_recursion_context();
	/*
	 * If we 'fail' here, that's OK, it means recursion is already disabled
	 * and we won't recurse 'further'.
	 */

	if (event->pending_disable) {
		event->pending_disable = 0;
		perf_event_disable_local(event);
	}

	if (event->pending_wakeup) {
		event->pending_wakeup = 0;
		perf_event_wakeup(event);
	}

	if (rctx >= 0)
		perf_swevent_put_recursion_context(rctx);
}

/*
 * We assume there is only KVM supporting the callbacks.
 * Later on, we might change it to a list if there is
 * another virtualization implementation supporting the callbacks.
 */
struct perf_guest_info_callbacks *perf_guest_cbs;

int perf_register_guest_info_callbacks(struct perf_guest_info_callbacks *cbs)
{
	perf_guest_cbs = cbs;
	return 0;
}
EXPORT_SYMBOL_GPL(perf_register_guest_info_callbacks);

int perf_unregister_guest_info_callbacks(struct perf_guest_info_callbacks *cbs)
{
	perf_guest_cbs = NULL;
	return 0;
}
EXPORT_SYMBOL_GPL(perf_unregister_guest_info_callbacks);

static void
perf_output_sample_regs(struct perf_output_handle *handle,
			struct pt_regs *regs, u64 mask)
{
	int bit;
	DECLARE_BITMAP(_mask, 64);

	bitmap_from_u64(_mask, mask);
	for_each_set_bit(bit, _mask, sizeof(mask) * BITS_PER_BYTE) {
		u64 val;

		val = perf_reg_value(regs, bit);
		perf_output_put(handle, val);
	}
}

static void perf_sample_regs_user(struct perf_regs *regs_user,
				  struct pt_regs *regs,
				  struct pt_regs *regs_user_copy)
{
	if (user_mode(regs)) {
		regs_user->abi = perf_reg_abi(current);
		regs_user->regs = regs;
	} else if (!(current->flags & PF_KTHREAD)) {
		perf_get_regs_user(regs_user, regs, regs_user_copy);
	} else {
		regs_user->abi = PERF_SAMPLE_REGS_ABI_NONE;
		regs_user->regs = NULL;
	}
}

static void perf_sample_regs_intr(struct perf_regs *regs_intr,
				  struct pt_regs *regs)
{
	regs_intr->regs = regs;
	regs_intr->abi  = perf_reg_abi(current);
}


/*
 * Get remaining task size from user stack pointer.
 *
 * It'd be better to take stack vma map and limit this more
 * precisly, but there's no way to get it safely under interrupt,
 * so using TASK_SIZE as limit.
 */
static u64 perf_ustack_task_size(struct pt_regs *regs)
{
	unsigned long addr = perf_user_stack_pointer(regs);

	if (!addr || addr >= TASK_SIZE)
		return 0;

	return TASK_SIZE - addr;
}

static u16
perf_sample_ustack_size(u16 stack_size, u16 header_size,
			struct pt_regs *regs)
{
	u64 task_size;

	/* No regs, no stack pointer, no dump. */
	if (!regs)
		return 0;

	/*
	 * Check if we fit in with the requested stack size into the:
	 * - TASK_SIZE
	 *   If we don't, we limit the size to the TASK_SIZE.
	 *
	 * - remaining sample size
	 *   If we don't, we customize the stack size to
	 *   fit in to the remaining sample size.
	 */

	task_size  = min((u64) USHRT_MAX, perf_ustack_task_size(regs));
	stack_size = min(stack_size, (u16) task_size);

	/* Current header size plus static size and dynamic size. */
	header_size += 2 * sizeof(u64);

	/* Do we fit in with the current stack dump size? */
	if ((u16) (header_size + stack_size) < header_size) {
		/*
		 * If we overflow the maximum size for the sample,
		 * we customize the stack dump size to fit in.
		 */
		stack_size = USHRT_MAX - header_size - sizeof(u64);
		stack_size = round_up(stack_size, sizeof(u64));
	}

	return stack_size;
}

static void
perf_output_sample_ustack(struct perf_output_handle *handle, u64 dump_size,
			  struct pt_regs *regs)
{
	/* Case of a kernel thread, nothing to dump */
	if (!regs) {
		u64 size = 0;
		perf_output_put(handle, size);
	} else {
		unsigned long sp;
		unsigned int rem;
		u64 dyn_size;
		mm_segment_t fs;

		/*
		 * We dump:
		 * static size
		 *   - the size requested by user or the best one we can fit
		 *     in to the sample max size
		 * data
		 *   - user stack dump data
		 * dynamic size
		 *   - the actual dumped size
		 */

		/* Static size. */
		perf_output_put(handle, dump_size);

		/* Data. */
		sp = perf_user_stack_pointer(regs);
		fs = get_fs();
		set_fs(USER_DS);
		rem = __output_copy_user(handle, (void *) sp, dump_size);
		set_fs(fs);
		dyn_size = dump_size - rem;

		perf_output_skip(handle, rem);

		/* Dynamic size. */
		perf_output_put(handle, dyn_size);
	}
}

static void __perf_event_header__init_id(struct perf_event_header *header,
					 struct perf_sample_data *data,
					 struct perf_event *event)
{
	u64 sample_type = event->attr.sample_type;

	data->type = sample_type;
	header->size += event->id_header_size;

	if (sample_type & PERF_SAMPLE_TID) {
		/* namespace issues */
		data->tid_entry.pid = perf_event_pid(event, current);
		data->tid_entry.tid = perf_event_tid(event, current);
	}

	if (sample_type & PERF_SAMPLE_TIME)
		data->time = perf_event_clock(event);

	if (sample_type & (PERF_SAMPLE_ID | PERF_SAMPLE_IDENTIFIER))
		data->id = primary_event_id(event);

	if (sample_type & PERF_SAMPLE_STREAM_ID)
		data->stream_id = event->id;

	if (sample_type & PERF_SAMPLE_CPU) {
		data->cpu_entry.cpu	 = raw_smp_processor_id();
		data->cpu_entry.reserved = 0;
	}
}

void perf_event_header__init_id(struct perf_event_header *header,
				struct perf_sample_data *data,
				struct perf_event *event)
{
	if (event->attr.sample_id_all)
		__perf_event_header__init_id(header, data, event);
}

static void __perf_event__output_id_sample(struct perf_output_handle *handle,
					   struct perf_sample_data *data)
{
	u64 sample_type = data->type;

	if (sample_type & PERF_SAMPLE_TID)
		perf_output_put(handle, data->tid_entry);

	if (sample_type & PERF_SAMPLE_TIME)
		perf_output_put(handle, data->time);

	if (sample_type & PERF_SAMPLE_ID)
		perf_output_put(handle, data->id);

	if (sample_type & PERF_SAMPLE_STREAM_ID)
		perf_output_put(handle, data->stream_id);

	if (sample_type & PERF_SAMPLE_CPU)
		perf_output_put(handle, data->cpu_entry);

	if (sample_type & PERF_SAMPLE_IDENTIFIER)
		perf_output_put(handle, data->id);
}

void perf_event__output_id_sample(struct perf_event *event,
				  struct perf_output_handle *handle,
				  struct perf_sample_data *sample)
{
	if (event->attr.sample_id_all)
		__perf_event__output_id_sample(handle, sample);
}

static void perf_output_read_one(struct perf_output_handle *handle,
				 struct perf_event *event,
				 u64 enabled, u64 running)
{
	u64 read_format = event->attr.read_format;
	u64 values[4];
	int n = 0;

	values[n++] = perf_event_count(event);
	if (read_format & PERF_FORMAT_TOTAL_TIME_ENABLED) {
		values[n++] = enabled +
			atomic64_read(&event->child_total_time_enabled);
	}
	if (read_format & PERF_FORMAT_TOTAL_TIME_RUNNING) {
		values[n++] = running +
			atomic64_read(&event->child_total_time_running);
	}
	if (read_format & PERF_FORMAT_ID)
		values[n++] = primary_event_id(event);

	__output_copy(handle, values, n * sizeof(u64));
}

static void perf_output_read_group(struct perf_output_handle *handle,
			    struct perf_event *event,
			    u64 enabled, u64 running)
{
	struct perf_event *leader = event->group_leader, *sub;
	u64 read_format = event->attr.read_format;
	u64 values[5];
	int n = 0;

	values[n++] = 1 + leader->nr_siblings;

	if (read_format & PERF_FORMAT_TOTAL_TIME_ENABLED)
		values[n++] = enabled;

	if (read_format & PERF_FORMAT_TOTAL_TIME_RUNNING)
		values[n++] = running;

	if ((leader != event) &&
	    (leader->state == PERF_EVENT_STATE_ACTIVE))
		leader->pmu->read(leader);

	values[n++] = perf_event_count(leader);
	if (read_format & PERF_FORMAT_ID)
		values[n++] = primary_event_id(leader);

	__output_copy(handle, values, n * sizeof(u64));

	list_for_each_entry(sub, &leader->sibling_list, group_entry) {
		n = 0;

		if ((sub != event) &&
		    (sub->state == PERF_EVENT_STATE_ACTIVE))
			sub->pmu->read(sub);

		values[n++] = perf_event_count(sub);
		if (read_format & PERF_FORMAT_ID)
			values[n++] = primary_event_id(sub);

		__output_copy(handle, values, n * sizeof(u64));
	}
}

#define PERF_FORMAT_TOTAL_TIMES (PERF_FORMAT_TOTAL_TIME_ENABLED|\
				 PERF_FORMAT_TOTAL_TIME_RUNNING)

/*
 * XXX PERF_SAMPLE_READ vs inherited events seems difficult.
 *
 * The problem is that its both hard and excessively expensive to iterate the
 * child list, not to mention that its impossible to IPI the children running
 * on another CPU, from interrupt/NMI context.
 */
static void perf_output_read(struct perf_output_handle *handle,
			     struct perf_event *event)
{
	u64 enabled = 0, running = 0, now;
	u64 read_format = event->attr.read_format;

	/*
	 * compute total_time_enabled, total_time_running
	 * based on snapshot values taken when the event
	 * was last scheduled in.
	 *
	 * we cannot simply called update_context_time()
	 * because of locking issue as we are called in
	 * NMI context
	 */
	if (read_format & PERF_FORMAT_TOTAL_TIMES)
		calc_timer_values(event, &now, &enabled, &running);

	if (event->attr.read_format & PERF_FORMAT_GROUP)
		perf_output_read_group(handle, event, enabled, running);
	else
		perf_output_read_one(handle, event, enabled, running);
}

void perf_output_sample(struct perf_output_handle *handle,
			struct perf_event_header *header,
			struct perf_sample_data *data,
			struct perf_event *event)
{
	u64 sample_type = data->type;

	perf_output_put(handle, *header);

	if (sample_type & PERF_SAMPLE_IDENTIFIER)
		perf_output_put(handle, data->id);

	if (sample_type & PERF_SAMPLE_IP)
		perf_output_put(handle, data->ip);

	if (sample_type & PERF_SAMPLE_TID)
		perf_output_put(handle, data->tid_entry);

	if (sample_type & PERF_SAMPLE_TIME)
		perf_output_put(handle, data->time);

	if (sample_type & PERF_SAMPLE_ADDR)
		perf_output_put(handle, data->addr);

	if (sample_type & PERF_SAMPLE_ID)
		perf_output_put(handle, data->id);

	if (sample_type & PERF_SAMPLE_STREAM_ID)
		perf_output_put(handle, data->stream_id);

	if (sample_type & PERF_SAMPLE_CPU)
		perf_output_put(handle, data->cpu_entry);

	if (sample_type & PERF_SAMPLE_PERIOD)
		perf_output_put(handle, data->period);

	if (sample_type & PERF_SAMPLE_READ)
		perf_output_read(handle, event);

	if (sample_type & PERF_SAMPLE_CALLCHAIN) {
		if (data->callchain) {
			int size = 1;

			if (data->callchain)
				size += data->callchain->nr;

			size *= sizeof(u64);

			__output_copy(handle, data->callchain, size);
		} else {
			u64 nr = 0;
			perf_output_put(handle, nr);
		}
	}

	if (sample_type & PERF_SAMPLE_RAW) {
		struct perf_raw_record *raw = data->raw;

		if (raw) {
			struct perf_raw_frag *frag = &raw->frag;

			perf_output_put(handle, raw->size);
			do {
				if (frag->copy) {
					__output_custom(handle, frag->copy,
							frag->data, frag->size);
				} else {
					__output_copy(handle, frag->data,
						      frag->size);
				}
				if (perf_raw_frag_last(frag))
					break;
				frag = frag->next;
			} while (1);
			if (frag->pad)
				__output_skip(handle, NULL, frag->pad);
		} else {
			struct {
				u32	size;
				u32	data;
			} raw = {
				.size = sizeof(u32),
				.data = 0,
			};
			perf_output_put(handle, raw);
		}
	}

	if (sample_type & PERF_SAMPLE_BRANCH_STACK) {
		if (data->br_stack) {
			size_t size;

			size = data->br_stack->nr
			     * sizeof(struct perf_branch_entry);

			perf_output_put(handle, data->br_stack->nr);
			perf_output_copy(handle, data->br_stack->entries, size);
		} else {
			/*
			 * we always store at least the value of nr
			 */
			u64 nr = 0;
			perf_output_put(handle, nr);
		}
	}

	if (sample_type & PERF_SAMPLE_REGS_USER) {
		u64 abi = data->regs_user.abi;

		/*
		 * If there are no regs to dump, notice it through
		 * first u64 being zero (PERF_SAMPLE_REGS_ABI_NONE).
		 */
		perf_output_put(handle, abi);

		if (abi) {
			u64 mask = event->attr.sample_regs_user;
			perf_output_sample_regs(handle,
						data->regs_user.regs,
						mask);
		}
	}

	if (sample_type & PERF_SAMPLE_STACK_USER) {
		perf_output_sample_ustack(handle,
					  data->stack_user_size,
					  data->regs_user.regs);
	}

	if (sample_type & PERF_SAMPLE_WEIGHT)
		perf_output_put(handle, data->weight);

	if (sample_type & PERF_SAMPLE_DATA_SRC)
		perf_output_put(handle, data->data_src.val);

	if (sample_type & PERF_SAMPLE_TRANSACTION)
		perf_output_put(handle, data->txn);

	if (sample_type & PERF_SAMPLE_REGS_INTR) {
		u64 abi = data->regs_intr.abi;
		/*
		 * If there are no regs to dump, notice it through
		 * first u64 being zero (PERF_SAMPLE_REGS_ABI_NONE).
		 */
		perf_output_put(handle, abi);

		if (abi) {
			u64 mask = event->attr.sample_regs_intr;

			perf_output_sample_regs(handle,
						data->regs_intr.regs,
						mask);
		}
	}

	if (sample_type & PERF_SAMPLE_PHYS_ADDR)
		perf_output_put(handle, data->phys_addr);

	if (!event->attr.watermark) {
		int wakeup_events = event->attr.wakeup_events;

		if (wakeup_events) {
			struct ring_buffer *rb = handle->rb;
			int events = local_inc_return(&rb->events);

			if (events >= wakeup_events) {
				local_sub(wakeup_events, &rb->events);
				local_inc(&rb->wakeup);
			}
		}
	}
}

static u64 perf_virt_to_phys(u64 virt)
{
	u64 phys_addr = 0;
	struct page *p = NULL;

	if (!virt)
		return 0;

	if (virt >= TASK_SIZE) {
		/* If it's vmalloc()d memory, leave phys_addr as 0 */
		if (virt_addr_valid((void *)(uintptr_t)virt) &&
		    !(virt >= VMALLOC_START && virt < VMALLOC_END))
			phys_addr = (u64)virt_to_phys((void *)(uintptr_t)virt);
	} else {
		/*
		 * Walking the pages tables for user address.
		 * Interrupts are disabled, so it prevents any tear down
		 * of the page tables.
		 * Try IRQ-safe __get_user_pages_fast first.
		 * If failed, leave phys_addr as 0.
		 */
		if ((current->mm != NULL) &&
		    (__get_user_pages_fast(virt, 1, 0, &p) == 1))
			phys_addr = page_to_phys(p) + virt % PAGE_SIZE;

		if (p)
			put_page(p);
	}

	return phys_addr;
}

void perf_prepare_sample(struct perf_event_header *header,
			 struct perf_sample_data *data,
			 struct perf_event *event,
			 struct pt_regs *regs)
{
	u64 sample_type = event->attr.sample_type;

	header->type = PERF_RECORD_SAMPLE;
	header->size = sizeof(*header) + event->header_size;

	header->misc = 0;
	header->misc |= perf_misc_flags(regs);

	__perf_event_header__init_id(header, data, event);

	if (sample_type & PERF_SAMPLE_IP)
		data->ip = perf_instruction_pointer(regs);

	if (sample_type & PERF_SAMPLE_CALLCHAIN) {
		int size = 1;

		data->callchain = perf_callchain(event, regs);

		if (data->callchain)
			size += data->callchain->nr;

		header->size += size * sizeof(u64);
	}

	if (sample_type & PERF_SAMPLE_RAW) {
		struct perf_raw_record *raw = data->raw;
		int size;

		if (raw) {
			struct perf_raw_frag *frag = &raw->frag;
			u32 sum = 0;

			do {
				sum += frag->size;
				if (perf_raw_frag_last(frag))
					break;
				frag = frag->next;
			} while (1);

			size = round_up(sum + sizeof(u32), sizeof(u64));
			raw->size = size - sizeof(u32);
			frag->pad = raw->size - sum;
		} else {
			size = sizeof(u64);
		}

		header->size += size;
	}

	if (sample_type & PERF_SAMPLE_BRANCH_STACK) {
		int size = sizeof(u64); /* nr */
		if (data->br_stack) {
			size += data->br_stack->nr
			      * sizeof(struct perf_branch_entry);
		}
		header->size += size;
	}

	if (sample_type & (PERF_SAMPLE_REGS_USER | PERF_SAMPLE_STACK_USER))
		perf_sample_regs_user(&data->regs_user, regs,
				      &data->regs_user_copy);

	if (sample_type & PERF_SAMPLE_REGS_USER) {
		/* regs dump ABI info */
		int size = sizeof(u64);

		if (data->regs_user.regs) {
			u64 mask = event->attr.sample_regs_user;
			size += hweight64(mask) * sizeof(u64);
		}

		header->size += size;
	}

	if (sample_type & PERF_SAMPLE_STACK_USER) {
		/*
		 * Either we need PERF_SAMPLE_STACK_USER bit to be allways
		 * processed as the last one or have additional check added
		 * in case new sample type is added, because we could eat
		 * up the rest of the sample size.
		 */
		u16 stack_size = event->attr.sample_stack_user;
		u16 size = sizeof(u64);

		stack_size = perf_sample_ustack_size(stack_size, header->size,
						     data->regs_user.regs);

		/*
		 * If there is something to dump, add space for the dump
		 * itself and for the field that tells the dynamic size,
		 * which is how many have been actually dumped.
		 */
		if (stack_size)
			size += sizeof(u64) + stack_size;

		data->stack_user_size = stack_size;
		header->size += size;
	}

	if (sample_type & PERF_SAMPLE_REGS_INTR) {
		/* regs dump ABI info */
		int size = sizeof(u64);

		perf_sample_regs_intr(&data->regs_intr, regs);

		if (data->regs_intr.regs) {
			u64 mask = event->attr.sample_regs_intr;

			size += hweight64(mask) * sizeof(u64);
		}

		header->size += size;
	}

	if (sample_type & PERF_SAMPLE_PHYS_ADDR)
		data->phys_addr = perf_virt_to_phys(data->addr);
}

static void __always_inline
__perf_event_output(struct perf_event *event,
		    struct perf_sample_data *data,
		    struct pt_regs *regs,
		    int (*output_begin)(struct perf_output_handle *,
					struct perf_event *,
					unsigned int))
{
	struct perf_output_handle handle;
	struct perf_event_header header;

	/* protect the callchain buffers */
	rcu_read_lock();

	perf_prepare_sample(&header, data, event, regs);

	if (output_begin(&handle, event, header.size))
		goto exit;

	perf_output_sample(&handle, &header, data, event);

	perf_output_end(&handle);

exit:
	rcu_read_unlock();
}

void
perf_event_output_forward(struct perf_event *event,
			 struct perf_sample_data *data,
			 struct pt_regs *regs)
{
	__perf_event_output(event, data, regs, perf_output_begin_forward);
}

void
perf_event_output_backward(struct perf_event *event,
			   struct perf_sample_data *data,
			   struct pt_regs *regs)
{
	__perf_event_output(event, data, regs, perf_output_begin_backward);
}

void
perf_event_output(struct perf_event *event,
		  struct perf_sample_data *data,
		  struct pt_regs *regs)
{
	__perf_event_output(event, data, regs, perf_output_begin);
}

/*
 * read event_id
 */

struct perf_read_event {
	struct perf_event_header	header;

	u32				pid;
	u32				tid;
};

static void
perf_event_read_event(struct perf_event *event,
			struct task_struct *task)
{
	struct perf_output_handle handle;
	struct perf_sample_data sample;
	struct perf_read_event read_event = {
		.header = {
			.type = PERF_RECORD_READ,
			.misc = 0,
			.size = sizeof(read_event) + event->read_size,
		},
		.pid = perf_event_pid(event, task),
		.tid = perf_event_tid(event, task),
	};
	int ret;

	perf_event_header__init_id(&read_event.header, &sample, event);
	ret = perf_output_begin(&handle, event, read_event.header.size);
	if (ret)
		return;

	perf_output_put(&handle, read_event);
	perf_output_read(&handle, event);
	perf_event__output_id_sample(event, &handle, &sample);

	perf_output_end(&handle);
}

typedef void (perf_iterate_f)(struct perf_event *event, void *data);

static void
perf_iterate_ctx(struct perf_event_context *ctx,
		   perf_iterate_f output,
		   void *data, bool all)
{
	struct perf_event *event;

	list_for_each_entry_rcu(event, &ctx->event_list, event_entry) {
		if (!all) {
			if (event->state < PERF_EVENT_STATE_INACTIVE)
				continue;
			if (!event_filter_match(event))
				continue;
		}

		output(event, data);
	}
}

static void perf_iterate_sb_cpu(perf_iterate_f output, void *data)
{
	struct pmu_event_list *pel = this_cpu_ptr(&pmu_sb_events);
	struct perf_event *event;

	list_for_each_entry_rcu(event, &pel->list, sb_list) {
		/*
		 * Skip events that are not fully formed yet; ensure that
		 * if we observe event->ctx, both event and ctx will be
		 * complete enough. See perf_install_in_context().
		 */
		if (!smp_load_acquire(&event->ctx))
			continue;

		if (event->state < PERF_EVENT_STATE_INACTIVE)
			continue;
		if (!event_filter_match(event))
			continue;
		output(event, data);
	}
}

/*
 * Iterate all events that need to receive side-band events.
 *
 * For new callers; ensure that account_pmu_sb_event() includes
 * your event, otherwise it might not get delivered.
 */
static void
perf_iterate_sb(perf_iterate_f output, void *data,
	       struct perf_event_context *task_ctx)
{
	struct perf_event_context *ctx;
	int ctxn;

	rcu_read_lock();
	preempt_disable();

	/*
	 * If we have task_ctx != NULL we only notify the task context itself.
	 * The task_ctx is set only for EXIT events before releasing task
	 * context.
	 */
	if (task_ctx) {
		perf_iterate_ctx(task_ctx, output, data, false);
		goto done;
	}

	perf_iterate_sb_cpu(output, data);

	for_each_task_context_nr(ctxn) {
		ctx = rcu_dereference(current->perf_event_ctxp[ctxn]);
		if (ctx)
			perf_iterate_ctx(ctx, output, data, false);
	}
done:
	preempt_enable();
	rcu_read_unlock();
}

/*
 * Clear all file-based filters at exec, they'll have to be
 * re-instated when/if these objects are mmapped again.
 */
static void perf_event_addr_filters_exec(struct perf_event *event, void *data)
{
	struct perf_addr_filters_head *ifh = perf_event_addr_filters(event);
	struct perf_addr_filter *filter;
	unsigned int restart = 0, count = 0;
	unsigned long flags;

	if (!has_addr_filter(event))
		return;

	raw_spin_lock_irqsave(&ifh->lock, flags);
	list_for_each_entry(filter, &ifh->list, entry) {
		if (filter->inode) {
			event->addr_filters_offs[count] = 0;
			restart++;
		}

		count++;
	}

	if (restart)
		event->addr_filters_gen++;
	raw_spin_unlock_irqrestore(&ifh->lock, flags);

	if (restart)
		perf_event_stop(event, 1);
}

void perf_event_exec(void)
{
	struct perf_event_context *ctx;
	int ctxn;

	rcu_read_lock();
	for_each_task_context_nr(ctxn) {
		ctx = current->perf_event_ctxp[ctxn];
		if (!ctx)
			continue;

		perf_event_enable_on_exec(ctxn);

		perf_iterate_ctx(ctx, perf_event_addr_filters_exec, NULL,
				   true);
	}
	rcu_read_unlock();
}

struct remote_output {
	struct ring_buffer	*rb;
	int			err;
};

static void __perf_event_output_stop(struct perf_event *event, void *data)
{
	struct perf_event *parent = event->parent;
	struct remote_output *ro = data;
	struct ring_buffer *rb = ro->rb;
	struct stop_event_data sd = {
		.event	= event,
	};

	if (!has_aux(event))
		return;

	if (!parent)
		parent = event;

	/*
	 * In case of inheritance, it will be the parent that links to the
	 * ring-buffer, but it will be the child that's actually using it.
	 *
	 * We are using event::rb to determine if the event should be stopped,
	 * however this may race with ring_buffer_attach() (through set_output),
	 * which will make us skip the event that actually needs to be stopped.
	 * So ring_buffer_attach() has to stop an aux event before re-assigning
	 * its rb pointer.
	 */
	if (rcu_dereference(parent->rb) == rb)
		ro->err = __perf_event_stop(&sd);
}

static int __perf_pmu_output_stop(void *info)
{
	struct perf_event *event = info;
	struct pmu *pmu = event->pmu;
	struct perf_cpu_context *cpuctx = this_cpu_ptr(pmu->pmu_cpu_context);
	struct remote_output ro = {
		.rb	= event->rb,
	};

	rcu_read_lock();
	perf_iterate_ctx(&cpuctx->ctx, __perf_event_output_stop, &ro, false);
	if (cpuctx->task_ctx)
		perf_iterate_ctx(cpuctx->task_ctx, __perf_event_output_stop,
				   &ro, false);
	rcu_read_unlock();

	return ro.err;
}

static void perf_pmu_output_stop(struct perf_event *event)
{
	struct perf_event *iter;
	int err, cpu;

restart:
	rcu_read_lock();
	list_for_each_entry_rcu(iter, &event->rb->event_list, rb_entry) {
		/*
		 * For per-CPU events, we need to make sure that neither they
		 * nor their children are running; for cpu==-1 events it's
		 * sufficient to stop the event itself if it's active, since
		 * it can't have children.
		 */
		cpu = iter->cpu;
		if (cpu == -1)
			cpu = READ_ONCE(iter->oncpu);

		if (cpu == -1)
			continue;

		err = cpu_function_call(cpu, __perf_pmu_output_stop, event);
		if (err == -EAGAIN) {
			rcu_read_unlock();
			goto restart;
		}
	}
	rcu_read_unlock();
}

/*
 * task tracking -- fork/exit
 *
 * enabled by: attr.comm | attr.mmap | attr.mmap2 | attr.mmap_data | attr.task
 */

struct perf_task_event {
	struct task_struct		*task;
	struct perf_event_context	*task_ctx;

	struct {
		struct perf_event_header	header;

		u32				pid;
		u32				ppid;
		u32				tid;
		u32				ptid;
		u64				time;
	} event_id;
};

static int perf_event_task_match(struct perf_event *event)
{
	return event->attr.comm  || event->attr.mmap ||
	       event->attr.mmap2 || event->attr.mmap_data ||
	       event->attr.task;
}

static void perf_event_task_output(struct perf_event *event,
				   void *data)
{
	struct perf_task_event *task_event = data;
	struct perf_output_handle handle;
	struct perf_sample_data	sample;
	struct task_struct *task = task_event->task;
	int ret, size = task_event->event_id.header.size;

	if (!perf_event_task_match(event))
		return;

	perf_event_header__init_id(&task_event->event_id.header, &sample, event);

	ret = perf_output_begin(&handle, event,
				task_event->event_id.header.size);
	if (ret)
		goto out;

	task_event->event_id.pid = perf_event_pid(event, task);
	task_event->event_id.ppid = perf_event_pid(event, current);

	task_event->event_id.tid = perf_event_tid(event, task);
	task_event->event_id.ptid = perf_event_tid(event, current);

	task_event->event_id.time = perf_event_clock(event);

	perf_output_put(&handle, task_event->event_id);

	perf_event__output_id_sample(event, &handle, &sample);

	perf_output_end(&handle);
out:
	task_event->event_id.header.size = size;
}

static void perf_event_task(struct task_struct *task,
			      struct perf_event_context *task_ctx,
			      int new)
{
	struct perf_task_event task_event;

	if (!atomic_read(&nr_comm_events) &&
	    !atomic_read(&nr_mmap_events) &&
	    !atomic_read(&nr_task_events))
		return;

	task_event = (struct perf_task_event){
		.task	  = task,
		.task_ctx = task_ctx,
		.event_id    = {
			.header = {
				.type = new ? PERF_RECORD_FORK : PERF_RECORD_EXIT,
				.misc = 0,
				.size = sizeof(task_event.event_id),
			},
			/* .pid  */
			/* .ppid */
			/* .tid  */
			/* .ptid */
			/* .time */
		},
	};

	perf_iterate_sb(perf_event_task_output,
		       &task_event,
		       task_ctx);
}

void perf_event_fork(struct task_struct *task)
{
	perf_event_task(task, NULL, 1);
	perf_event_namespaces(task);
}

/*
 * comm tracking
 */

struct perf_comm_event {
	struct task_struct	*task;
	char			*comm;
	int			comm_size;

	struct {
		struct perf_event_header	header;

		u32				pid;
		u32				tid;
	} event_id;
};

static int perf_event_comm_match(struct perf_event *event)
{
	return event->attr.comm;
}

static void perf_event_comm_output(struct perf_event *event,
				   void *data)
{
	struct perf_comm_event *comm_event = data;
	struct perf_output_handle handle;
	struct perf_sample_data sample;
	int size = comm_event->event_id.header.size;
	int ret;

	if (!perf_event_comm_match(event))
		return;

	perf_event_header__init_id(&comm_event->event_id.header, &sample, event);
	ret = perf_output_begin(&handle, event,
				comm_event->event_id.header.size);

	if (ret)
		goto out;

	comm_event->event_id.pid = perf_event_pid(event, comm_event->task);
	comm_event->event_id.tid = perf_event_tid(event, comm_event->task);

	perf_output_put(&handle, comm_event->event_id);
	__output_copy(&handle, comm_event->comm,
				   comm_event->comm_size);

	perf_event__output_id_sample(event, &handle, &sample);

	perf_output_end(&handle);
out:
	comm_event->event_id.header.size = size;
}

static void perf_event_comm_event(struct perf_comm_event *comm_event)
{
	char comm[TASK_COMM_LEN];
	unsigned int size;

	memset(comm, 0, sizeof(comm));
	strlcpy(comm, comm_event->task->comm, sizeof(comm));
	size = ALIGN(strlen(comm)+1, sizeof(u64));

	comm_event->comm = comm;
	comm_event->comm_size = size;

	comm_event->event_id.header.size = sizeof(comm_event->event_id) + size;

	perf_iterate_sb(perf_event_comm_output,
		       comm_event,
		       NULL);
}

void perf_event_comm(struct task_struct *task, bool exec)
{
	struct perf_comm_event comm_event;

	if (!atomic_read(&nr_comm_events))
		return;

	comm_event = (struct perf_comm_event){
		.task	= task,
		/* .comm      */
		/* .comm_size */
		.event_id  = {
			.header = {
				.type = PERF_RECORD_COMM,
				.misc = exec ? PERF_RECORD_MISC_COMM_EXEC : 0,
				/* .size */
			},
			/* .pid */
			/* .tid */
		},
	};

	perf_event_comm_event(&comm_event);
}

/*
 * namespaces tracking
 */

struct perf_namespaces_event {
	struct task_struct		*task;

	struct {
		struct perf_event_header	header;

		u32				pid;
		u32				tid;
		u64				nr_namespaces;
		struct perf_ns_link_info	link_info[NR_NAMESPACES];
	} event_id;
};

static int perf_event_namespaces_match(struct perf_event *event)
{
	return event->attr.namespaces;
}

static void perf_event_namespaces_output(struct perf_event *event,
					 void *data)
{
	struct perf_namespaces_event *namespaces_event = data;
	struct perf_output_handle handle;
	struct perf_sample_data sample;
	u16 header_size = namespaces_event->event_id.header.size;
	int ret;

	if (!perf_event_namespaces_match(event))
		return;

	perf_event_header__init_id(&namespaces_event->event_id.header,
				   &sample, event);
	ret = perf_output_begin(&handle, event,
				namespaces_event->event_id.header.size);
	if (ret)
		goto out;

	namespaces_event->event_id.pid = perf_event_pid(event,
							namespaces_event->task);
	namespaces_event->event_id.tid = perf_event_tid(event,
							namespaces_event->task);

	perf_output_put(&handle, namespaces_event->event_id);

	perf_event__output_id_sample(event, &handle, &sample);

	perf_output_end(&handle);
out:
	namespaces_event->event_id.header.size = header_size;
}

static void perf_fill_ns_link_info(struct perf_ns_link_info *ns_link_info,
				   struct task_struct *task,
				   const struct proc_ns_operations *ns_ops)
{
	struct path ns_path;
	struct inode *ns_inode;
	void *error;

	error = ns_get_path(&ns_path, task, ns_ops);
	if (!error) {
		ns_inode = ns_path.dentry->d_inode;
		ns_link_info->dev = new_encode_dev(ns_inode->i_sb->s_dev);
		ns_link_info->ino = ns_inode->i_ino;
		path_put(&ns_path);
	}
}

void perf_event_namespaces(struct task_struct *task)
{
	struct perf_namespaces_event namespaces_event;
	struct perf_ns_link_info *ns_link_info;

	if (!atomic_read(&nr_namespaces_events))
		return;

	namespaces_event = (struct perf_namespaces_event){
		.task	= task,
		.event_id  = {
			.header = {
				.type = PERF_RECORD_NAMESPACES,
				.misc = 0,
				.size = sizeof(namespaces_event.event_id),
			},
			/* .pid */
			/* .tid */
			.nr_namespaces = NR_NAMESPACES,
			/* .link_info[NR_NAMESPACES] */
		},
	};

	ns_link_info = namespaces_event.event_id.link_info;

	perf_fill_ns_link_info(&ns_link_info[MNT_NS_INDEX],
			       task, &mntns_operations);

#ifdef CONFIG_USER_NS
	perf_fill_ns_link_info(&ns_link_info[USER_NS_INDEX],
			       task, &userns_operations);
#endif
#ifdef CONFIG_NET_NS
	perf_fill_ns_link_info(&ns_link_info[NET_NS_INDEX],
			       task, &netns_operations);
#endif
#ifdef CONFIG_UTS_NS
	perf_fill_ns_link_info(&ns_link_info[UTS_NS_INDEX],
			       task, &utsns_operations);
#endif
#ifdef CONFIG_IPC_NS
	perf_fill_ns_link_info(&ns_link_info[IPC_NS_INDEX],
			       task, &ipcns_operations);
#endif
#ifdef CONFIG_PID_NS
	perf_fill_ns_link_info(&ns_link_info[PID_NS_INDEX],
			       task, &pidns_operations);
#endif
#ifdef CONFIG_CGROUPS
	perf_fill_ns_link_info(&ns_link_info[CGROUP_NS_INDEX],
			       task, &cgroupns_operations);
#endif

	perf_iterate_sb(perf_event_namespaces_output,
			&namespaces_event,
			NULL);
}

/*
 * mmap tracking
 */

struct perf_mmap_event {
	struct vm_area_struct	*vma;

	const char		*file_name;
	int			file_size;
	int			maj, min;
	u64			ino;
	u64			ino_generation;
	u32			prot, flags;

	struct {
		struct perf_event_header	header;

		u32				pid;
		u32				tid;
		u64				start;
		u64				len;
		u64				pgoff;
	} event_id;
};

static int perf_event_mmap_match(struct perf_event *event,
				 void *data)
{
	struct perf_mmap_event *mmap_event = data;
	struct vm_area_struct *vma = mmap_event->vma;
	int executable = vma->vm_flags & VM_EXEC;

	return (!executable && event->attr.mmap_data) ||
	       (executable && (event->attr.mmap || event->attr.mmap2));
}

static void perf_event_mmap_output(struct perf_event *event,
				   void *data)
{
	struct perf_mmap_event *mmap_event = data;
	struct perf_output_handle handle;
	struct perf_sample_data sample;
	int size = mmap_event->event_id.header.size;
	u32 type = mmap_event->event_id.header.type;
	int ret;

	if (!perf_event_mmap_match(event, data))
		return;

	if (event->attr.mmap2) {
		mmap_event->event_id.header.type = PERF_RECORD_MMAP2;
		mmap_event->event_id.header.size += sizeof(mmap_event->maj);
		mmap_event->event_id.header.size += sizeof(mmap_event->min);
		mmap_event->event_id.header.size += sizeof(mmap_event->ino);
		mmap_event->event_id.header.size += sizeof(mmap_event->ino_generation);
		mmap_event->event_id.header.size += sizeof(mmap_event->prot);
		mmap_event->event_id.header.size += sizeof(mmap_event->flags);
	}

	perf_event_header__init_id(&mmap_event->event_id.header, &sample, event);
	ret = perf_output_begin(&handle, event,
				mmap_event->event_id.header.size);
	if (ret)
		goto out;

	mmap_event->event_id.pid = perf_event_pid(event, current);
	mmap_event->event_id.tid = perf_event_tid(event, current);

	perf_output_put(&handle, mmap_event->event_id);

	if (event->attr.mmap2) {
		perf_output_put(&handle, mmap_event->maj);
		perf_output_put(&handle, mmap_event->min);
		perf_output_put(&handle, mmap_event->ino);
		perf_output_put(&handle, mmap_event->ino_generation);
		perf_output_put(&handle, mmap_event->prot);
		perf_output_put(&handle, mmap_event->flags);
	}

	__output_copy(&handle, mmap_event->file_name,
				   mmap_event->file_size);

	perf_event__output_id_sample(event, &handle, &sample);

	perf_output_end(&handle);
out:
	mmap_event->event_id.header.size = size;
	mmap_event->event_id.header.type = type;
}

static void perf_event_mmap_event(struct perf_mmap_event *mmap_event)
{
	struct vm_area_struct *vma = mmap_event->vma;
	struct file *file = vma->vm_file;
	int maj = 0, min = 0;
	u64 ino = 0, gen = 0;
	u32 prot = 0, flags = 0;
	unsigned int size;
	char tmp[16];
	char *buf = NULL;
	char *name;

	if (vma->vm_flags & VM_READ)
		prot |= PROT_READ;
	if (vma->vm_flags & VM_WRITE)
		prot |= PROT_WRITE;
	if (vma->vm_flags & VM_EXEC)
		prot |= PROT_EXEC;

	if (vma->vm_flags & VM_MAYSHARE)
		flags = MAP_SHARED;
	else
		flags = MAP_PRIVATE;

	if (vma->vm_flags & VM_DENYWRITE)
		flags |= MAP_DENYWRITE;
	if (vma->vm_flags & VM_MAYEXEC)
		flags |= MAP_EXECUTABLE;
	if (vma->vm_flags & VM_LOCKED)
		flags |= MAP_LOCKED;
	if (vma->vm_flags & VM_HUGETLB)
		flags |= MAP_HUGETLB;

	if (file) {
		struct inode *inode;
		dev_t dev;

		buf = kmalloc(PATH_MAX, GFP_KERNEL);
		if (!buf) {
			name = "//enomem";
			goto cpy_name;
		}
		/*
		 * d_path() works from the end of the rb backwards, so we
		 * need to add enough zero bytes after the string to handle
		 * the 64bit alignment we do later.
		 */
		name = file_path(file, buf, PATH_MAX - sizeof(u64));
		if (IS_ERR(name)) {
			name = "//toolong";
			goto cpy_name;
		}
		inode = file_inode(vma->vm_file);
		dev = inode->i_sb->s_dev;
		ino = inode->i_ino;
		gen = inode->i_generation;
		maj = MAJOR(dev);
		min = MINOR(dev);

		goto got_name;
	} else {
		if (vma->vm_ops && vma->vm_ops->name) {
			name = (char *) vma->vm_ops->name(vma);
			if (name)
				goto cpy_name;
		}

		name = (char *)arch_vma_name(vma);
		if (name)
			goto cpy_name;

		if (vma->vm_start <= vma->vm_mm->start_brk &&
				vma->vm_end >= vma->vm_mm->brk) {
			name = "[heap]";
			goto cpy_name;
		}
		if (vma->vm_start <= vma->vm_mm->start_stack &&
				vma->vm_end >= vma->vm_mm->start_stack) {
			name = "[stack]";
			goto cpy_name;
		}

		name = "//anon";
		goto cpy_name;
	}

cpy_name:
	strlcpy(tmp, name, sizeof(tmp));
	name = tmp;
got_name:
	/*
	 * Since our buffer works in 8 byte units we need to align our string
	 * size to a multiple of 8. However, we must guarantee the tail end is
	 * zero'd out to avoid leaking random bits to userspace.
	 */
	size = strlen(name)+1;
	while (!IS_ALIGNED(size, sizeof(u64)))
		name[size++] = '\0';

	mmap_event->file_name = name;
	mmap_event->file_size = size;
	mmap_event->maj = maj;
	mmap_event->min = min;
	mmap_event->ino = ino;
	mmap_event->ino_generation = gen;
	mmap_event->prot = prot;
	mmap_event->flags = flags;

	if (!(vma->vm_flags & VM_EXEC))
		mmap_event->event_id.header.misc |= PERF_RECORD_MISC_MMAP_DATA;

	mmap_event->event_id.header.size = sizeof(mmap_event->event_id) + size;

	perf_iterate_sb(perf_event_mmap_output,
		       mmap_event,
		       NULL);

	kfree(buf);
}

/*
 * Check whether inode and address range match filter criteria.
 */
static bool perf_addr_filter_match(struct perf_addr_filter *filter,
				     struct file *file, unsigned long offset,
				     unsigned long size)
{
	if (filter->inode != file_inode(file))
		return false;

	if (filter->offset > offset + size)
		return false;

	if (filter->offset + filter->size < offset)
		return false;

	return true;
}

static void __perf_addr_filters_adjust(struct perf_event *event, void *data)
{
	struct perf_addr_filters_head *ifh = perf_event_addr_filters(event);
	struct vm_area_struct *vma = data;
	unsigned long off = vma->vm_pgoff << PAGE_SHIFT, flags;
	struct file *file = vma->vm_file;
	struct perf_addr_filter *filter;
	unsigned int restart = 0, count = 0;

	if (!has_addr_filter(event))
		return;

	if (!file)
		return;

	raw_spin_lock_irqsave(&ifh->lock, flags);
	list_for_each_entry(filter, &ifh->list, entry) {
		if (perf_addr_filter_match(filter, file, off,
					     vma->vm_end - vma->vm_start)) {
			event->addr_filters_offs[count] = vma->vm_start;
			restart++;
		}

		count++;
	}

	if (restart)
		event->addr_filters_gen++;
	raw_spin_unlock_irqrestore(&ifh->lock, flags);

	if (restart)
		perf_event_stop(event, 1);
}

/*
 * Adjust all task's events' filters to the new vma
 */
static void perf_addr_filters_adjust(struct vm_area_struct *vma)
{
	struct perf_event_context *ctx;
	int ctxn;

	/*
	 * Data tracing isn't supported yet and as such there is no need
	 * to keep track of anything that isn't related to executable code:
	 */
	if (!(vma->vm_flags & VM_EXEC))
		return;

	rcu_read_lock();
	for_each_task_context_nr(ctxn) {
		ctx = rcu_dereference(current->perf_event_ctxp[ctxn]);
		if (!ctx)
			continue;

		perf_iterate_ctx(ctx, __perf_addr_filters_adjust, vma, true);
	}
	rcu_read_unlock();
}

void perf_event_mmap(struct vm_area_struct *vma)
{
	struct perf_mmap_event mmap_event;

	if (!atomic_read(&nr_mmap_events))
		return;

	mmap_event = (struct perf_mmap_event){
		.vma	= vma,
		/* .file_name */
		/* .file_size */
		.event_id  = {
			.header = {
				.type = PERF_RECORD_MMAP,
				.misc = PERF_RECORD_MISC_USER,
				/* .size */
			},
			/* .pid */
			/* .tid */
			.start  = vma->vm_start,
			.len    = vma->vm_end - vma->vm_start,
			.pgoff  = (u64)vma->vm_pgoff << PAGE_SHIFT,
		},
		/* .maj (attr_mmap2 only) */
		/* .min (attr_mmap2 only) */
		/* .ino (attr_mmap2 only) */
		/* .ino_generation (attr_mmap2 only) */
		/* .prot (attr_mmap2 only) */
		/* .flags (attr_mmap2 only) */
	};

	perf_addr_filters_adjust(vma);
	perf_event_mmap_event(&mmap_event);
}

void perf_event_aux_event(struct perf_event *event, unsigned long head,
			  unsigned long size, u64 flags)
{
	struct perf_output_handle handle;
	struct perf_sample_data sample;
	struct perf_aux_event {
		struct perf_event_header	header;
		u64				offset;
		u64				size;
		u64				flags;
	} rec = {
		.header = {
			.type = PERF_RECORD_AUX,
			.misc = 0,
			.size = sizeof(rec),
		},
		.offset		= head,
		.size		= size,
		.flags		= flags,
	};
	int ret;

	perf_event_header__init_id(&rec.header, &sample, event);
	ret = perf_output_begin(&handle, event, rec.header.size);

	if (ret)
		return;

	perf_output_put(&handle, rec);
	perf_event__output_id_sample(event, &handle, &sample);

	perf_output_end(&handle);
}

/*
 * Lost/dropped samples logging
 */
void perf_log_lost_samples(struct perf_event *event, u64 lost)
{
	struct perf_output_handle handle;
	struct perf_sample_data sample;
	int ret;

	struct {
		struct perf_event_header	header;
		u64				lost;
	} lost_samples_event = {
		.header = {
			.type = PERF_RECORD_LOST_SAMPLES,
			.misc = 0,
			.size = sizeof(lost_samples_event),
		},
		.lost		= lost,
	};

	perf_event_header__init_id(&lost_samples_event.header, &sample, event);

	ret = perf_output_begin(&handle, event,
				lost_samples_event.header.size);
	if (ret)
		return;

	perf_output_put(&handle, lost_samples_event);
	perf_event__output_id_sample(event, &handle, &sample);
	perf_output_end(&handle);
}

/*
 * context_switch tracking
 */

struct perf_switch_event {
	struct task_struct	*task;
	struct task_struct	*next_prev;

	struct {
		struct perf_event_header	header;
		u32				next_prev_pid;
		u32				next_prev_tid;
	} event_id;
};

static int perf_event_switch_match(struct perf_event *event)
{
	return event->attr.context_switch;
}

static void perf_event_switch_output(struct perf_event *event, void *data)
{
	struct perf_switch_event *se = data;
	struct perf_output_handle handle;
	struct perf_sample_data sample;
	int ret;

	if (!perf_event_switch_match(event))
		return;

	/* Only CPU-wide events are allowed to see next/prev pid/tid */
	if (event->ctx->task) {
		se->event_id.header.type = PERF_RECORD_SWITCH;
		se->event_id.header.size = sizeof(se->event_id.header);
	} else {
		se->event_id.header.type = PERF_RECORD_SWITCH_CPU_WIDE;
		se->event_id.header.size = sizeof(se->event_id);
		se->event_id.next_prev_pid =
					perf_event_pid(event, se->next_prev);
		se->event_id.next_prev_tid =
					perf_event_tid(event, se->next_prev);
	}

	perf_event_header__init_id(&se->event_id.header, &sample, event);

	ret = perf_output_begin(&handle, event, se->event_id.header.size);
	if (ret)
		return;

	if (event->ctx->task)
		perf_output_put(&handle, se->event_id.header);
	else
		perf_output_put(&handle, se->event_id);

	perf_event__output_id_sample(event, &handle, &sample);

	perf_output_end(&handle);
}

static void perf_event_switch(struct task_struct *task,
			      struct task_struct *next_prev, bool sched_in)
{
	struct perf_switch_event switch_event;

	/* N.B. caller checks nr_switch_events != 0 */

	switch_event = (struct perf_switch_event){
		.task		= task,
		.next_prev	= next_prev,
		.event_id	= {
			.header = {
				/* .type */
				.misc = sched_in ? 0 : PERF_RECORD_MISC_SWITCH_OUT,
				/* .size */
			},
			/* .next_prev_pid */
			/* .next_prev_tid */
		},
	};

	perf_iterate_sb(perf_event_switch_output,
		       &switch_event,
		       NULL);
}

/*
 * IRQ throttle logging
 */

static void perf_log_throttle(struct perf_event *event, int enable)
{
	struct perf_output_handle handle;
	struct perf_sample_data sample;
	int ret;

	struct {
		struct perf_event_header	header;
		u64				time;
		u64				id;
		u64				stream_id;
	} throttle_event = {
		.header = {
			.type = PERF_RECORD_THROTTLE,
			.misc = 0,
			.size = sizeof(throttle_event),
		},
		.time		= perf_event_clock(event),
		.id		= primary_event_id(event),
		.stream_id	= event->id,
	};

	if (enable)
		throttle_event.header.type = PERF_RECORD_UNTHROTTLE;

	perf_event_header__init_id(&throttle_event.header, &sample, event);

	ret = perf_output_begin(&handle, event,
				throttle_event.header.size);
	if (ret)
		return;

	perf_output_put(&handle, throttle_event);
	perf_event__output_id_sample(event, &handle, &sample);
	perf_output_end(&handle);
}

void perf_event_itrace_started(struct perf_event *event)
{
	event->attach_state |= PERF_ATTACH_ITRACE;
}

static void perf_log_itrace_start(struct perf_event *event)
{
	struct perf_output_handle handle;
	struct perf_sample_data sample;
	struct perf_aux_event {
		struct perf_event_header        header;
		u32				pid;
		u32				tid;
	} rec;
	int ret;

	if (event->parent)
		event = event->parent;

	if (!(event->pmu->capabilities & PERF_PMU_CAP_ITRACE) ||
	    event->attach_state & PERF_ATTACH_ITRACE)
		return;

	rec.header.type	= PERF_RECORD_ITRACE_START;
	rec.header.misc	= 0;
	rec.header.size	= sizeof(rec);
	rec.pid	= perf_event_pid(event, current);
	rec.tid	= perf_event_tid(event, current);

	perf_event_header__init_id(&rec.header, &sample, event);
	ret = perf_output_begin(&handle, event, rec.header.size);

	if (ret)
		return;

	perf_output_put(&handle, rec);
	perf_event__output_id_sample(event, &handle, &sample);

	perf_output_end(&handle);
}

static int
__perf_event_account_interrupt(struct perf_event *event, int throttle)
{
	struct hw_perf_event *hwc = &event->hw;
	int ret = 0;
	u64 seq;

	seq = __this_cpu_read(perf_throttled_seq);
	if (seq != hwc->interrupts_seq) {
		hwc->interrupts_seq = seq;
		hwc->interrupts = 1;
	} else {
		hwc->interrupts++;
		if (unlikely(throttle
			     && hwc->interrupts >= max_samples_per_tick)) {
			__this_cpu_inc(perf_throttled_count);
			tick_dep_set_cpu(smp_processor_id(), TICK_DEP_BIT_PERF_EVENTS);
			hwc->interrupts = MAX_INTERRUPTS;
			perf_log_throttle(event, 0);
			ret = 1;
		}
	}

	if (event->attr.freq) {
		u64 now = perf_clock();
		s64 delta = now - hwc->freq_time_stamp;

		hwc->freq_time_stamp = now;

		if (delta > 0 && delta < 2*TICK_NSEC)
			perf_adjust_period(event, delta, hwc->last_period, true);
	}

	return ret;
}

int perf_event_account_interrupt(struct perf_event *event)
{
	return __perf_event_account_interrupt(event, 1);
}

/*
 * Generic event overflow handling, sampling.
 */

static int __perf_event_overflow(struct perf_event *event,
				   int throttle, struct perf_sample_data *data,
				   struct pt_regs *regs)
{
	int events = atomic_read(&event->event_limit);
	int ret = 0;

	/*
	 * Non-sampling counters might still use the PMI to fold short
	 * hardware counters, ignore those.
	 */
	if (unlikely(!is_sampling_event(event)))
		return 0;

	ret = __perf_event_account_interrupt(event, throttle);

	/*
	 * XXX event_limit might not quite work as expected on inherited
	 * events
	 */

	event->pending_kill = POLL_IN;
	if (events && atomic_dec_and_test(&event->event_limit)) {
		ret = 1;
		event->pending_kill = POLL_HUP;

		perf_event_disable_inatomic(event);
	}

	READ_ONCE(event->overflow_handler)(event, data, regs);

	if (*perf_event_fasync(event) && event->pending_kill) {
		event->pending_wakeup = 1;
		irq_work_queue(&event->pending);
	}

	return ret;
}

int perf_event_overflow(struct perf_event *event,
			  struct perf_sample_data *data,
			  struct pt_regs *regs)
{
	return __perf_event_overflow(event, 1, data, regs);
}

/*
 * Generic software event infrastructure
 */

struct swevent_htable {
	struct swevent_hlist		*swevent_hlist;
	struct mutex			hlist_mutex;
	int				hlist_refcount;

	/* Recursion avoidance in each contexts */
	int				recursion[PERF_NR_CONTEXTS];
};

static DEFINE_PER_CPU(struct swevent_htable, swevent_htable);

/*
 * We directly increment event->count and keep a second value in
 * event->hw.period_left to count intervals. This period event
 * is kept in the range [-sample_period, 0] so that we can use the
 * sign as trigger.
 */

u64 perf_swevent_set_period(struct perf_event *event)
{
	struct hw_perf_event *hwc = &event->hw;
	u64 period = hwc->last_period;
	u64 nr, offset;
	s64 old, val;

	hwc->last_period = hwc->sample_period;

again:
	old = val = local64_read(&hwc->period_left);
	if (val < 0)
		return 0;

	nr = div64_u64(period + val, period);
	offset = nr * period;
	val -= offset;
	if (local64_cmpxchg(&hwc->period_left, old, val) != old)
		goto again;

	return nr;
}

static void perf_swevent_overflow(struct perf_event *event, u64 overflow,
				    struct perf_sample_data *data,
				    struct pt_regs *regs)
{
	struct hw_perf_event *hwc = &event->hw;
	int throttle = 0;

	if (!overflow)
		overflow = perf_swevent_set_period(event);

	if (hwc->interrupts == MAX_INTERRUPTS)
		return;

	for (; overflow; overflow--) {
		if (__perf_event_overflow(event, throttle,
					    data, regs)) {
			/*
			 * We inhibit the overflow from happening when
			 * hwc->interrupts == MAX_INTERRUPTS.
			 */
			break;
		}
		throttle = 1;
	}
}

static void perf_swevent_event(struct perf_event *event, u64 nr,
			       struct perf_sample_data *data,
			       struct pt_regs *regs)
{
	struct hw_perf_event *hwc = &event->hw;

	local64_add(nr, &event->count);

	if (!regs)
		return;

	if (!is_sampling_event(event))
		return;

	if ((event->attr.sample_type & PERF_SAMPLE_PERIOD) && !event->attr.freq) {
		data->period = nr;
		return perf_swevent_overflow(event, 1, data, regs);
	} else
		data->period = event->hw.last_period;

	if (nr == 1 && hwc->sample_period == 1 && !event->attr.freq)
		return perf_swevent_overflow(event, 1, data, regs);

	if (local64_add_negative(nr, &hwc->period_left))
		return;

	perf_swevent_overflow(event, 0, data, regs);
}

static int perf_exclude_event(struct perf_event *event,
			      struct pt_regs *regs)
{
	if (event->hw.state & PERF_HES_STOPPED)
		return 1;

	if (regs) {
		if (event->attr.exclude_user && user_mode(regs))
			return 1;

		if (event->attr.exclude_kernel && !user_mode(regs))
			return 1;
	}

	return 0;
}

static int perf_swevent_match(struct perf_event *event,
				enum perf_type_id type,
				u32 event_id,
				struct perf_sample_data *data,
				struct pt_regs *regs)
{
	if (event->attr.type != type)
		return 0;

	if (event->attr.config != event_id)
		return 0;

	if (perf_exclude_event(event, regs))
		return 0;

	return 1;
}

static inline u64 swevent_hash(u64 type, u32 event_id)
{
	u64 val = event_id | (type << 32);

	return hash_64(val, SWEVENT_HLIST_BITS);
}

static inline struct hlist_head *
__find_swevent_head(struct swevent_hlist *hlist, u64 type, u32 event_id)
{
	u64 hash = swevent_hash(type, event_id);

	return &hlist->heads[hash];
}

/* For the read side: events when they trigger */
static inline struct hlist_head *
find_swevent_head_rcu(struct swevent_htable *swhash, u64 type, u32 event_id)
{
	struct swevent_hlist *hlist;

	hlist = rcu_dereference(swhash->swevent_hlist);
	if (!hlist)
		return NULL;

	return __find_swevent_head(hlist, type, event_id);
}

/* For the event head insertion and removal in the hlist */
static inline struct hlist_head *
find_swevent_head(struct swevent_htable *swhash, struct perf_event *event)
{
	struct swevent_hlist *hlist;
	u32 event_id = event->attr.config;
	u64 type = event->attr.type;

	/*
	 * Event scheduling is always serialized against hlist allocation
	 * and release. Which makes the protected version suitable here.
	 * The context lock guarantees that.
	 */
	hlist = rcu_dereference_protected(swhash->swevent_hlist,
					  lockdep_is_held(&event->ctx->lock));
	if (!hlist)
		return NULL;

	return __find_swevent_head(hlist, type, event_id);
}

static void do_perf_sw_event(enum perf_type_id type, u32 event_id,
				    u64 nr,
				    struct perf_sample_data *data,
				    struct pt_regs *regs)
{
	struct swevent_htable *swhash = this_cpu_ptr(&swevent_htable);
	struct perf_event *event;
	struct hlist_head *head;

	rcu_read_lock();
	head = find_swevent_head_rcu(swhash, type, event_id);
	if (!head)
		goto end;

	hlist_for_each_entry_rcu(event, head, hlist_entry) {
		if (perf_swevent_match(event, type, event_id, data, regs))
			perf_swevent_event(event, nr, data, regs);
	}
end:
	rcu_read_unlock();
}

DEFINE_PER_CPU(struct pt_regs, __perf_regs[4]);

int perf_swevent_get_recursion_context(void)
{
	struct swevent_htable *swhash = this_cpu_ptr(&swevent_htable);

	return get_recursion_context(swhash->recursion);
}
EXPORT_SYMBOL_GPL(perf_swevent_get_recursion_context);

void perf_swevent_put_recursion_context(int rctx)
{
	struct swevent_htable *swhash = this_cpu_ptr(&swevent_htable);

	put_recursion_context(swhash->recursion, rctx);
}

void ___perf_sw_event(u32 event_id, u64 nr, struct pt_regs *regs, u64 addr)
{
	struct perf_sample_data data;

	if (WARN_ON_ONCE(!regs))
		return;

	perf_sample_data_init(&data, addr, 0);
	do_perf_sw_event(PERF_TYPE_SOFTWARE, event_id, nr, &data, regs);
}

void __perf_sw_event(u32 event_id, u64 nr, struct pt_regs *regs, u64 addr)
{
	int rctx;

	preempt_disable_notrace();
	rctx = perf_swevent_get_recursion_context();
	if (unlikely(rctx < 0))
		goto fail;

	___perf_sw_event(event_id, nr, regs, addr);

	perf_swevent_put_recursion_context(rctx);
fail:
	preempt_enable_notrace();
}

static void perf_swevent_read(struct perf_event *event)
{
}

static int perf_swevent_add(struct perf_event *event, int flags)
{
	struct swevent_htable *swhash = this_cpu_ptr(&swevent_htable);
	struct hw_perf_event *hwc = &event->hw;
	struct hlist_head *head;

	if (is_sampling_event(event)) {
		hwc->last_period = hwc->sample_period;
		perf_swevent_set_period(event);
	}

	hwc->state = !(flags & PERF_EF_START);

	head = find_swevent_head(swhash, event);
	if (WARN_ON_ONCE(!head))
		return -EINVAL;

	hlist_add_head_rcu(&event->hlist_entry, head);
	perf_event_update_userpage(event);

	return 0;
}

static void perf_swevent_del(struct perf_event *event, int flags)
{
	hlist_del_rcu(&event->hlist_entry);
}

static void perf_swevent_start(struct perf_event *event, int flags)
{
	event->hw.state = 0;
}

static void perf_swevent_stop(struct perf_event *event, int flags)
{
	event->hw.state = PERF_HES_STOPPED;
}

/* Deref the hlist from the update side */
static inline struct swevent_hlist *
swevent_hlist_deref(struct swevent_htable *swhash)
{
	return rcu_dereference_protected(swhash->swevent_hlist,
					 lockdep_is_held(&swhash->hlist_mutex));
}

static void swevent_hlist_release(struct swevent_htable *swhash)
{
	struct swevent_hlist *hlist = swevent_hlist_deref(swhash);

	if (!hlist)
		return;

	RCU_INIT_POINTER(swhash->swevent_hlist, NULL);
	kfree_rcu(hlist, rcu_head);
}

static void swevent_hlist_put_cpu(int cpu)
{
	struct swevent_htable *swhash = &per_cpu(swevent_htable, cpu);

	mutex_lock(&swhash->hlist_mutex);

	if (!--swhash->hlist_refcount)
		swevent_hlist_release(swhash);

	mutex_unlock(&swhash->hlist_mutex);
}

static void swevent_hlist_put(void)
{
	int cpu;

	for_each_possible_cpu(cpu)
		swevent_hlist_put_cpu(cpu);
}

static int swevent_hlist_get_cpu(int cpu)
{
	struct swevent_htable *swhash = &per_cpu(swevent_htable, cpu);
	int err = 0;

	mutex_lock(&swhash->hlist_mutex);
	if (!swevent_hlist_deref(swhash) &&
	    cpumask_test_cpu(cpu, perf_online_mask)) {
		struct swevent_hlist *hlist;

		hlist = kzalloc(sizeof(*hlist), GFP_KERNEL);
		if (!hlist) {
			err = -ENOMEM;
			goto exit;
		}
		rcu_assign_pointer(swhash->swevent_hlist, hlist);
	}
	swhash->hlist_refcount++;
exit:
	mutex_unlock(&swhash->hlist_mutex);

	return err;
}

static int swevent_hlist_get(void)
{
	int err, cpu, failed_cpu;

	mutex_lock(&pmus_lock);
	for_each_possible_cpu(cpu) {
		err = swevent_hlist_get_cpu(cpu);
		if (err) {
			failed_cpu = cpu;
			goto fail;
		}
	}
	mutex_unlock(&pmus_lock);
	return 0;
fail:
	for_each_possible_cpu(cpu) {
		if (cpu == failed_cpu)
			break;
		swevent_hlist_put_cpu(cpu);
	}
	mutex_unlock(&pmus_lock);
	return err;
}

struct static_key perf_swevent_enabled[PERF_COUNT_SW_MAX];

static void sw_perf_event_destroy(struct perf_event *event)
{
	u64 event_id = event->attr.config;

	WARN_ON(event->parent);

	static_key_slow_dec(&perf_swevent_enabled[event_id]);
	swevent_hlist_put();
}

static int perf_swevent_init(struct perf_event *event)
{
	u64 event_id = event->attr.config;

	if (event->attr.type != PERF_TYPE_SOFTWARE)
		return -ENOENT;

	/*
	 * no branch sampling for software events
	 */
	if (has_branch_stack(event))
		return -EOPNOTSUPP;

	switch (event_id) {
	case PERF_COUNT_SW_CPU_CLOCK:
	case PERF_COUNT_SW_TASK_CLOCK:
		return -ENOENT;

	default:
		break;
	}

	if (event_id >= PERF_COUNT_SW_MAX)
		return -ENOENT;

	if (!event->parent) {
		int err;

		err = swevent_hlist_get();
		if (err)
			return err;

		static_key_slow_inc(&perf_swevent_enabled[event_id]);
		event->destroy = sw_perf_event_destroy;
	}

	return 0;
}

static struct pmu perf_swevent = {
	.task_ctx_nr	= perf_sw_context,

	.capabilities	= PERF_PMU_CAP_NO_NMI,

	.event_init	= perf_swevent_init,
	.add		= perf_swevent_add,
	.del		= perf_swevent_del,
	.start		= perf_swevent_start,
	.stop		= perf_swevent_stop,
	.read		= perf_swevent_read,
	.events_across_hotplug = 1,
};

#ifdef CONFIG_EVENT_TRACING

static int perf_tp_filter_match(struct perf_event *event,
				struct perf_sample_data *data)
{
	void *record = data->raw->frag.data;

	/* only top level events have filters set */
	if (event->parent)
		event = event->parent;

	if (likely(!event->filter) || filter_match_preds(event->filter, record))
		return 1;
	return 0;
}

static int perf_tp_event_match(struct perf_event *event,
				struct perf_sample_data *data,
				struct pt_regs *regs)
{
	if (event->hw.state & PERF_HES_STOPPED)
		return 0;
	/*
	 * All tracepoints are from kernel-space.
	 */
	if (event->attr.exclude_kernel)
		return 0;

	if (!perf_tp_filter_match(event, data))
		return 0;

	return 1;
}

void perf_trace_run_bpf_submit(void *raw_data, int size, int rctx,
			       struct trace_event_call *call, u64 count,
			       struct pt_regs *regs, struct hlist_head *head,
			       struct task_struct *task)
{
	struct bpf_prog *prog = call->prog;

	if (prog) {
		*(struct pt_regs **)raw_data = regs;
		if (!trace_call_bpf(prog, raw_data) || hlist_empty(head)) {
			perf_swevent_put_recursion_context(rctx);
			return;
		}
	}
	perf_tp_event(call->event.type, count, raw_data, size, regs, head,
		      rctx, task, NULL);
}
EXPORT_SYMBOL_GPL(perf_trace_run_bpf_submit);

void perf_tp_event(u16 event_type, u64 count, void *record, int entry_size,
		   struct pt_regs *regs, struct hlist_head *head, int rctx,
		   struct task_struct *task, struct perf_event *event)
{
	struct perf_sample_data data;

	struct perf_raw_record raw = {
		.frag = {
			.size = entry_size,
			.data = record,
		},
	};

	perf_sample_data_init(&data, 0, 0);
	data.raw = &raw;

	perf_trace_buf_update(record, event_type);

	/* Use the given event instead of the hlist */
	if (event) {
		if (perf_tp_event_match(event, &data, regs))
			perf_swevent_event(event, count, &data, regs);
	} else {
		hlist_for_each_entry_rcu(event, head, hlist_entry) {
			if (perf_tp_event_match(event, &data, regs))
				perf_swevent_event(event, count, &data, regs);
		}
	}

	/*
	 * If we got specified a target task, also iterate its context and
	 * deliver this event there too.
	 */
	if (task && task != current) {
		struct perf_event_context *ctx;
		struct trace_entry *entry = record;

		rcu_read_lock();
		ctx = rcu_dereference(task->perf_event_ctxp[perf_sw_context]);
		if (!ctx)
			goto unlock;

		list_for_each_entry_rcu(event, &ctx->event_list, event_entry) {
			if (event->cpu != smp_processor_id())
				continue;
			if (event->attr.type != PERF_TYPE_TRACEPOINT)
				continue;
			if (event->attr.config != entry->type)
				continue;
			if (perf_tp_event_match(event, &data, regs))
				perf_swevent_event(event, count, &data, regs);
		}
unlock:
		rcu_read_unlock();
	}

	perf_swevent_put_recursion_context(rctx);
}
EXPORT_SYMBOL_GPL(perf_tp_event);

static void tp_perf_event_destroy(struct perf_event *event)
{
	perf_trace_destroy(event);
}

static int perf_tp_event_init(struct perf_event *event)
{
	int err;

	if (event->attr.type != PERF_TYPE_TRACEPOINT)
		return -ENOENT;

	/*
	 * no branch sampling for tracepoint events
	 */
	if (has_branch_stack(event))
		return -EOPNOTSUPP;

	err = perf_trace_init(event);
	if (err)
		return err;

	event->destroy = tp_perf_event_destroy;

	return 0;
}

static struct pmu perf_tracepoint = {
	.task_ctx_nr	= perf_sw_context,

	.event_init	= perf_tp_event_init,
	.add		= perf_trace_add,
	.del		= perf_trace_del,
	.start		= perf_swevent_start,
	.stop		= perf_swevent_stop,
	.read		= perf_swevent_read,
	.events_across_hotplug = 1,
};

static inline void perf_tp_register(void)
{
	perf_pmu_register(&perf_tracepoint, "tracepoint", PERF_TYPE_TRACEPOINT);
}

static void perf_event_free_filter(struct perf_event *event)
{
	ftrace_profile_free_filter(event);
}

#ifdef CONFIG_BPF_SYSCALL
static void bpf_overflow_handler(struct perf_event *event,
				 struct perf_sample_data *data,
				 struct pt_regs *regs)
{
	struct bpf_perf_event_data_kern ctx = {
		.data = data,
		.regs = regs,
	};
	int ret = 0;

	preempt_disable();
	if (unlikely(__this_cpu_inc_return(bpf_prog_active) != 1))
		goto out;
	rcu_read_lock();
	ret = BPF_PROG_RUN(event->prog, &ctx);
	rcu_read_unlock();
out:
	__this_cpu_dec(bpf_prog_active);
	preempt_enable();
	if (!ret)
		return;

	event->orig_overflow_handler(event, data, regs);
}

static int perf_event_set_bpf_handler(struct perf_event *event, u32 prog_fd)
{
	struct bpf_prog *prog;

	if (event->overflow_handler_context)
		/* hw breakpoint or kernel counter */
		return -EINVAL;

	if (event->prog)
		return -EEXIST;

	prog = bpf_prog_get_type(prog_fd, BPF_PROG_TYPE_PERF_EVENT);
	if (IS_ERR(prog))
		return PTR_ERR(prog);

	event->prog = prog;
	event->orig_overflow_handler = READ_ONCE(event->overflow_handler);
	WRITE_ONCE(event->overflow_handler, bpf_overflow_handler);
	return 0;
}

static void perf_event_free_bpf_handler(struct perf_event *event)
{
	struct bpf_prog *prog = event->prog;

	if (!prog)
		return;

	WRITE_ONCE(event->overflow_handler, event->orig_overflow_handler);
	event->prog = NULL;
	bpf_prog_put(prog);
}
#else
static int perf_event_set_bpf_handler(struct perf_event *event, u32 prog_fd)
{
	return -EOPNOTSUPP;
}
static void perf_event_free_bpf_handler(struct perf_event *event)
{
}
#endif

static int perf_event_set_bpf_prog(struct perf_event *event, u32 prog_fd)
{
	bool is_kprobe, is_tracepoint, is_syscall_tp;
	struct bpf_prog *prog;

	if (event->attr.type != PERF_TYPE_TRACEPOINT)
		return perf_event_set_bpf_handler(event, prog_fd);

	if (event->tp_event->prog)
		return -EEXIST;

	is_kprobe = event->tp_event->flags & TRACE_EVENT_FL_UKPROBE;
	is_tracepoint = event->tp_event->flags & TRACE_EVENT_FL_TRACEPOINT;
	is_syscall_tp = is_syscall_trace_event(event->tp_event);
	if (!is_kprobe && !is_tracepoint && !is_syscall_tp)
		/* bpf programs can only be attached to u/kprobe or tracepoint */
		return -EINVAL;

	prog = bpf_prog_get(prog_fd);
	if (IS_ERR(prog))
		return PTR_ERR(prog);

	if ((is_kprobe && prog->type != BPF_PROG_TYPE_KPROBE) ||
	    (is_tracepoint && prog->type != BPF_PROG_TYPE_TRACEPOINT) ||
	    (is_syscall_tp && prog->type != BPF_PROG_TYPE_TRACEPOINT)) {
		/* valid fd, but invalid bpf program type */
		bpf_prog_put(prog);
		return -EINVAL;
	}

	if (is_tracepoint || is_syscall_tp) {
		int off = trace_event_get_offsets(event->tp_event);

		if (prog->aux->max_ctx_offset > off) {
			bpf_prog_put(prog);
			return -EACCES;
		}
	}
	event->tp_event->prog = prog;
	event->tp_event->bpf_prog_owner = event;

	return 0;
}

static void perf_event_free_bpf_prog(struct perf_event *event)
{
	struct bpf_prog *prog;

	perf_event_free_bpf_handler(event);

	if (!event->tp_event)
		return;

	prog = event->tp_event->prog;
	if (prog && event->tp_event->bpf_prog_owner == event) {
		event->tp_event->prog = NULL;
		bpf_prog_put(prog);
	}
}

#else

static inline void perf_tp_register(void)
{
}

static void perf_event_free_filter(struct perf_event *event)
{
}

static int perf_event_set_bpf_prog(struct perf_event *event, u32 prog_fd)
{
	return -ENOENT;
}

static void perf_event_free_bpf_prog(struct perf_event *event)
{
}
#endif /* CONFIG_EVENT_TRACING */

#ifdef CONFIG_HAVE_HW_BREAKPOINT
void perf_bp_event(struct perf_event *bp, void *data)
{
	struct perf_sample_data sample;
	struct pt_regs *regs = data;

	perf_sample_data_init(&sample, bp->attr.bp_addr, 0);

	if (!bp->hw.state && !perf_exclude_event(bp, regs))
		perf_swevent_event(bp, 1, &sample, regs);
}
#endif

/*
 * Allocate a new address filter
 */
static struct perf_addr_filter *
perf_addr_filter_new(struct perf_event *event, struct list_head *filters)
{
	int node = cpu_to_node(event->cpu == -1 ? 0 : event->cpu);
	struct perf_addr_filter *filter;

	filter = kzalloc_node(sizeof(*filter), GFP_KERNEL, node);
	if (!filter)
		return NULL;

	INIT_LIST_HEAD(&filter->entry);
	list_add_tail(&filter->entry, filters);

	return filter;
}

static void free_filters_list(struct list_head *filters)
{
	struct perf_addr_filter *filter, *iter;

	list_for_each_entry_safe(filter, iter, filters, entry) {
		if (filter->inode)
			iput(filter->inode);
		list_del(&filter->entry);
		kfree(filter);
	}
}

/*
 * Free existing address filters and optionally install new ones
 */
static void perf_addr_filters_splice(struct perf_event *event,
				     struct list_head *head)
{
	unsigned long flags;
	LIST_HEAD(list);

	if (!has_addr_filter(event))
		return;

	/* don't bother with children, they don't have their own filters */
	if (event->parent)
		return;

	raw_spin_lock_irqsave(&event->addr_filters.lock, flags);

	list_splice_init(&event->addr_filters.list, &list);
	if (head)
		list_splice(head, &event->addr_filters.list);

	raw_spin_unlock_irqrestore(&event->addr_filters.lock, flags);

	free_filters_list(&list);
}

/*
 * Scan through mm's vmas and see if one of them matches the
 * @filter; if so, adjust filter's address range.
 * Called with mm::mmap_sem down for reading.
 */
static unsigned long perf_addr_filter_apply(struct perf_addr_filter *filter,
					    struct mm_struct *mm)
{
	struct vm_area_struct *vma;

	for (vma = mm->mmap; vma; vma = vma->vm_next) {
		struct file *file = vma->vm_file;
		unsigned long off = vma->vm_pgoff << PAGE_SHIFT;
		unsigned long vma_size = vma->vm_end - vma->vm_start;

		if (!file)
			continue;

		if (!perf_addr_filter_match(filter, file, off, vma_size))
			continue;

		return vma->vm_start;
	}

	return 0;
}

/*
 * Update event's address range filters based on the
 * task's existing mappings, if any.
 */
static void perf_event_addr_filters_apply(struct perf_event *event)
{
	struct perf_addr_filters_head *ifh = perf_event_addr_filters(event);
	struct task_struct *task = READ_ONCE(event->ctx->task);
	struct perf_addr_filter *filter;
	struct mm_struct *mm = NULL;
	unsigned int count = 0;
	unsigned long flags;

	/*
	 * We may observe TASK_TOMBSTONE, which means that the event tear-down
	 * will stop on the parent's child_mutex that our caller is also holding
	 */
	if (task == TASK_TOMBSTONE)
		return;

	if (!ifh->nr_file_filters)
		return;

	mm = get_task_mm(event->ctx->task);
	if (!mm)
		goto restart;

	down_read(&mm->mmap_sem);

	raw_spin_lock_irqsave(&ifh->lock, flags);
	list_for_each_entry(filter, &ifh->list, entry) {
		event->addr_filters_offs[count] = 0;

		/*
		 * Adjust base offset if the filter is associated to a binary
		 * that needs to be mapped:
		 */
		if (filter->inode)
			event->addr_filters_offs[count] =
				perf_addr_filter_apply(filter, mm);

		count++;
	}

	event->addr_filters_gen++;
	raw_spin_unlock_irqrestore(&ifh->lock, flags);

	up_read(&mm->mmap_sem);

	mmput(mm);

restart:
	perf_event_stop(event, 1);
}

/*
 * Address range filtering: limiting the data to certain
 * instruction address ranges. Filters are ioctl()ed to us from
 * userspace as ascii strings.
 *
 * Filter string format:
 *
 * ACTION RANGE_SPEC
 * where ACTION is one of the
 *  * "filter": limit the trace to this region
 *  * "start": start tracing from this address
 *  * "stop": stop tracing at this address/region;
 * RANGE_SPEC is
 *  * for kernel addresses: <start address>[/<size>]
 *  * for object files:     <start address>[/<size>]@</path/to/object/file>
 *
 * if <size> is not specified, the range is treated as a single address.
 */
enum {
	IF_ACT_NONE = -1,
	IF_ACT_FILTER,
	IF_ACT_START,
	IF_ACT_STOP,
	IF_SRC_FILE,
	IF_SRC_KERNEL,
	IF_SRC_FILEADDR,
	IF_SRC_KERNELADDR,
};

enum {
	IF_STATE_ACTION = 0,
	IF_STATE_SOURCE,
	IF_STATE_END,
};

static const match_table_t if_tokens = {
	{ IF_ACT_FILTER,	"filter" },
	{ IF_ACT_START,		"start" },
	{ IF_ACT_STOP,		"stop" },
	{ IF_SRC_FILE,		"%u/%u@%s" },
	{ IF_SRC_KERNEL,	"%u/%u" },
	{ IF_SRC_FILEADDR,	"%u@%s" },
	{ IF_SRC_KERNELADDR,	"%u" },
	{ IF_ACT_NONE,		NULL },
};

/*
 * Address filter string parser
 */
static int
perf_event_parse_addr_filter(struct perf_event *event, char *fstr,
			     struct list_head *filters)
{
	struct perf_addr_filter *filter = NULL;
	char *start, *orig, *filename = NULL;
	struct path path;
	substring_t args[MAX_OPT_ARGS];
	int state = IF_STATE_ACTION, token;
	unsigned int kernel = 0;
	int ret = -EINVAL;

	orig = fstr = kstrdup(fstr, GFP_KERNEL);
	if (!fstr)
		return -ENOMEM;

	while ((start = strsep(&fstr, " ,\n")) != NULL) {
		ret = -EINVAL;

		if (!*start)
			continue;

		/* filter definition begins */
		if (state == IF_STATE_ACTION) {
			filter = perf_addr_filter_new(event, filters);
			if (!filter)
				goto fail;
		}

		token = match_token(start, if_tokens, args);
		switch (token) {
		case IF_ACT_FILTER:
		case IF_ACT_START:
			filter->filter = 1;

		case IF_ACT_STOP:
			if (state != IF_STATE_ACTION)
				goto fail;

			state = IF_STATE_SOURCE;
			break;

		case IF_SRC_KERNELADDR:
		case IF_SRC_KERNEL:
			kernel = 1;

		case IF_SRC_FILEADDR:
		case IF_SRC_FILE:
			if (state != IF_STATE_SOURCE)
				goto fail;

			if (token == IF_SRC_FILE || token == IF_SRC_KERNEL)
				filter->range = 1;

			*args[0].to = 0;
			ret = kstrtoul(args[0].from, 0, &filter->offset);
			if (ret)
				goto fail;

			if (filter->range) {
				*args[1].to = 0;
				ret = kstrtoul(args[1].from, 0, &filter->size);
				if (ret)
					goto fail;
			}

			if (token == IF_SRC_FILE || token == IF_SRC_FILEADDR) {
				int fpos = filter->range ? 2 : 1;

				filename = match_strdup(&args[fpos]);
				if (!filename) {
					ret = -ENOMEM;
					goto fail;
				}
			}

			state = IF_STATE_END;
			break;

		default:
			goto fail;
		}

		/*
		 * Filter definition is fully parsed, validate and install it.
		 * Make sure that it doesn't contradict itself or the event's
		 * attribute.
		 */
		if (state == IF_STATE_END) {
			ret = -EINVAL;
			if (kernel && event->attr.exclude_kernel)
				goto fail;

			if (!kernel) {
				if (!filename)
					goto fail;

				/*
				 * For now, we only support file-based filters
				 * in per-task events; doing so for CPU-wide
				 * events requires additional context switching
				 * trickery, since same object code will be
				 * mapped at different virtual addresses in
				 * different processes.
				 */
				ret = -EOPNOTSUPP;
				if (!event->ctx->task)
					goto fail_free_name;

				/* look up the path and grab its inode */
				ret = kern_path(filename, LOOKUP_FOLLOW, &path);
				if (ret)
					goto fail_free_name;

				filter->inode = igrab(d_inode(path.dentry));
				path_put(&path);
				kfree(filename);
				filename = NULL;

				ret = -EINVAL;
				if (!filter->inode ||
				    !S_ISREG(filter->inode->i_mode))
					/* free_filters_list() will iput() */
					goto fail;

				event->addr_filters.nr_file_filters++;
			}

			/* ready to consume more filters */
			state = IF_STATE_ACTION;
			filter = NULL;
		}
	}

	if (state != IF_STATE_ACTION)
		goto fail;

	kfree(orig);

	return 0;

fail_free_name:
	kfree(filename);
fail:
	free_filters_list(filters);
	kfree(orig);

	return ret;
}

static int
perf_event_set_addr_filter(struct perf_event *event, char *filter_str)
{
	LIST_HEAD(filters);
	int ret;

	/*
	 * Since this is called in perf_ioctl() path, we're already holding
	 * ctx::mutex.
	 */
	lockdep_assert_held(&event->ctx->mutex);

	if (WARN_ON_ONCE(event->parent))
		return -EINVAL;

	ret = perf_event_parse_addr_filter(event, filter_str, &filters);
	if (ret)
		goto fail_clear_files;

	ret = event->pmu->addr_filters_validate(&filters);
	if (ret)
		goto fail_free_filters;

	/* remove existing filters, if any */
	perf_addr_filters_splice(event, &filters);

	/* install new filters */
	perf_event_for_each_child(event, perf_event_addr_filters_apply);

	return ret;

fail_free_filters:
	free_filters_list(&filters);

fail_clear_files:
	event->addr_filters.nr_file_filters = 0;

	return ret;
}

static int perf_event_set_filter(struct perf_event *event, void __user *arg)
{
	char *filter_str;
	int ret = -EINVAL;

	if ((event->attr.type != PERF_TYPE_TRACEPOINT ||
	    !IS_ENABLED(CONFIG_EVENT_TRACING)) &&
	    !has_addr_filter(event))
		return -EINVAL;

	filter_str = strndup_user(arg, PAGE_SIZE);
	if (IS_ERR(filter_str))
		return PTR_ERR(filter_str);

	if (IS_ENABLED(CONFIG_EVENT_TRACING) &&
	    event->attr.type == PERF_TYPE_TRACEPOINT)
		ret = ftrace_profile_set_filter(event, event->attr.config,
						filter_str);
	else if (has_addr_filter(event))
		ret = perf_event_set_addr_filter(event, filter_str);

	kfree(filter_str);
	return ret;
}

/*
 * hrtimer based swevent callback
 */

static enum hrtimer_restart perf_swevent_hrtimer(struct hrtimer *hrtimer)
{
	enum hrtimer_restart ret = HRTIMER_RESTART;
	struct perf_sample_data data;
	struct pt_regs *regs;
	struct perf_event *event;
	u64 period;

	event = container_of(hrtimer, struct perf_event, hw.hrtimer);

	if (event->state != PERF_EVENT_STATE_ACTIVE)
		return HRTIMER_NORESTART;

	event->pmu->read(event);

	perf_sample_data_init(&data, 0, event->hw.last_period);
	regs = get_irq_regs();

	if (regs && !perf_exclude_event(event, regs)) {
		if (!(event->attr.exclude_idle && is_idle_task(current)))
			if (__perf_event_overflow(event, 1, &data, regs))
				ret = HRTIMER_NORESTART;
	}

	period = max_t(u64, 10000, event->hw.sample_period);
	hrtimer_forward_now(hrtimer, ns_to_ktime(period));

	return ret;
}

static void perf_swevent_start_hrtimer(struct perf_event *event)
{
	struct hw_perf_event *hwc = &event->hw;
	s64 period;

	if (!is_sampling_event(event))
		return;

	period = local64_read(&hwc->period_left);
	if (period) {
		if (period < 0)
			period = 10000;

		local64_set(&hwc->period_left, 0);
	} else {
		period = max_t(u64, 10000, hwc->sample_period);
	}
	hrtimer_start(&hwc->hrtimer, ns_to_ktime(period),
		      HRTIMER_MODE_REL_PINNED);
}

static void perf_swevent_cancel_hrtimer(struct perf_event *event)
{
	struct hw_perf_event *hwc = &event->hw;

	if (is_sampling_event(event)) {
		ktime_t remaining = hrtimer_get_remaining(&hwc->hrtimer);
		local64_set(&hwc->period_left, ktime_to_ns(remaining));

		hrtimer_cancel(&hwc->hrtimer);
	}
}

static void perf_swevent_init_hrtimer(struct perf_event *event)
{
	struct hw_perf_event *hwc = &event->hw;

	if (!is_sampling_event(event))
		return;

	hrtimer_init(&hwc->hrtimer, CLOCK_MONOTONIC, HRTIMER_MODE_REL);
	hwc->hrtimer.function = perf_swevent_hrtimer;

	/*
	 * Since hrtimers have a fixed rate, we can do a static freq->period
	 * mapping and avoid the whole period adjust feedback stuff.
	 */
	if (event->attr.freq) {
		long freq = event->attr.sample_freq;

		event->attr.sample_period = NSEC_PER_SEC / freq;
		hwc->sample_period = event->attr.sample_period;
		local64_set(&hwc->period_left, hwc->sample_period);
		hwc->last_period = hwc->sample_period;
		event->attr.freq = 0;
	}
}

/*
 * Software event: cpu wall time clock
 */

static void cpu_clock_event_update(struct perf_event *event)
{
	s64 prev;
	u64 now;

	now = local_clock();
	prev = local64_xchg(&event->hw.prev_count, now);
	local64_add(now - prev, &event->count);
}

static void cpu_clock_event_start(struct perf_event *event, int flags)
{
	local64_set(&event->hw.prev_count, local_clock());
	perf_swevent_start_hrtimer(event);
}

static void cpu_clock_event_stop(struct perf_event *event, int flags)
{
	perf_swevent_cancel_hrtimer(event);
	cpu_clock_event_update(event);
}

static int cpu_clock_event_add(struct perf_event *event, int flags)
{
	if (flags & PERF_EF_START)
		cpu_clock_event_start(event, flags);
	perf_event_update_userpage(event);

	return 0;
}

static void cpu_clock_event_del(struct perf_event *event, int flags)
{
	cpu_clock_event_stop(event, flags);
}

static void cpu_clock_event_read(struct perf_event *event)
{
	cpu_clock_event_update(event);
}

static int cpu_clock_event_init(struct perf_event *event)
{
	if (event->attr.type != PERF_TYPE_SOFTWARE)
		return -ENOENT;

	if (event->attr.config != PERF_COUNT_SW_CPU_CLOCK)
		return -ENOENT;

	/*
	 * no branch sampling for software events
	 */
	if (has_branch_stack(event))
		return -EOPNOTSUPP;

	perf_swevent_init_hrtimer(event);

	return 0;
}

static struct pmu perf_cpu_clock = {
	.task_ctx_nr	= perf_sw_context,

	.capabilities	= PERF_PMU_CAP_NO_NMI,

	.event_init	= cpu_clock_event_init,
	.add		= cpu_clock_event_add,
	.del		= cpu_clock_event_del,
	.start		= cpu_clock_event_start,
	.stop		= cpu_clock_event_stop,
	.read		= cpu_clock_event_read,
	.events_across_hotplug = 1,
};

/*
 * Software event: task time clock
 */

static void task_clock_event_update(struct perf_event *event, u64 now)
{
	u64 prev;
	s64 delta;

	prev = local64_xchg(&event->hw.prev_count, now);
	delta = now - prev;
	local64_add(delta, &event->count);
}

static void task_clock_event_start(struct perf_event *event, int flags)
{
	local64_set(&event->hw.prev_count, event->ctx->time);
	perf_swevent_start_hrtimer(event);
}

static void task_clock_event_stop(struct perf_event *event, int flags)
{
	perf_swevent_cancel_hrtimer(event);
	task_clock_event_update(event, event->ctx->time);
}

static int task_clock_event_add(struct perf_event *event, int flags)
{
	if (flags & PERF_EF_START)
		task_clock_event_start(event, flags);
	perf_event_update_userpage(event);

	return 0;
}

static void task_clock_event_del(struct perf_event *event, int flags)
{
	task_clock_event_stop(event, PERF_EF_UPDATE);
}

static void task_clock_event_read(struct perf_event *event)
{
	u64 now = perf_clock();
	u64 delta = now - event->ctx->timestamp;
	u64 time = event->ctx->time + delta;

	task_clock_event_update(event, time);
}

static int task_clock_event_init(struct perf_event *event)
{
	if (event->attr.type != PERF_TYPE_SOFTWARE)
		return -ENOENT;

	if (event->attr.config != PERF_COUNT_SW_TASK_CLOCK)
		return -ENOENT;

	/*
	 * no branch sampling for software events
	 */
	if (has_branch_stack(event))
		return -EOPNOTSUPP;

	perf_swevent_init_hrtimer(event);

	return 0;
}

static struct pmu perf_task_clock = {
	.task_ctx_nr	= perf_sw_context,

	.capabilities	= PERF_PMU_CAP_NO_NMI,

	.event_init	= task_clock_event_init,
	.add		= task_clock_event_add,
	.del		= task_clock_event_del,
	.start		= task_clock_event_start,
	.stop		= task_clock_event_stop,
	.read		= task_clock_event_read,
	.events_across_hotplug = 1,
};

static void perf_pmu_nop_void(struct pmu *pmu)
{
}

static void perf_pmu_nop_txn(struct pmu *pmu, unsigned int flags)
{
}

static int perf_pmu_nop_int(struct pmu *pmu)
{
	return 0;
}

static int perf_event_nop_int(struct perf_event *event, u64 value)
{
	return 0;
}

static DEFINE_PER_CPU(unsigned int, nop_txn_flags);

static void perf_pmu_start_txn(struct pmu *pmu, unsigned int flags)
{
	__this_cpu_write(nop_txn_flags, flags);

	if (flags & ~PERF_PMU_TXN_ADD)
		return;

	perf_pmu_disable(pmu);
}

static int perf_pmu_commit_txn(struct pmu *pmu)
{
	unsigned int flags = __this_cpu_read(nop_txn_flags);

	__this_cpu_write(nop_txn_flags, 0);

	if (flags & ~PERF_PMU_TXN_ADD)
		return 0;

	perf_pmu_enable(pmu);
	return 0;
}

static void perf_pmu_cancel_txn(struct pmu *pmu)
{
	unsigned int flags =  __this_cpu_read(nop_txn_flags);

	__this_cpu_write(nop_txn_flags, 0);

	if (flags & ~PERF_PMU_TXN_ADD)
		return;

	perf_pmu_enable(pmu);
}

static int perf_event_idx_default(struct perf_event *event)
{
	return 0;
}

/*
 * Ensures all contexts with the same task_ctx_nr have the same
 * pmu_cpu_context too.
 */
static struct perf_cpu_context __percpu *find_pmu_context(int ctxn)
{
	struct pmu *pmu;

	if (ctxn < 0)
		return NULL;

	list_for_each_entry(pmu, &pmus, entry) {
		if (pmu->task_ctx_nr == ctxn)
			return pmu->pmu_cpu_context;
	}

	return NULL;
}

static void free_pmu_context(struct pmu *pmu)
{
	/*
	 * Static contexts such as perf_sw_context have a global lifetime
	 * and may be shared between different PMUs. Avoid freeing them
	 * when a single PMU is going away.
	 */
	if (pmu->task_ctx_nr > perf_invalid_context)
		return;

	free_percpu(pmu->pmu_cpu_context);
}

/*
 * Let userspace know that this PMU supports address range filtering:
 */
static ssize_t nr_addr_filters_show(struct device *dev,
				    struct device_attribute *attr,
				    char *page)
{
	struct pmu *pmu = dev_get_drvdata(dev);

	return snprintf(page, PAGE_SIZE - 1, "%d\n", pmu->nr_addr_filters);
}
DEVICE_ATTR_RO(nr_addr_filters);

static struct idr pmu_idr;

static ssize_t
type_show(struct device *dev, struct device_attribute *attr, char *page)
{
	struct pmu *pmu = dev_get_drvdata(dev);

	return snprintf(page, PAGE_SIZE-1, "%d\n", pmu->type);
}
static DEVICE_ATTR_RO(type);

static ssize_t
perf_event_mux_interval_ms_show(struct device *dev,
				struct device_attribute *attr,
				char *page)
{
	struct pmu *pmu = dev_get_drvdata(dev);

	return snprintf(page, PAGE_SIZE-1, "%d\n", pmu->hrtimer_interval_ms);
}

static DEFINE_MUTEX(mux_interval_mutex);

static ssize_t
perf_event_mux_interval_ms_store(struct device *dev,
				 struct device_attribute *attr,
				 const char *buf, size_t count)
{
	struct pmu *pmu = dev_get_drvdata(dev);
	int timer, cpu, ret;

	ret = kstrtoint(buf, 0, &timer);
	if (ret)
		return ret;

	if (timer < 1)
		return -EINVAL;

	/* same value, noting to do */
	if (timer == pmu->hrtimer_interval_ms)
		return count;

	mutex_lock(&mux_interval_mutex);
	pmu->hrtimer_interval_ms = timer;

	/* update all cpuctx for this PMU */
	cpus_read_lock();
	for_each_online_cpu(cpu) {
		struct perf_cpu_context *cpuctx;
		cpuctx = per_cpu_ptr(pmu->pmu_cpu_context, cpu);
		cpuctx->hrtimer_interval = ns_to_ktime(NSEC_PER_MSEC * timer);

		cpu_function_call(cpu,
			(remote_function_f)perf_mux_hrtimer_restart, cpuctx);
	}
	cpus_read_unlock();
	mutex_unlock(&mux_interval_mutex);

	return count;
}
static DEVICE_ATTR_RW(perf_event_mux_interval_ms);

static struct attribute *pmu_dev_attrs[] = {
	&dev_attr_type.attr,
	&dev_attr_perf_event_mux_interval_ms.attr,
	NULL,
};
ATTRIBUTE_GROUPS(pmu_dev);

static int pmu_bus_running;
static struct bus_type pmu_bus = {
	.name		= "event_source",
	.dev_groups	= pmu_dev_groups,
};

static void pmu_dev_release(struct device *dev)
{
	kfree(dev);
}

static int pmu_dev_alloc(struct pmu *pmu)
{
	int ret = -ENOMEM;

	pmu->dev = kzalloc(sizeof(struct device), GFP_KERNEL);
	if (!pmu->dev)
		goto out;

	pmu->dev->groups = pmu->attr_groups;
	device_initialize(pmu->dev);
	ret = dev_set_name(pmu->dev, "%s", pmu->name);
	if (ret)
		goto free_dev;

	dev_set_drvdata(pmu->dev, pmu);
	pmu->dev->bus = &pmu_bus;
	pmu->dev->release = pmu_dev_release;
	ret = device_add(pmu->dev);
	if (ret)
		goto free_dev;

	/* For PMUs with address filters, throw in an extra attribute: */
	if (pmu->nr_addr_filters)
		ret = device_create_file(pmu->dev, &dev_attr_nr_addr_filters);

	if (ret)
		goto del_dev;

out:
	return ret;

del_dev:
	device_del(pmu->dev);

free_dev:
	put_device(pmu->dev);
	goto out;
}

static struct lock_class_key cpuctx_mutex;
static struct lock_class_key cpuctx_lock;

int perf_pmu_register(struct pmu *pmu, const char *name, int type)
{
	int cpu, ret;

	mutex_lock(&pmus_lock);
	ret = -ENOMEM;
	pmu->pmu_disable_count = alloc_percpu(int);
	if (!pmu->pmu_disable_count)
		goto unlock;

	pmu->type = -1;
	if (!name)
		goto skip_type;
	pmu->name = name;

	if (type < 0) {
		type = idr_alloc(&pmu_idr, pmu, PERF_TYPE_MAX, 0, GFP_KERNEL);
		if (type < 0) {
			ret = type;
			goto free_pdc;
		}
	}
	pmu->type = type;

	if (pmu_bus_running) {
		ret = pmu_dev_alloc(pmu);
		if (ret)
			goto free_idr;
	}

skip_type:
	if (pmu->task_ctx_nr == perf_hw_context) {
		static int hw_context_taken = 0;

		/*
		 * Other than systems with heterogeneous CPUs, it never makes
		 * sense for two PMUs to share perf_hw_context. PMUs which are
		 * uncore must use perf_invalid_context.
		 */
		if (WARN_ON_ONCE(hw_context_taken &&
		    !(pmu->capabilities & PERF_PMU_CAP_HETEROGENEOUS_CPUS)))
			pmu->task_ctx_nr = perf_invalid_context;

		hw_context_taken = 1;
	}

	pmu->pmu_cpu_context = find_pmu_context(pmu->task_ctx_nr);
	if (pmu->pmu_cpu_context)
		goto got_cpu_context;

	ret = -ENOMEM;
	pmu->pmu_cpu_context = alloc_percpu(struct perf_cpu_context);
	if (!pmu->pmu_cpu_context)
		goto free_dev;

	for_each_possible_cpu(cpu) {
		struct perf_cpu_context *cpuctx;

		cpuctx = per_cpu_ptr(pmu->pmu_cpu_context, cpu);
		__perf_event_init_context(&cpuctx->ctx);
		lockdep_set_class(&cpuctx->ctx.mutex, &cpuctx_mutex);
		lockdep_set_class(&cpuctx->ctx.lock, &cpuctx_lock);
		cpuctx->ctx.pmu = pmu;
		cpuctx->online = cpumask_test_cpu(cpu, perf_online_mask);

		__perf_mux_hrtimer_init(cpuctx, cpu);
	}

got_cpu_context:
	if (!pmu->start_txn) {
		if (pmu->pmu_enable) {
			/*
			 * If we have pmu_enable/pmu_disable calls, install
			 * transaction stubs that use that to try and batch
			 * hardware accesses.
			 */
			pmu->start_txn  = perf_pmu_start_txn;
			pmu->commit_txn = perf_pmu_commit_txn;
			pmu->cancel_txn = perf_pmu_cancel_txn;
		} else {
			pmu->start_txn  = perf_pmu_nop_txn;
			pmu->commit_txn = perf_pmu_nop_int;
			pmu->cancel_txn = perf_pmu_nop_void;
		}
	}

	if (!pmu->pmu_enable) {
		pmu->pmu_enable  = perf_pmu_nop_void;
		pmu->pmu_disable = perf_pmu_nop_void;
	}

	if (!pmu->check_period)
		pmu->check_period = perf_event_nop_int;

	if (!pmu->event_idx)
		pmu->event_idx = perf_event_idx_default;

	list_add_rcu(&pmu->entry, &pmus);
	atomic_set(&pmu->exclusive_cnt, 0);
	ret = 0;
unlock:
	mutex_unlock(&pmus_lock);

	return ret;

free_dev:
	device_del(pmu->dev);
	put_device(pmu->dev);

free_idr:
	if (pmu->type >= PERF_TYPE_MAX)
		idr_remove(&pmu_idr, pmu->type);

free_pdc:
	free_percpu(pmu->pmu_disable_count);
	goto unlock;
}
EXPORT_SYMBOL_GPL(perf_pmu_register);

void perf_pmu_unregister(struct pmu *pmu)
{
	mutex_lock(&pmus_lock);
	list_del_rcu(&pmu->entry);

	/*
	 * We dereference the pmu list under both SRCU and regular RCU, so
	 * synchronize against both of those.
	 */
	synchronize_srcu(&pmus_srcu);
	synchronize_rcu();

	free_percpu(pmu->pmu_disable_count);
	if (pmu->type >= PERF_TYPE_MAX)
		idr_remove(&pmu_idr, pmu->type);
	if (pmu_bus_running) {
		if (pmu->nr_addr_filters)
			device_remove_file(pmu->dev, &dev_attr_nr_addr_filters);
		device_del(pmu->dev);
		put_device(pmu->dev);
	}
	free_pmu_context(pmu);
	mutex_unlock(&pmus_lock);
}
EXPORT_SYMBOL_GPL(perf_pmu_unregister);

static int perf_try_init_event(struct pmu *pmu, struct perf_event *event)
{
	struct perf_event_context *ctx = NULL;
	int ret;

	if (!try_module_get(pmu->module))
		return -ENODEV;

	if (event->group_leader != event) {
		/*
		 * This ctx->mutex can nest when we're called through
		 * inheritance. See the perf_event_ctx_lock_nested() comment.
		 */
		ctx = perf_event_ctx_lock_nested(event->group_leader,
						 SINGLE_DEPTH_NESTING);
		BUG_ON(!ctx);
	}

	event->pmu = pmu;
	ret = pmu->event_init(event);

	if (ctx)
		perf_event_ctx_unlock(event->group_leader, ctx);

	if (ret)
		module_put(pmu->module);

	return ret;
}

static struct pmu *perf_init_event(struct perf_event *event)
{
	struct pmu *pmu;
	int idx;
	int ret;

	idx = srcu_read_lock(&pmus_srcu);

	/* Try parent's PMU first: */
	if (event->parent && event->parent->pmu) {
		pmu = event->parent->pmu;
		ret = perf_try_init_event(pmu, event);
		if (!ret)
			goto unlock;
	}

	rcu_read_lock();
	pmu = idr_find(&pmu_idr, event->attr.type);
	rcu_read_unlock();
	if (pmu) {
		ret = perf_try_init_event(pmu, event);
		if (ret)
			pmu = ERR_PTR(ret);
		goto unlock;
	}

	list_for_each_entry_rcu(pmu, &pmus, entry) {
		ret = perf_try_init_event(pmu, event);
		if (!ret)
			goto unlock;

		if (ret != -ENOENT) {
			pmu = ERR_PTR(ret);
			goto unlock;
		}
	}
	pmu = ERR_PTR(-ENOENT);
unlock:
	srcu_read_unlock(&pmus_srcu, idx);

	return pmu;
}

static void attach_sb_event(struct perf_event *event)
{
	struct pmu_event_list *pel = per_cpu_ptr(&pmu_sb_events, event->cpu);

	raw_spin_lock(&pel->lock);
	list_add_rcu(&event->sb_list, &pel->list);
	raw_spin_unlock(&pel->lock);
}

/*
 * We keep a list of all !task (and therefore per-cpu) events
 * that need to receive side-band records.
 *
 * This avoids having to scan all the various PMU per-cpu contexts
 * looking for them.
 */
static void account_pmu_sb_event(struct perf_event *event)
{
	if (is_sb_event(event))
		attach_sb_event(event);
}

static void account_event_cpu(struct perf_event *event, int cpu)
{
	if (event->parent)
		return;

	if (is_cgroup_event(event))
		atomic_inc(&per_cpu(perf_cgroup_events, cpu));
}

/* Freq events need the tick to stay alive (see perf_event_task_tick). */
static void account_freq_event_nohz(void)
{
#ifdef CONFIG_NO_HZ_FULL
	/* Lock so we don't race with concurrent unaccount */
	spin_lock(&nr_freq_lock);
	if (atomic_inc_return(&nr_freq_events) == 1)
		tick_nohz_dep_set(TICK_DEP_BIT_PERF_EVENTS);
	spin_unlock(&nr_freq_lock);
#endif
}

static void account_freq_event(void)
{
	if (tick_nohz_full_enabled())
		account_freq_event_nohz();
	else
		atomic_inc(&nr_freq_events);
}


static void account_event(struct perf_event *event)
{
	bool inc = false;

	if (event->parent)
		return;

	if (event->attach_state & PERF_ATTACH_TASK)
		inc = true;
	if (event->attr.mmap || event->attr.mmap_data)
		atomic_inc(&nr_mmap_events);
	if (event->attr.comm)
		atomic_inc(&nr_comm_events);
	if (event->attr.namespaces)
		atomic_inc(&nr_namespaces_events);
	if (event->attr.task)
		atomic_inc(&nr_task_events);
	if (event->attr.freq)
		account_freq_event();
	if (event->attr.context_switch) {
		atomic_inc(&nr_switch_events);
		inc = true;
	}
	if (has_branch_stack(event))
		inc = true;
	if (is_cgroup_event(event))
		inc = true;

	if (inc) {
		if (atomic_inc_not_zero(&perf_sched_count))
			goto enabled;

		mutex_lock(&perf_sched_mutex);
		if (!atomic_read(&perf_sched_count)) {
			static_branch_enable(&perf_sched_events);
			/*
			 * Guarantee that all CPUs observe they key change and
			 * call the perf scheduling hooks before proceeding to
			 * install events that need them.
			 */
			synchronize_sched();
		}
		/*
		 * Now that we have waited for the sync_sched(), allow further
		 * increments to by-pass the mutex.
		 */
		atomic_inc(&perf_sched_count);
		mutex_unlock(&perf_sched_mutex);
	}
enabled:

	account_event_cpu(event, event->cpu);

	account_pmu_sb_event(event);
}

static struct perf_event *
perf_event_create_kernel_shared_check(struct perf_event_attr *attr, int cpu,
		struct task_struct *task,
		perf_overflow_handler_t overflow_handler,
		struct perf_event *group_leader)
{
	unsigned long idx;
	struct perf_event *event;
	struct shared_events_str *shrd_events;

	/*
	 * Have to be per cpu events for sharing
	 */
	if (!shared_events || (u32)cpu >= nr_cpu_ids)
		return NULL;

	/*
	 * Can't handle these type requests for sharing right now.
	 */
	if (task || overflow_handler || attr->sample_period ||
	    (attr->type != PERF_TYPE_HARDWARE &&
	     attr->type != PERF_TYPE_RAW)) {
		return NULL;
	}

	/*
	 * Using per_cpu_ptr (or could do cross cpu call which is what most of
	 * perf does to access per cpu data structures
	 */
	shrd_events = per_cpu_ptr(shared_events, cpu);

	mutex_lock(&shrd_events->list_mutex);

	event = NULL;
	for_each_set_bit(idx, shrd_events->used_mask, SHARED_EVENTS_MAX) {
		/* Do the comparisons field by field on the attr structure.
		 * This is because the user-space and kernel-space might
		 * be using different versions of perf. As a result,
		 * the fields' position in the memory and the size might not
		 * be the same. Hence memcmp() is not the best way to
		 * compare.
		 */
		if (attr->type == shrd_events->attr[idx].type &&
			attr->config == shrd_events->attr[idx].config) {

			event = shrd_events->events[idx];

			/* Do not change the group for this shared event */
			if (group_leader && event->group_leader != event) {
				event = NULL;
				continue;
			}

			event->shared = true;
			atomic_inc(&shrd_events->refcount[idx]);
			break;
		}
	}
	mutex_unlock(&shrd_events->list_mutex);

	return event;
}

static void
perf_event_create_kernel_shared_add(struct perf_event_attr *attr, int cpu,
				 struct task_struct *task,
				 perf_overflow_handler_t overflow_handler,
				 void *context,
				 struct perf_event *event)
{
	unsigned long idx;
	struct shared_events_str *shrd_events;

	/*
	 * Have to be per cpu events for sharing
	 */
	if (!shared_events || (u32)cpu >= nr_cpu_ids)
		return;

	/*
	 * Can't handle these type requests for sharing right now.
	 */
	if (overflow_handler || attr->sample_period ||
	    (attr->type != PERF_TYPE_HARDWARE &&
	     attr->type != PERF_TYPE_RAW)) {
		return;
	}

	/*
	 * Using per_cpu_ptr (or could do cross cpu call which is what most of
	 * perf does to access per cpu data structures
	 */
	shrd_events = per_cpu_ptr(shared_events, cpu);

	mutex_lock(&shrd_events->list_mutex);

	/*
	 * If we are in this routine, we know that this event isn't already in
	 * the shared list. Check if slot available in shared list
	 */
	idx = find_first_zero_bit(shrd_events->used_mask, SHARED_EVENTS_MAX);

	if (idx >= SHARED_EVENTS_MAX)
		goto out;

	/*
	 * The event isn't in the list and there is an empty slot so add it.
	 */
	shrd_events->attr[idx]   = *attr;
	shrd_events->events[idx] = event;
	set_bit(idx, shrd_events->used_mask);
	atomic_set(&shrd_events->refcount[idx], 1);
out:
	mutex_unlock(&shrd_events->list_mutex);
}

/*
 * Allocate and initialize a event structure
 */
static struct perf_event *
perf_event_alloc(struct perf_event_attr *attr, int cpu,
		 struct task_struct *task,
		 struct perf_event *group_leader,
		 struct perf_event *parent_event,
		 perf_overflow_handler_t overflow_handler,
		 void *context, int cgroup_fd)
{
	struct pmu *pmu;
	struct perf_event *event;
	struct hw_perf_event *hwc;
	long err = -EINVAL;

	if ((unsigned)cpu >= nr_cpu_ids) {
		if (!task || cpu != -1)
			return ERR_PTR(-EINVAL);
	}

	event = kzalloc(sizeof(*event), GFP_KERNEL);
	if (!event)
		return ERR_PTR(-ENOMEM);

	/*
	 * Single events are their own group leaders, with an
	 * empty sibling list:
	 */
	if (!group_leader)
		group_leader = event;

	mutex_init(&event->group_leader_mutex);
	mutex_init(&event->child_mutex);
	INIT_LIST_HEAD(&event->child_list);

	INIT_LIST_HEAD(&event->dormant_event_entry);
	INIT_LIST_HEAD(&event->group_entry);
	INIT_LIST_HEAD(&event->event_entry);
	INIT_LIST_HEAD(&event->sibling_list);
	INIT_LIST_HEAD(&event->rb_entry);
	INIT_LIST_HEAD(&event->active_entry);
	INIT_LIST_HEAD(&event->addr_filters.list);
	INIT_HLIST_NODE(&event->hlist_entry);


	init_waitqueue_head(&event->waitq);
	init_irq_work(&event->pending, perf_pending_event);

	mutex_init(&event->mmap_mutex);
	raw_spin_lock_init(&event->addr_filters.lock);

	atomic_long_set(&event->refcount, 1);
	event->cpu		= cpu;
	event->attr		= *attr;
	event->group_leader	= group_leader;
	event->pmu		= NULL;
	event->oncpu		= -1;

	event->parent		= parent_event;

	event->ns		= get_pid_ns(task_active_pid_ns(current));
	event->id		= atomic64_inc_return(&perf_event_id);

	event->state		= PERF_EVENT_STATE_INACTIVE;

	if (task) {
		event->attach_state = PERF_ATTACH_TASK;
		/*
		 * XXX pmu::event_init needs to know what task to account to
		 * and we cannot use the ctx information because we need the
		 * pmu before we get a ctx.
		 */
		get_task_struct(task);
		event->hw.target = task;
	}

	event->clock = &local_clock;
	if (parent_event)
		event->clock = parent_event->clock;

	if (!overflow_handler && parent_event) {
		overflow_handler = parent_event->overflow_handler;
		context = parent_event->overflow_handler_context;
#if defined(CONFIG_BPF_SYSCALL) && defined(CONFIG_EVENT_TRACING)
		if (overflow_handler == bpf_overflow_handler) {
			struct bpf_prog *prog = bpf_prog_inc(parent_event->prog);

			if (IS_ERR(prog)) {
				err = PTR_ERR(prog);
				goto err_ns;
			}
			event->prog = prog;
			event->orig_overflow_handler =
				parent_event->orig_overflow_handler;
		}
#endif
	}

	if (overflow_handler) {
		event->overflow_handler	= overflow_handler;
		event->overflow_handler_context = context;
	} else if (is_write_backward(event)){
		event->overflow_handler = perf_event_output_backward;
		event->overflow_handler_context = NULL;
	} else {
		event->overflow_handler = perf_event_output_forward;
		event->overflow_handler_context = NULL;
	}

	perf_event__state_init(event);

	pmu = NULL;

	hwc = &event->hw;
	hwc->sample_period = attr->sample_period;
	if (attr->freq && attr->sample_freq)
		hwc->sample_period = 1;
	hwc->last_period = hwc->sample_period;

	local64_set(&hwc->period_left, hwc->sample_period);

	/*
	 * We currently do not support PERF_SAMPLE_READ on inherited events.
	 * See perf_output_read().
	 */
	if (attr->inherit && (attr->sample_type & PERF_SAMPLE_READ))
		goto err_ns;

	if (!has_branch_stack(event))
		event->attr.branch_sample_type = 0;

	if (cgroup_fd != -1) {
		err = perf_cgroup_connect(cgroup_fd, event, attr, group_leader);
		if (err)
			goto err_ns;
	}

	pmu = perf_init_event(event);
	if (IS_ERR(pmu)) {
		err = PTR_ERR(pmu);
		goto err_ns;
	}

	err = exclusive_event_init(event);
	if (err)
		goto err_pmu;

	if (has_addr_filter(event)) {
		event->addr_filters_offs = kcalloc(pmu->nr_addr_filters,
						   sizeof(unsigned long),
						   GFP_KERNEL);
		if (!event->addr_filters_offs) {
			err = -ENOMEM;
			goto err_per_task;
		}

		/* force hw sync on the address filters */
		event->addr_filters_gen = 1;
	}

	if (!event->parent) {
		if (event->attr.sample_type & PERF_SAMPLE_CALLCHAIN) {
			err = get_callchain_buffers(attr->sample_max_stack);
			if (err)
				goto err_addr_filters;
		}
	}

	/* symmetric to unaccount_event() in _free_event() */
	account_event(event);

	return event;

err_addr_filters:
	kfree(event->addr_filters_offs);

err_per_task:
	exclusive_event_destroy(event);

err_pmu:
	if (event->destroy)
		event->destroy(event);
	module_put(pmu->module);
err_ns:
	if (is_cgroup_event(event))
		perf_detach_cgroup(event);
	if (event->ns)
		put_pid_ns(event->ns);
	if (event->hw.target)
		put_task_struct(event->hw.target);
	kfree(event);

	return ERR_PTR(err);
}

static int perf_copy_attr(struct perf_event_attr __user *uattr,
			  struct perf_event_attr *attr)
{
	u32 size;
	int ret;

	if (!access_ok(VERIFY_WRITE, uattr, PERF_ATTR_SIZE_VER0))
		return -EFAULT;

	/*
	 * zero the full structure, so that a short copy will be nice.
	 */
	memset(attr, 0, sizeof(*attr));

	ret = get_user(size, &uattr->size);
	if (ret)
		return ret;

	if (size > PAGE_SIZE)	/* silly large */
		goto err_size;

	if (!size)		/* abi compat */
		size = PERF_ATTR_SIZE_VER0;

	if (size < PERF_ATTR_SIZE_VER0)
		goto err_size;

	/*
	 * If we're handed a bigger struct than we know of,
	 * ensure all the unknown bits are 0 - i.e. new
	 * user-space does not rely on any kernel feature
	 * extensions we dont know about yet.
	 */
	if (size > sizeof(*attr)) {
		unsigned char __user *addr;
		unsigned char __user *end;
		unsigned char val;

		addr = (void __user *)uattr + sizeof(*attr);
		end  = (void __user *)uattr + size;

		for (; addr < end; addr++) {
			ret = get_user(val, addr);
			if (ret)
				return ret;
			if (val)
				goto err_size;
		}
		size = sizeof(*attr);
	}

	ret = copy_from_user(attr, uattr, size);
	if (ret)
		return -EFAULT;

	attr->size = size;

	if (attr->__reserved_1)
		return -EINVAL;

	if (attr->sample_type & ~(PERF_SAMPLE_MAX-1))
		return -EINVAL;

	if (attr->read_format & ~(PERF_FORMAT_MAX-1))
		return -EINVAL;

	if (attr->sample_type & PERF_SAMPLE_BRANCH_STACK) {
		u64 mask = attr->branch_sample_type;

		/* only using defined bits */
		if (mask & ~(PERF_SAMPLE_BRANCH_MAX-1))
			return -EINVAL;

		/* at least one branch bit must be set */
		if (!(mask & ~PERF_SAMPLE_BRANCH_PLM_ALL))
			return -EINVAL;

		/* propagate priv level, when not set for branch */
		if (!(mask & PERF_SAMPLE_BRANCH_PLM_ALL)) {

			/* exclude_kernel checked on syscall entry */
			if (!attr->exclude_kernel)
				mask |= PERF_SAMPLE_BRANCH_KERNEL;

			if (!attr->exclude_user)
				mask |= PERF_SAMPLE_BRANCH_USER;

			if (!attr->exclude_hv)
				mask |= PERF_SAMPLE_BRANCH_HV;
			/*
			 * adjust user setting (for HW filter setup)
			 */
			attr->branch_sample_type = mask;
		}
		/* privileged levels capture (kernel, hv): check permissions */
		if ((mask & PERF_SAMPLE_BRANCH_PERM_PLM)
		    && perf_paranoid_kernel() && !capable(CAP_SYS_ADMIN))
			return -EACCES;
	}

	if (attr->sample_type & PERF_SAMPLE_REGS_USER) {
		ret = perf_reg_validate(attr->sample_regs_user);
		if (ret)
			return ret;
	}

	if (attr->sample_type & PERF_SAMPLE_STACK_USER) {
		if (!arch_perf_have_user_stack_dump())
			return -ENOSYS;

		/*
		 * We have __u32 type for the size, but so far
		 * we can only use __u16 as maximum due to the
		 * __u16 sample size limit.
		 */
		if (attr->sample_stack_user >= USHRT_MAX)
			return -EINVAL;
		else if (!IS_ALIGNED(attr->sample_stack_user, sizeof(u64)))
			return -EINVAL;
	}

	if (attr->sample_type & PERF_SAMPLE_REGS_INTR)
		ret = perf_reg_validate(attr->sample_regs_intr);
out:
	return ret;

err_size:
	put_user(sizeof(*attr), &uattr->size);
	ret = -E2BIG;
	goto out;
}

static int
perf_event_set_output(struct perf_event *event, struct perf_event *output_event)
{
	struct ring_buffer *rb = NULL;
	int ret = -EINVAL;

	if (!output_event)
		goto set;

	/* don't allow circular references */
	if (event == output_event)
		goto out;

	/*
	 * Don't allow cross-cpu buffers
	 */
	if (output_event->cpu != event->cpu)
		goto out;

	/*
	 * If its not a per-cpu rb, it must be the same task.
	 */
	if (output_event->cpu == -1 && output_event->ctx != event->ctx)
		goto out;

	/*
	 * Mixing clocks in the same buffer is trouble you don't need.
	 */
	if (output_event->clock != event->clock)
		goto out;

	/*
	 * Either writing ring buffer from beginning or from end.
	 * Mixing is not allowed.
	 */
	if (is_write_backward(output_event) != is_write_backward(event))
		goto out;

	/*
	 * If both events generate aux data, they must be on the same PMU
	 */
	if (has_aux(event) && has_aux(output_event) &&
	    event->pmu != output_event->pmu)
		goto out;

set:
	mutex_lock(&event->mmap_mutex);
	/* Can't redirect output if we've got an active mmap() */
	if (atomic_read(&event->mmap_count))
		goto unlock;

	if (output_event) {
		/* get the rb we want to redirect to */
		rb = ring_buffer_get(output_event);
		if (!rb)
			goto unlock;
	}

	ring_buffer_attach(event, rb);

	ret = 0;
unlock:
	mutex_unlock(&event->mmap_mutex);

out:
	return ret;
}

static void mutex_lock_double(struct mutex *a, struct mutex *b)
{
	if (b < a)
		swap(a, b);

	mutex_lock(a);
	mutex_lock_nested(b, SINGLE_DEPTH_NESTING);
}

static int perf_event_set_clock(struct perf_event *event, clockid_t clk_id)
{
	bool nmi_safe = false;

	switch (clk_id) {
	case CLOCK_MONOTONIC:
		event->clock = &ktime_get_mono_fast_ns;
		nmi_safe = true;
		break;

	case CLOCK_MONOTONIC_RAW:
		event->clock = &ktime_get_raw_fast_ns;
		nmi_safe = true;
		break;

	case CLOCK_REALTIME:
		event->clock = &ktime_get_real_ns;
		break;

	case CLOCK_BOOTTIME:
		event->clock = &ktime_get_boot_ns;
		break;

	case CLOCK_TAI:
		event->clock = &ktime_get_tai_ns;
		break;

	default:
		return -EINVAL;
	}

	if (!nmi_safe && !(event->pmu->capabilities & PERF_PMU_CAP_NO_NMI))
		return -EINVAL;

	return 0;
}

/*
 * Variation on perf_event_ctx_lock_nested(), except we take two context
 * mutexes.
 */
static struct perf_event_context *
__perf_event_ctx_lock_double(struct perf_event *group_leader,
			     struct perf_event_context *ctx)
{
	struct perf_event_context *gctx;

again:
	rcu_read_lock();
	gctx = READ_ONCE(group_leader->ctx);
	if (!atomic_inc_not_zero(&gctx->refcount)) {
		rcu_read_unlock();
		goto again;
	}
	rcu_read_unlock();

	mutex_lock_double(&gctx->mutex, &ctx->mutex);

	if (group_leader->ctx != gctx) {
		mutex_unlock(&ctx->mutex);
		mutex_unlock(&gctx->mutex);
		put_ctx(gctx);
		goto again;
	}

	return gctx;
}

#ifdef CONFIG_PERF_USER_SHARE
static void perf_group_shared_event(struct perf_event *event,
		struct perf_event *group_leader)
{
	if (!event->shared || !group_leader)
		return;

	/* Do not attempt to change the group for this shared event */
	if (event->group_leader != event)
		return;

	/*
	 * Single events have the group leaders as themselves.
	 * As we now have a new group to attach to, remove from
	 * the previous group and attach it to the new group.
	 */
	perf_remove_from_context(event, DETACH_GROUP);

	event->group_leader	= group_leader;
	perf_event__state_init(event);

	perf_install_in_context(group_leader->ctx, event, event->cpu);
}
#endif

/**
 * sys_perf_event_open - open a performance event, associate it to a task/cpu
 *
 * @attr_uptr:	event_id type attributes for monitoring/sampling
 * @pid:		target pid
 * @cpu:		target cpu
 * @group_fd:		group leader event fd
 */
SYSCALL_DEFINE5(perf_event_open,
		struct perf_event_attr __user *, attr_uptr,
		pid_t, pid, int, cpu, int, group_fd, unsigned long, flags)
{
	struct perf_event *group_leader = NULL, *output_event = NULL;
	struct perf_event *event = NULL, *sibling;
	struct perf_event_attr attr;
	struct perf_event_context *ctx, *uninitialized_var(gctx);
	struct file *event_file = NULL;
	struct fd group = {NULL, 0};
	struct task_struct *task = NULL;
	struct pmu *pmu;
	int event_fd;
	int move_group = 0;
	int err;
	int f_flags = O_RDWR;
	int cgroup_fd = -1;

	/* for future expandability... */
	if (flags & ~PERF_FLAG_ALL)
		return -EINVAL;

	if (perf_paranoid_any() && !capable(CAP_SYS_ADMIN))
		return -EACCES;

	err = perf_copy_attr(attr_uptr, &attr);
	if (err)
		return err;

	if (!attr.exclude_kernel) {
		if (perf_paranoid_kernel() && !capable(CAP_SYS_ADMIN))
			return -EACCES;
	}

	if (attr.namespaces) {
		if (!capable(CAP_SYS_ADMIN))
			return -EACCES;
	}

	if (attr.freq) {
		if (attr.sample_freq > sysctl_perf_event_sample_rate)
			return -EINVAL;
	} else {
		if (attr.sample_period & (1ULL << 63))
			return -EINVAL;
	}

	/* Only privileged users can get physical addresses */
	if ((attr.sample_type & PERF_SAMPLE_PHYS_ADDR) &&
	    perf_paranoid_kernel() && !capable(CAP_SYS_ADMIN))
		return -EACCES;

	if (!attr.sample_max_stack)
		attr.sample_max_stack = sysctl_perf_event_max_stack;

	/*
	 * In cgroup mode, the pid argument is used to pass the fd
	 * opened to the cgroup directory in cgroupfs. The cpu argument
	 * designates the cpu on which to monitor threads from that
	 * cgroup.
	 */
	if ((flags & PERF_FLAG_PID_CGROUP) && (pid == -1 || cpu == -1))
		return -EINVAL;

	if (flags & PERF_FLAG_FD_CLOEXEC)
		f_flags |= O_CLOEXEC;

	event_fd = get_unused_fd_flags(f_flags);
	if (event_fd < 0)
		return event_fd;

	if (group_fd != -1) {
		err = perf_fget_light(group_fd, &group);
		if (err)
			goto err_fd;
		group_leader = group.file->private_data;
		if (flags & PERF_FLAG_FD_OUTPUT)
			output_event = group_leader;
		if (flags & PERF_FLAG_FD_NO_GROUP)
			group_leader = NULL;
	}

	/*
	 * Take the group_leader's group_leader_mutex before observing
	 * anything in the group leader that leads to changes in ctx,
	 * many of which may be changing on another thread.
	 * In particular, we want to take this lock before deciding
	 * whether we need to move_group.
	 */
	if (group_leader)
		mutex_lock(&group_leader->group_leader_mutex);

	if (pid != -1 && !(flags & PERF_FLAG_PID_CGROUP)) {
		task = find_lively_task_by_vpid(pid);
		if (IS_ERR(task)) {
			err = PTR_ERR(task);
			goto err_group_fd;
		}
	}

	if (task && group_leader &&
	    group_leader->attr.inherit != attr.inherit) {
		err = -EINVAL;
		goto err_task;
	}

	if (task) {
		err = mutex_lock_interruptible(&task->signal->cred_guard_mutex);
		if (err)
			goto err_task;

		/*
		 * Reuse ptrace permission checks for now.
		 *
		 * We must hold cred_guard_mutex across this and any potential
		 * perf_install_in_context() call for this new event to
		 * serialize against exec() altering our credentials (and the
		 * perf_event_exit_task() that could imply).
		 */
		err = -EACCES;
		if (!ptrace_may_access(task, PTRACE_MODE_READ_REALCREDS))
			goto err_cred;
	}

	if (flags & PERF_FLAG_PID_CGROUP)
		cgroup_fd = pid;

#ifdef CONFIG_PERF_USER_SHARE
	event = perf_event_create_kernel_shared_check(&attr, cpu, task, NULL,
			group_leader);
#endif
	if (!event) {
		event = perf_event_alloc(&attr, cpu, task, group_leader, NULL,
					 NULL, NULL, cgroup_fd);
		if (IS_ERR(event)) {
			err = PTR_ERR(event);
			goto err_cred;
		}
	}

	if (is_sampling_event(event)) {
		if (event->pmu->capabilities & PERF_PMU_CAP_NO_INTERRUPT) {
			err = -EOPNOTSUPP;
			goto err_alloc;
		}
	}

	/*
	 * Special case software events and allow them to be part of
	 * any hardware group.
	 */
	pmu = event->pmu;

	if (attr.use_clockid) {
		err = perf_event_set_clock(event, attr.clockid);
		if (err)
			goto err_alloc;
	}

	if (pmu->task_ctx_nr == perf_sw_context)
		event->event_caps |= PERF_EV_CAP_SOFTWARE;

	if (group_leader &&
	    (is_software_event(event) != is_software_event(group_leader))) {
		if (is_software_event(event)) {
			/*
			 * If event and group_leader are not both a software
			 * event, and event is, then group leader is not.
			 *
			 * Allow the addition of software events to !software
			 * groups, this is safe because software events never
			 * fail to schedule.
			 */
			pmu = group_leader->pmu;
		} else if (is_software_event(group_leader) &&
			   (group_leader->group_caps & PERF_EV_CAP_SOFTWARE)) {
			/*
			 * In case the group is a pure software group, and we
			 * try to add a hardware event, move the whole group to
			 * the hardware context.
			 */
			move_group = 1;
		}
	}

	/*
	 * Get the target context (task or percpu):
	 */
	ctx = find_get_context(pmu, task, event);
	if (IS_ERR(ctx)) {
		err = PTR_ERR(ctx);
		goto err_alloc;
	}

	if ((pmu->capabilities & PERF_PMU_CAP_EXCLUSIVE) && group_leader) {
		err = -EBUSY;
		goto err_context;
	}

	/*
	 * Look up the group leader (we will attach this event to it):
	 */
	if (group_leader) {
		err = -EINVAL;

		/*
		 * Do not allow a recursive hierarchy (this new sibling
		 * becoming part of another group-sibling):
		 */
		if (group_leader->group_leader != group_leader)
			goto err_context;

		/* All events in a group should have the same clock */
		if (group_leader->clock != event->clock)
			goto err_context;

		/*
		 * Make sure we're both events for the same CPU;
		 * grouping events for different CPUs is broken; since
		 * you can never concurrently schedule them anyhow.
		 */
		if (group_leader->cpu != event->cpu)
			goto err_context;

		/*
		 * Make sure we're both on the same task, or both
		 * per-CPU events.
		 */
		if (group_leader->ctx->task != ctx->task)
			goto err_context;

		/*
		 * Do not allow to attach to a group in a different task
		 * or CPU context. If we're moving SW events, we'll fix
		 * this up later, so allow that.
		 */
		if (!move_group && group_leader->ctx != ctx)
			goto err_context;

		/*
		 * Only a group leader can be exclusive or pinned
		 */
		if (attr.exclusive || attr.pinned)
			goto err_context;
	}

	if (output_event) {
		err = perf_event_set_output(event, output_event);
		if (err)
			goto err_context;
	}

	event_file = anon_inode_getfile("[perf_event]", &perf_fops, event,
					f_flags);
	if (IS_ERR(event_file)) {
		err = PTR_ERR(event_file);
		event_file = NULL;
		goto err_context;
	}

	if (move_group) {
		gctx = __perf_event_ctx_lock_double(group_leader, ctx);

		if (gctx->task == TASK_TOMBSTONE) {
			err = -ESRCH;
			goto err_locked;
		}

		/*
		 * Check if we raced against another sys_perf_event_open() call
		 * moving the software group underneath us.
		 */
		if (!(group_leader->group_caps & PERF_EV_CAP_SOFTWARE)) {
			/*
			 * If someone moved the group out from under us, check
			 * if this new event wound up on the same ctx, if so
			 * its the regular !move_group case, otherwise fail.
			 */
			if (gctx != ctx) {
				err = -EINVAL;
				goto err_locked;
			} else {
				perf_event_ctx_unlock(group_leader, gctx);
				move_group = 0;
			}
		}
	} else {
		mutex_lock(&ctx->mutex);
	}

	if (ctx->task == TASK_TOMBSTONE) {
		err = -ESRCH;
		goto err_locked;
	}

	if (!perf_event_validate_size(event)) {
		err = -E2BIG;
		goto err_locked;
	}

	/*
	 * Must be under the same ctx::mutex as perf_install_in_context(),
	 * because we need to serialize with concurrent event creation.
	 */
	if (!event->shared && !exclusive_event_installable(event, ctx)) {
		/* exclusive and group stuff are assumed mutually exclusive */
		WARN_ON_ONCE(move_group);

		err = -EBUSY;
		goto err_locked;
	}

	WARN_ON_ONCE(ctx->parent_ctx);

	/*
	 * This is the point on no return; we cannot fail hereafter. This is
	 * where we start modifying current state.
	 */

	if (move_group) {
		/*
		 * See perf_event_ctx_lock() for comments on the details
		 * of swizzling perf_event::ctx.
		 */
		perf_remove_from_context(group_leader, 0);
		put_ctx(gctx);

		list_for_each_entry(sibling, &group_leader->sibling_list,
				    group_entry) {
			perf_remove_from_context(sibling, 0);
			put_ctx(gctx);
		}

		/*
		 * Wait for everybody to stop referencing the events through
		 * the old lists, before installing it on new lists.
		 */
		synchronize_rcu();

		/*
		 * Install the group siblings before the group leader.
		 *
		 * Because a group leader will try and install the entire group
		 * (through the sibling list, which is still in-tact), we can
		 * end up with siblings installed in the wrong context.
		 *
		 * By installing siblings first we NO-OP because they're not
		 * reachable through the group lists.
		 */
		list_for_each_entry(sibling, &group_leader->sibling_list,
				    group_entry) {
			perf_event__state_init(sibling);
			perf_install_in_context(ctx, sibling, sibling->cpu);
			get_ctx(ctx);
		}

		/*
		 * Removing from the context ends up with disabled
		 * event. What we want here is event in the initial
		 * startup state, ready to be add into new context.
		 */
		perf_event__state_init(group_leader);
		perf_install_in_context(ctx, group_leader, group_leader->cpu);
		get_ctx(ctx);
	}

	/*
	 * Precalculate sample_data sizes; do while holding ctx::mutex such
	 * that we're serialized against further additions and before
	 * perf_install_in_context() which is the point the event is active and
	 * can use these values.
	 */
	perf_event__header_size(event);
	perf_event__id_header_size(event);

#ifdef CONFIG_PERF_USER_SHARE
	if (event->shared && group_leader)
		perf_group_shared_event(event, group_leader);
#endif

	if (!event->shared) {
		event->owner = current;

		perf_install_in_context(ctx, event, event->cpu);
		perf_unpin_context(ctx);
	}

	if (move_group)
		perf_event_ctx_unlock(group_leader, gctx);
	mutex_unlock(&ctx->mutex);
	if (group_leader)
		mutex_unlock(&group_leader->group_leader_mutex);

	if (task) {
		mutex_unlock(&task->signal->cred_guard_mutex);
		put_task_struct(task);
	}

	if (!event->shared) {
		mutex_lock(&current->perf_event_mutex);
		list_add_tail(&event->owner_entry, &current->perf_event_list);
		mutex_unlock(&current->perf_event_mutex);
	}

	/*
	 * Drop the reference on the group_event after placing the
	 * new event on the sibling_list. This ensures destruction
	 * of the group leader will find the pointer to itself in
	 * perf_group_detach().
	 */
	fdput(group);
	fd_install(event_fd, event_file);

#ifdef CONFIG_PERF_USER_SHARE
	/* Add the event to the shared events list */
	if (!event->shared)
		perf_event_create_kernel_shared_add(&attr, cpu,
				 task, NULL, ctx, event);
#endif

	return event_fd;

err_locked:
	if (move_group)
		perf_event_ctx_unlock(group_leader, gctx);
	mutex_unlock(&ctx->mutex);
/* err_file: */
	fput(event_file);
err_context:
	perf_unpin_context(ctx);
	put_ctx(ctx);
err_alloc:
	/*
	 * If event_file is set, the fput() above will have called ->release()
	 * and that will take care of freeing the event.
	 */
	if (!event_file)
		free_event(event);
err_cred:
	if (task)
		mutex_unlock(&task->signal->cred_guard_mutex);
err_task:
	if (task)
		put_task_struct(task);
err_group_fd:
	if (group_leader)
		mutex_unlock(&group_leader->group_leader_mutex);
	fdput(group);
err_fd:
	put_unused_fd(event_fd);
	return err;
}


/**
 * perf_event_create_kernel_counter
 *
 * @attr: attributes of the counter to create
 * @cpu: cpu in which the counter is bound
 * @task: task to profile (NULL for percpu)
 */
struct perf_event *
perf_event_create_kernel_counter(struct perf_event_attr *attr, int cpu,
				 struct task_struct *task,
				 perf_overflow_handler_t overflow_handler,
				 void *context)
{
	struct perf_event_context *ctx;
	struct perf_event *event;
	int err;

	event = perf_event_create_kernel_shared_check(attr, cpu, task,
						overflow_handler, NULL);
	if (!event) {
		event = perf_event_alloc(attr, cpu, task, NULL, NULL,
				overflow_handler, context, -1);
		if (IS_ERR(event)) {
			err = PTR_ERR(event);
			goto err;
		}
	}

	/* Mark owner so we could distinguish it from user events. */
	event->owner = TASK_TOMBSTONE;

	if (event->shared)
		return event;

	/*
	 * Get the target context (task or percpu):
	 */
	ctx = find_get_context(event->pmu, task, event);
	if (IS_ERR(ctx)) {
		err = PTR_ERR(ctx);
		goto err_free;
	}

	WARN_ON_ONCE(ctx->parent_ctx);
	mutex_lock(&ctx->mutex);
	if (ctx->task == TASK_TOMBSTONE) {
		err = -ESRCH;
		goto err_unlock;
	}

	if (!exclusive_event_installable(event, ctx)) {
		err = -EBUSY;
		goto err_unlock;
	}

	perf_install_in_context(ctx, event, event->cpu);
	perf_unpin_context(ctx);
	mutex_unlock(&ctx->mutex);

	/*
	 * Check if can add event to shared list
	 */
	perf_event_create_kernel_shared_add(attr, cpu,
			 task, overflow_handler, context, event);
	return event;

err_unlock:
	mutex_unlock(&ctx->mutex);
	perf_unpin_context(ctx);
	put_ctx(ctx);
err_free:
	free_event(event);
err:
	return ERR_PTR(err);
}
EXPORT_SYMBOL_GPL(perf_event_create_kernel_counter);

void perf_pmu_migrate_context(struct pmu *pmu, int src_cpu, int dst_cpu)
{
	struct perf_event_context *src_ctx;
	struct perf_event_context *dst_ctx;
	struct perf_event *event, *tmp;
	LIST_HEAD(events);

	src_ctx = &per_cpu_ptr(pmu->pmu_cpu_context, src_cpu)->ctx;
	dst_ctx = &per_cpu_ptr(pmu->pmu_cpu_context, dst_cpu)->ctx;

	/*
	 * See perf_event_ctx_lock() for comments on the details
	 * of swizzling perf_event::ctx.
	 */
	mutex_lock_double(&src_ctx->mutex, &dst_ctx->mutex);
	list_for_each_entry_safe(event, tmp, &src_ctx->event_list,
				 event_entry) {
		perf_remove_from_context(event, 0);
		unaccount_event_cpu(event, src_cpu);
		put_ctx(src_ctx);
		list_add(&event->migrate_entry, &events);
	}

	/*
	 * Wait for the events to quiesce before re-instating them.
	 */
	synchronize_rcu();

	/*
	 * Re-instate events in 2 passes.
	 *
	 * Skip over group leaders and only install siblings on this first
	 * pass, siblings will not get enabled without a leader, however a
	 * leader will enable its siblings, even if those are still on the old
	 * context.
	 */
	list_for_each_entry_safe(event, tmp, &events, migrate_entry) {
		if (event->group_leader == event)
			continue;

		list_del(&event->migrate_entry);
		if (event->state >= PERF_EVENT_STATE_OFF)
			event->state = PERF_EVENT_STATE_INACTIVE;
		account_event_cpu(event, dst_cpu);
		perf_install_in_context(dst_ctx, event, dst_cpu);
		get_ctx(dst_ctx);
	}

	/*
	 * Once all the siblings are setup properly, install the group leaders
	 * to make it go.
	 */
	list_for_each_entry_safe(event, tmp, &events, migrate_entry) {
		list_del(&event->migrate_entry);
		if (event->state >= PERF_EVENT_STATE_OFF)
			event->state = PERF_EVENT_STATE_INACTIVE;
		account_event_cpu(event, dst_cpu);
		perf_install_in_context(dst_ctx, event, dst_cpu);
		get_ctx(dst_ctx);
	}
	mutex_unlock(&dst_ctx->mutex);
	mutex_unlock(&src_ctx->mutex);
}
EXPORT_SYMBOL_GPL(perf_pmu_migrate_context);

static void sync_child_event(struct perf_event *child_event,
			       struct task_struct *child)
{
	struct perf_event *parent_event = child_event->parent;
	u64 child_val;

	if (child_event->attr.inherit_stat)
		perf_event_read_event(child_event, child);

	child_val = perf_event_count(child_event);

	/*
	 * Add back the child's count to the parent's count:
	 */
	atomic64_add(child_val, &parent_event->child_count);
	atomic64_add(child_event->total_time_enabled,
		     &parent_event->child_total_time_enabled);
	atomic64_add(child_event->total_time_running,
		     &parent_event->child_total_time_running);
}

static void
perf_event_exit_event(struct perf_event *child_event,
		      struct perf_event_context *child_ctx,
		      struct task_struct *child)
{
	struct perf_event *parent_event = child_event->parent;

	/*
	 * Do not destroy the 'original' grouping; because of the context
	 * switch optimization the original events could've ended up in a
	 * random child task.
	 *
	 * If we were to destroy the original group, all group related
	 * operations would cease to function properly after this random
	 * child dies.
	 *
	 * Do destroy all inherited groups, we don't care about those
	 * and being thorough is better.
	 */
	raw_spin_lock_irq(&child_ctx->lock);
	WARN_ON_ONCE(child_ctx->is_active);

	if (parent_event)
		perf_group_detach(child_event);
	list_del_event(child_event, child_ctx);
	child_event->state = PERF_EVENT_STATE_EXIT; /* is_event_hup() */
	raw_spin_unlock_irq(&child_ctx->lock);

	/*
	 * Parent events are governed by their filedesc, retain them.
	 */
	if (!parent_event) {
		perf_event_wakeup(child_event);
		return;
	}
	/*
	 * Child events can be cleaned up.
	 */

	sync_child_event(child_event, child);

	/*
	 * Remove this event from the parent's list
	 */
	WARN_ON_ONCE(parent_event->ctx->parent_ctx);
	mutex_lock(&parent_event->child_mutex);
	list_del_init(&child_event->child_list);
	mutex_unlock(&parent_event->child_mutex);

	/*
	 * Kick perf_poll() for is_event_hup().
	 */
	perf_event_wakeup(parent_event);
	free_event(child_event);
	put_event(parent_event);
}

static void perf_event_exit_task_context(struct task_struct *child, int ctxn)
{
	struct perf_event_context *child_ctx, *clone_ctx = NULL;
	struct perf_event *child_event, *next;

	WARN_ON_ONCE(child != current);

	child_ctx = perf_pin_task_context(child, ctxn);
	if (!child_ctx)
		return;

	/*
	 * In order to reduce the amount of tricky in ctx tear-down, we hold
	 * ctx::mutex over the entire thing. This serializes against almost
	 * everything that wants to access the ctx.
	 *
	 * The exception is sys_perf_event_open() /
	 * perf_event_create_kernel_count() which does find_get_context()
	 * without ctx::mutex (it cannot because of the move_group double mutex
	 * lock thing). See the comments in perf_install_in_context().
	 */
	mutex_lock(&child_ctx->mutex);

	/*
	 * In a single ctx::lock section, de-schedule the events and detach the
	 * context from the task such that we cannot ever get it scheduled back
	 * in.
	 */
	raw_spin_lock_irq(&child_ctx->lock);
	task_ctx_sched_out(__get_cpu_context(child_ctx), child_ctx, EVENT_ALL);

	/*
	 * Now that the context is inactive, destroy the task <-> ctx relation
	 * and mark the context dead.
	 */
	RCU_INIT_POINTER(child->perf_event_ctxp[ctxn], NULL);
	put_ctx(child_ctx); /* cannot be last */
	WRITE_ONCE(child_ctx->task, TASK_TOMBSTONE);
	put_task_struct(current); /* cannot be last */

	clone_ctx = unclone_ctx(child_ctx);
	raw_spin_unlock_irq(&child_ctx->lock);

	if (clone_ctx)
		put_ctx(clone_ctx);

	/*
	 * Report the task dead after unscheduling the events so that we
	 * won't get any samples after PERF_RECORD_EXIT. We can however still
	 * get a few PERF_RECORD_READ events.
	 */
	perf_event_task(child, child_ctx, 0);

	list_for_each_entry_safe(child_event, next, &child_ctx->event_list, event_entry)
		perf_event_exit_event(child_event, child_ctx, child);

	mutex_unlock(&child_ctx->mutex);

	put_ctx(child_ctx);
}

/*
 * When a child task exits, feed back event values to parent events.
 *
 * Can be called with cred_guard_mutex held when called from
 * install_exec_creds().
 */
void perf_event_exit_task(struct task_struct *child)
{
	struct perf_event *event, *tmp;
	int ctxn;

	mutex_lock(&child->perf_event_mutex);
	list_for_each_entry_safe(event, tmp, &child->perf_event_list,
				 owner_entry) {
		list_del_init(&event->owner_entry);

		/*
		 * Ensure the list deletion is visible before we clear
		 * the owner, closes a race against perf_release() where
		 * we need to serialize on the owner->perf_event_mutex.
		 */
		smp_store_release(&event->owner, NULL);
	}
	mutex_unlock(&child->perf_event_mutex);

	for_each_task_context_nr(ctxn)
		perf_event_exit_task_context(child, ctxn);

	/*
	 * The perf_event_exit_task_context calls perf_event_task
	 * with child's task_ctx, which generates EXIT events for
	 * child contexts and sets child->perf_event_ctxp[] to NULL.
	 * At this point we need to send EXIT events to cpu contexts.
	 */
	perf_event_task(child, NULL, 0);
}

static void perf_free_event(struct perf_event *event,
			    struct perf_event_context *ctx)
{
	struct perf_event *parent = event->parent;

	if (WARN_ON_ONCE(!parent))
		return;

	mutex_lock(&parent->child_mutex);
	list_del_init(&event->child_list);
	mutex_unlock(&parent->child_mutex);

	put_event(parent);

	raw_spin_lock_irq(&ctx->lock);
	perf_group_detach(event);
	list_del_event(event, ctx);
	raw_spin_unlock_irq(&ctx->lock);
	free_event(event);
}

/*
 * Free an unexposed, unused context as created by inheritance by
 * perf_event_init_task below, used by fork() in case of fail.
 *
 * Not all locks are strictly required, but take them anyway to be nice and
 * help out with the lockdep assertions.
 */
void perf_event_free_task(struct task_struct *task)
{
	struct perf_event_context *ctx;
	struct perf_event *event, *tmp;
	int ctxn;

	for_each_task_context_nr(ctxn) {
		ctx = task->perf_event_ctxp[ctxn];
		if (!ctx)
			continue;

		mutex_lock(&ctx->mutex);
		raw_spin_lock_irq(&ctx->lock);
		/*
		 * Destroy the task <-> ctx relation and mark the context dead.
		 *
		 * This is important because even though the task hasn't been
		 * exposed yet the context has been (through child_list).
		 */
		RCU_INIT_POINTER(task->perf_event_ctxp[ctxn], NULL);
		WRITE_ONCE(ctx->task, TASK_TOMBSTONE);
		put_task_struct(task); /* cannot be last */
		raw_spin_unlock_irq(&ctx->lock);

		list_for_each_entry_safe(event, tmp, &ctx->event_list, event_entry)
			perf_free_event(event, ctx);

		mutex_unlock(&ctx->mutex);
		put_ctx(ctx);
	}
}

void perf_event_delayed_put(struct task_struct *task)
{
	int ctxn;

	for_each_task_context_nr(ctxn)
		WARN_ON_ONCE(task->perf_event_ctxp[ctxn]);
}

struct file *perf_event_get(unsigned int fd)
{
	struct file *file;

	file = fget_raw(fd);
	if (!file)
		return ERR_PTR(-EBADF);

	if (file->f_op != &perf_fops) {
		fput(file);
		return ERR_PTR(-EBADF);
	}

	return file;
}

const struct perf_event_attr *perf_event_attrs(struct perf_event *event)
{
	if (!event)
		return ERR_PTR(-EINVAL);

	return &event->attr;
}

/*
 * Inherit a event from parent task to child task.
 *
 * Returns:
 *  - valid pointer on success
 *  - NULL for orphaned events
 *  - IS_ERR() on error
 */
static struct perf_event *
inherit_event(struct perf_event *parent_event,
	      struct task_struct *parent,
	      struct perf_event_context *parent_ctx,
	      struct task_struct *child,
	      struct perf_event *group_leader,
	      struct perf_event_context *child_ctx)
{
	enum perf_event_active_state parent_state = parent_event->state;
	struct perf_event *child_event;
	unsigned long flags;

	/*
	 * Instead of creating recursive hierarchies of events,
	 * we link inherited events back to the original parent,
	 * which has a filp for sure, which we use as the reference
	 * count:
	 */
	if (parent_event->parent)
		parent_event = parent_event->parent;

	child_event = perf_event_alloc(&parent_event->attr,
					   parent_event->cpu,
					   child,
					   group_leader, parent_event,
					   NULL, NULL, -1);
	if (IS_ERR(child_event))
		return child_event;

	/*
	 * is_orphaned_event() and list_add_tail(&parent_event->child_list)
	 * must be under the same lock in order to serialize against
	 * perf_event_release_kernel(), such that either we must observe
	 * is_orphaned_event() or they will observe us on the child_list.
	 */
	mutex_lock(&parent_event->child_mutex);
	if (is_orphaned_event(parent_event) ||
	    !atomic_long_inc_not_zero(&parent_event->refcount)) {
		mutex_unlock(&parent_event->child_mutex);
		free_event(child_event);
		return NULL;
	}

	get_ctx(child_ctx);

	/*
	 * Make the child state follow the state of the parent event,
	 * not its attr.disabled bit.  We hold the parent's mutex,
	 * so we won't race with perf_event_{en, dis}able_family.
	 */
	if (parent_state >= PERF_EVENT_STATE_INACTIVE)
		child_event->state = PERF_EVENT_STATE_INACTIVE;
	else
		child_event->state = PERF_EVENT_STATE_OFF;

	if (parent_event->attr.freq) {
		u64 sample_period = parent_event->hw.sample_period;
		struct hw_perf_event *hwc = &child_event->hw;

		hwc->sample_period = sample_period;
		hwc->last_period   = sample_period;

		local64_set(&hwc->period_left, sample_period);
	}

	child_event->ctx = child_ctx;
	child_event->overflow_handler = parent_event->overflow_handler;
	child_event->overflow_handler_context
		= parent_event->overflow_handler_context;

	/*
	 * Precalculate sample_data sizes
	 */
	perf_event__header_size(child_event);
	perf_event__id_header_size(child_event);

	/*
	 * Link it up in the child's context:
	 */
	raw_spin_lock_irqsave(&child_ctx->lock, flags);
	add_event_to_ctx(child_event, child_ctx);
	raw_spin_unlock_irqrestore(&child_ctx->lock, flags);

	/*
	 * Link this into the parent event's child list
	 */
	list_add_tail(&child_event->child_list, &parent_event->child_list);
	mutex_unlock(&parent_event->child_mutex);

	return child_event;
}

/*
 * Inherits an event group.
 *
 * This will quietly suppress orphaned events; !inherit_event() is not an error.
 * This matches with perf_event_release_kernel() removing all child events.
 *
 * Returns:
 *  - 0 on success
 *  - <0 on error
 */
static int inherit_group(struct perf_event *parent_event,
	      struct task_struct *parent,
	      struct perf_event_context *parent_ctx,
	      struct task_struct *child,
	      struct perf_event_context *child_ctx)
{
	struct perf_event *leader;
	struct perf_event *sub;
	struct perf_event *child_ctr;

	leader = inherit_event(parent_event, parent, parent_ctx,
				 child, NULL, child_ctx);
	if (IS_ERR(leader))
		return PTR_ERR(leader);
	/*
	 * @leader can be NULL here because of is_orphaned_event(). In this
	 * case inherit_event() will create individual events, similar to what
	 * perf_group_detach() would do anyway.
	 */
	list_for_each_entry(sub, &parent_event->sibling_list, group_entry) {
		child_ctr = inherit_event(sub, parent, parent_ctx,
					    child, leader, child_ctx);
		if (IS_ERR(child_ctr))
			return PTR_ERR(child_ctr);
	}
	return 0;
}

/*
 * Creates the child task context and tries to inherit the event-group.
 *
 * Clears @inherited_all on !attr.inherited or error. Note that we'll leave
 * inherited_all set when we 'fail' to inherit an orphaned event; this is
 * consistent with perf_event_release_kernel() removing all child events.
 *
 * Returns:
 *  - 0 on success
 *  - <0 on error
 */
static int
inherit_task_group(struct perf_event *event, struct task_struct *parent,
		   struct perf_event_context *parent_ctx,
		   struct task_struct *child, int ctxn,
		   int *inherited_all)
{
	int ret;
	struct perf_event_context *child_ctx;

	if (!event->attr.inherit) {
		*inherited_all = 0;
		return 0;
	}

	child_ctx = child->perf_event_ctxp[ctxn];
	if (!child_ctx) {
		/*
		 * This is executed from the parent task context, so
		 * inherit events that have been marked for cloning.
		 * First allocate and initialize a context for the
		 * child.
		 */
		child_ctx = alloc_perf_context(parent_ctx->pmu, child);
		if (!child_ctx)
			return -ENOMEM;

		child->perf_event_ctxp[ctxn] = child_ctx;
	}

	ret = inherit_group(event, parent, parent_ctx,
			    child, child_ctx);

	if (ret)
		*inherited_all = 0;

	return ret;
}

/*
 * Initialize the perf_event context in task_struct
 */
static int perf_event_init_context(struct task_struct *child, int ctxn)
{
	struct perf_event_context *child_ctx, *parent_ctx;
	struct perf_event_context *cloned_ctx;
	struct perf_event *event;
	struct task_struct *parent = current;
	int inherited_all = 1;
	unsigned long flags;
	int ret = 0;

	if (likely(!parent->perf_event_ctxp[ctxn]))
		return 0;

	/*
	 * If the parent's context is a clone, pin it so it won't get
	 * swapped under us.
	 */
	parent_ctx = perf_pin_task_context(parent, ctxn);
	if (!parent_ctx)
		return 0;

	/*
	 * No need to check if parent_ctx != NULL here; since we saw
	 * it non-NULL earlier, the only reason for it to become NULL
	 * is if we exit, and since we're currently in the middle of
	 * a fork we can't be exiting at the same time.
	 */

	/*
	 * Lock the parent list. No need to lock the child - not PID
	 * hashed yet and not running, so nobody can access it.
	 */
	mutex_lock(&parent_ctx->mutex);

	/*
	 * We dont have to disable NMIs - we are only looking at
	 * the list, not manipulating it:
	 */
	list_for_each_entry(event, &parent_ctx->pinned_groups, group_entry) {
		ret = inherit_task_group(event, parent, parent_ctx,
					 child, ctxn, &inherited_all);
		if (ret)
			goto out_unlock;
	}

	/*
	 * We can't hold ctx->lock when iterating the ->flexible_group list due
	 * to allocations, but we need to prevent rotation because
	 * rotate_ctx() will change the list from interrupt context.
	 */
	raw_spin_lock_irqsave(&parent_ctx->lock, flags);
	parent_ctx->rotate_disable = 1;
	raw_spin_unlock_irqrestore(&parent_ctx->lock, flags);

	list_for_each_entry(event, &parent_ctx->flexible_groups, group_entry) {
		ret = inherit_task_group(event, parent, parent_ctx,
					 child, ctxn, &inherited_all);
		if (ret)
			goto out_unlock;
	}

	raw_spin_lock_irqsave(&parent_ctx->lock, flags);
	parent_ctx->rotate_disable = 0;

	child_ctx = child->perf_event_ctxp[ctxn];

	if (child_ctx && inherited_all) {
		/*
		 * Mark the child context as a clone of the parent
		 * context, or of whatever the parent is a clone of.
		 *
		 * Note that if the parent is a clone, the holding of
		 * parent_ctx->lock avoids it from being uncloned.
		 */
		cloned_ctx = parent_ctx->parent_ctx;
		if (cloned_ctx) {
			child_ctx->parent_ctx = cloned_ctx;
			child_ctx->parent_gen = parent_ctx->parent_gen;
		} else {
			child_ctx->parent_ctx = parent_ctx;
			child_ctx->parent_gen = parent_ctx->generation;
		}
		get_ctx(child_ctx->parent_ctx);
	}

	raw_spin_unlock_irqrestore(&parent_ctx->lock, flags);
out_unlock:
	mutex_unlock(&parent_ctx->mutex);

	perf_unpin_context(parent_ctx);
	put_ctx(parent_ctx);

	return ret;
}

/*
 * Initialize the perf_event context in task_struct
 */
int perf_event_init_task(struct task_struct *child)
{
	int ctxn, ret;

	memset(child->perf_event_ctxp, 0, sizeof(child->perf_event_ctxp));
	mutex_init(&child->perf_event_mutex);
	INIT_LIST_HEAD(&child->perf_event_list);

	for_each_task_context_nr(ctxn) {
		ret = perf_event_init_context(child, ctxn);
		if (ret) {
			perf_event_free_task(child);
			return ret;
		}
	}

	return 0;
}

static void __init perf_event_init_all_cpus(void)
{
	struct swevent_htable *swhash;
	int cpu;

	zalloc_cpumask_var(&perf_online_mask, GFP_KERNEL);

	for_each_possible_cpu(cpu) {
		swhash = &per_cpu(swevent_htable, cpu);
		mutex_init(&swhash->hlist_mutex);
		INIT_LIST_HEAD(&per_cpu(active_ctx_list, cpu));

		INIT_LIST_HEAD(&per_cpu(pmu_sb_events.list, cpu));
		raw_spin_lock_init(&per_cpu(pmu_sb_events.lock, cpu));

#ifdef CONFIG_CGROUP_PERF
		INIT_LIST_HEAD(&per_cpu(cgrp_cpuctx_list, cpu));
#endif
		INIT_LIST_HEAD(&per_cpu(sched_cb_list, cpu));
		per_cpu(is_hotplugging, cpu) = false;
		per_cpu(is_idle, cpu) = false;
	}
}

void perf_swevent_init_cpu(unsigned int cpu)
{
	struct swevent_htable *swhash = &per_cpu(swevent_htable, cpu);

	mutex_lock(&swhash->hlist_mutex);
	if (swhash->hlist_refcount > 0 && !swevent_hlist_deref(swhash)) {
		struct swevent_hlist *hlist;

		hlist = kzalloc_node(sizeof(*hlist), GFP_KERNEL, cpu_to_node(cpu));
		WARN_ON(!hlist);
		rcu_assign_pointer(swhash->swevent_hlist, hlist);
	}
	mutex_unlock(&swhash->hlist_mutex);
}

#if defined CONFIG_HOTPLUG_CPU || defined CONFIG_KEXEC_CORE
int perf_event_restart_events(unsigned int cpu)
{
	mutex_lock(&pmus_lock);
	per_cpu(is_hotplugging, cpu) = false;
	perf_deferred_install_in_context(cpu);
	mutex_unlock(&pmus_lock);

	return 0;
}

static void perf_event_exit_cpu_context(int cpu)
{
	struct perf_cpu_context *cpuctx;
	struct perf_event_context *ctx;
	struct perf_event *event, *event_tmp;
	unsigned long flags;
	struct pmu *pmu;

	mutex_lock(&pmus_lock);
	per_cpu(is_hotplugging, cpu) = true;
	list_for_each_entry(pmu, &pmus, entry) {
		cpuctx = per_cpu_ptr(pmu->pmu_cpu_context, cpu);
		ctx = &cpuctx->ctx;

		/* Cancel the mux hrtimer to avoid CPU migration */
		if (pmu->task_ctx_nr != perf_sw_context) {
			raw_spin_lock_irqsave(&cpuctx->hrtimer_lock, flags);
			hrtimer_cancel(&cpuctx->hrtimer);
			cpuctx->hrtimer_active = 0;
			raw_spin_unlock_irqrestore(&cpuctx->hrtimer_lock,
							flags);
		}

		mutex_lock(&ctx->mutex);
		list_for_each_entry_safe(event, event_tmp, &ctx->event_list,
								event_entry) {
			perf_remove_from_context(event, DETACH_GROUP);
			if (event->pmu->events_across_hotplug)
				perf_prepare_install_in_context(event);
		}
		cpuctx->online = 0;
		mutex_unlock(&ctx->mutex);
	}
	cpumask_clear_cpu(cpu, perf_online_mask);
	mutex_unlock(&pmus_lock);
}
#else

static void perf_event_exit_cpu_context(int cpu) { }

#endif

int perf_event_init_cpu(unsigned int cpu)
{
	struct perf_cpu_context *cpuctx;
	struct perf_event_context *ctx;
	struct pmu *pmu;

	perf_swevent_init_cpu(cpu);

	mutex_lock(&pmus_lock);
	cpumask_set_cpu(cpu, perf_online_mask);
	list_for_each_entry(pmu, &pmus, entry) {
		cpuctx = per_cpu_ptr(pmu->pmu_cpu_context, cpu);
		ctx = &cpuctx->ctx;

		mutex_lock(&ctx->mutex);
		cpuctx->online = 1;
		mutex_unlock(&ctx->mutex);
	}
	mutex_unlock(&pmus_lock);

	return 0;
}

int perf_event_exit_cpu(unsigned int cpu)
{
	perf_event_exit_cpu_context(cpu);
	return 0;
}

static int
perf_reboot(struct notifier_block *notifier, unsigned long val, void *v)
{
	int cpu;

	for_each_online_cpu(cpu)
		perf_event_exit_cpu(cpu);

	return NOTIFY_OK;
}

/*
 * Run the perf reboot notifier at the very last possible moment so that
 * the generic watchdog code runs as long as possible.
 */
static struct notifier_block perf_reboot_notifier = {
	.notifier_call = perf_reboot,
	.priority = INT_MIN,
};

static int event_idle_notif(struct notifier_block *nb, unsigned long action,
							void *data)
{
	switch (action) {
	case IDLE_START:
		__this_cpu_write(is_idle, true);
		break;
	case IDLE_END:
		__this_cpu_write(is_idle, false);
		break;
	}

	return NOTIFY_OK;
}

static struct notifier_block perf_event_idle_nb = {
	.notifier_call = event_idle_notif,
};

void __init perf_event_init(void)
{
	int ret, cpu;

	idr_init(&pmu_idr);

	shared_events = alloc_percpu(struct shared_events_str);
	if (!shared_events) {
		WARN(1, "alloc_percpu failed for shared_events struct");
	} else {
		for_each_possible_cpu(cpu) {
			struct shared_events_str *shrd_events =
				per_cpu_ptr(shared_events, cpu);

			mutex_init(&shrd_events->list_mutex);
		}
	}
	perf_event_init_all_cpus();
	init_srcu_struct(&pmus_srcu);
	perf_pmu_register(&perf_swevent, "software", PERF_TYPE_SOFTWARE);
	perf_pmu_register(&perf_cpu_clock, NULL, -1);
	perf_pmu_register(&perf_task_clock, NULL, -1);
	perf_tp_register();
	perf_event_init_cpu(smp_processor_id());
	idle_notifier_register(&perf_event_idle_nb);
	register_reboot_notifier(&perf_reboot_notifier);

	ret = init_hw_breakpoint();
	WARN(ret, "hw_breakpoint initialization failed with: %d", ret);

	/*
	 * Build time assertion that we keep the data_head at the intended
	 * location.  IOW, validation we got the __reserved[] size right.
	 */
	BUILD_BUG_ON((offsetof(struct perf_event_mmap_page, data_head))
		     != 1024);
}

ssize_t perf_event_sysfs_show(struct device *dev, struct device_attribute *attr,
			      char *page)
{
	struct perf_pmu_events_attr *pmu_attr =
		container_of(attr, struct perf_pmu_events_attr, attr);

	if (pmu_attr->event_str)
		return sprintf(page, "%s\n", pmu_attr->event_str);

	return 0;
}
EXPORT_SYMBOL_GPL(perf_event_sysfs_show);

static int __init perf_event_sysfs_init(void)
{
	struct pmu *pmu;
	int ret;

	mutex_lock(&pmus_lock);

	ret = bus_register(&pmu_bus);
	if (ret)
		goto unlock;

	list_for_each_entry(pmu, &pmus, entry) {
		if (!pmu->name || pmu->type < 0)
			continue;

		ret = pmu_dev_alloc(pmu);
		WARN(ret, "Failed to register pmu: %s, reason %d\n", pmu->name, ret);
	}
	pmu_bus_running = 1;
	ret = 0;

unlock:
	mutex_unlock(&pmus_lock);

	return ret;
}
device_initcall(perf_event_sysfs_init);

#ifdef CONFIG_CGROUP_PERF
static struct cgroup_subsys_state *
perf_cgroup_css_alloc(struct cgroup_subsys_state *parent_css)
{
	struct perf_cgroup *jc;

	jc = kzalloc(sizeof(*jc), GFP_KERNEL);
	if (!jc)
		return ERR_PTR(-ENOMEM);

	jc->info = alloc_percpu(struct perf_cgroup_info);
	if (!jc->info) {
		kfree(jc);
		return ERR_PTR(-ENOMEM);
	}

	return &jc->css;
}

static void perf_cgroup_css_free(struct cgroup_subsys_state *css)
{
	struct perf_cgroup *jc = container_of(css, struct perf_cgroup, css);

	free_percpu(jc->info);
	kfree(jc);
}

static int __perf_cgroup_move(void *info)
{
	struct task_struct *task = info;
	rcu_read_lock();
	perf_cgroup_switch(task, PERF_CGROUP_SWOUT | PERF_CGROUP_SWIN);
	rcu_read_unlock();
	return 0;
}

static void perf_cgroup_attach(struct cgroup_taskset *tset)
{
	struct task_struct *task;
	struct cgroup_subsys_state *css;

	cgroup_taskset_for_each(task, css, tset)
		task_function_call(task, __perf_cgroup_move, task);
}

struct cgroup_subsys perf_event_cgrp_subsys = {
	.css_alloc	= perf_cgroup_css_alloc,
	.css_free	= perf_cgroup_css_free,
	.attach		= perf_cgroup_attach,
	/*
	 * Implicitly enable on dfl hierarchy so that perf events can
	 * always be filtered by cgroup2 path as long as perf_event
	 * controller is not mounted on a legacy hierarchy.
	 */
	.implicit_on_dfl = true,
	.threaded	= true,
};
#endif /* CONFIG_CGROUP_PERF */<|MERGE_RESOLUTION|>--- conflicted
+++ resolved
@@ -4955,12 +4955,9 @@
 	if (perf_event_check_period(event, value))
 		return -EINVAL;
 
-<<<<<<< HEAD
-=======
 	if (!event->attr.freq && (value & (1ULL << 63)))
 		return -EINVAL;
 
->>>>>>> c081cdb1
 	event_function_call(event, __perf_event_period, &value);
 
 	return 0;
